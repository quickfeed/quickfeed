--- conflicted
+++ resolved
@@ -2,17 +2,12 @@
 
 import (
 	"errors"
-	"reflect"
 	"testing"
 
 	pb "github.com/autograde/quickfeed/ag"
 	"github.com/autograde/quickfeed/internal/qtest"
 	"github.com/autograde/quickfeed/kit/score"
 	"github.com/google/go-cmp/cmp"
-<<<<<<< HEAD
-	"github.com/google/go-cmp/cmp/cmpopts"
-=======
->>>>>>> e1a67032
 	"google.golang.org/protobuf/testing/protocmp"
 	"gorm.io/gorm"
 )
@@ -193,15 +188,9 @@
 	if err != nil {
 		t.Fatal(err)
 	}
-<<<<<<< HEAD
-	wantCourses := []*pb.Course{&c1, &c2, &c3}
+	wantCourses := []*pb.Course{c1, c2, c3}
 	if diff := cmp.Diff(wantCourses, gotCourses, protocmp.Transform()); diff != "" {
 		t.Errorf("GetCourses() mismatch (-wantUser, +gotUser):n%s", diff)
-=======
-	wantCourses := []*pb.Course{c1, c2, c3}
-	if !reflect.DeepEqual(courses, wantCourses) {
-		t.Errorf("have %v want %v", courses, wantCourses)
->>>>>>> e1a67032
 	}
 
 	// An empty list should return the same as no argument, it makes no
@@ -218,30 +207,18 @@
 	if err != nil {
 		t.Fatal(err)
 	}
-<<<<<<< HEAD
-	wantCourse := []*pb.Course{&c1}
+	wantCourse := []*pb.Course{c1}
 	if diff := cmp.Diff(wantCourse, gotCourse, protocmp.Transform()); diff != "" {
 		t.Errorf("GetCourses() mismatch (-wantUser, +gotUser):n%s", diff)
-=======
-	wantCourse1 := []*pb.Course{c1}
-	if !reflect.DeepEqual(course1, wantCourse1) {
-		t.Errorf("have %v want %v", course1, wantCourse1)
->>>>>>> e1a67032
 	}
 
 	gotCourse, err = db.GetCourses(c1.ID, c2.ID)
 	if err != nil {
 		t.Fatal(err)
 	}
-<<<<<<< HEAD
-	wantCourse = []*pb.Course{&c1, &c2}
+	wantCourse = []*pb.Course{c1, c2}
 	if diff := cmp.Diff(wantCourse, gotCourse, protocmp.Transform()); diff != "" {
 		t.Errorf("GetCourses() mismatch (-wantUser, +gotUser):n%s", diff)
-=======
-	wantCourse1and2 := []*pb.Course{c1, c2}
-	if !reflect.DeepEqual(course1and2, wantCourse1and2) {
-		t.Errorf("have %v want %v", course1and2, wantCourse1and2)
->>>>>>> e1a67032
 	}
 
 }
@@ -407,13 +384,8 @@
 		{ID: c3.ID, OrganizationID: 3, CourseCreatorID: admin.ID, Provider: "fake", Enrolled: pb.Enrollment_STUDENT},
 		{ID: c4.ID, OrganizationID: 4, CourseCreatorID: admin.ID, Provider: "fake", Enrolled: pb.Enrollment_NONE},
 	}
-<<<<<<< HEAD
 	if diff := cmp.Diff(wantCourses, gotCourses, protocmp.Transform()); diff != "" {
 		t.Errorf("GetCoursesByUser() mismatch (-wantUser, +gotUser):n%s", diff)
-=======
-	if diff := cmp.Diff(wantCourses, courses, protocmp.Transform()); diff != "" {
-		t.Errorf("courses mismatch (-want +got):\n%s", diff)
->>>>>>> e1a67032
 	}
 }
 
@@ -685,16 +657,9 @@
 	db, cleanup := qtest.TestDB(t)
 	defer cleanup()
 
-<<<<<<< HEAD
-	user := qtest.CreateFakeUser(t, db, 10)
-	if err := db.CreateCourse(user.ID, wantCourse); err != nil {
-		t.Fatal(err)
-	}
-=======
-	remoteID := &pb.RemoteIdentity{Provider: course.Provider, RemoteID: 10, AccessToken: "token"}
+	remoteID := &pb.RemoteIdentity{Provider: wantCourse.Provider, RemoteID: 10, AccessToken: "token"}
 	admin := qtest.CreateUserFromRemoteIdentity(t, db, remoteID)
-	qtest.CreateCourse(t, db, admin, course)
->>>>>>> e1a67032
+	qtest.CreateCourse(t, db, admin, wantCourse)
 
 	// Get the created course.
 	gotCourse, err := db.GetCourse(wantCourse.ID, false)
@@ -720,16 +685,9 @@
 	db, cleanup := qtest.TestDB(t)
 	defer cleanup()
 
-<<<<<<< HEAD
-	user := qtest.CreateFakeUser(t, db, 10)
-	if err := db.CreateCourse(user.ID, wantCourse); err != nil {
-		t.Fatal(err)
-	}
-=======
-	remoteID := &pb.RemoteIdentity{Provider: course.Provider, RemoteID: 10, AccessToken: "token"}
+	remoteID := &pb.RemoteIdentity{Provider: wantCourse.Provider, RemoteID: 10, AccessToken: "token"}
 	admin := qtest.CreateUserFromRemoteIdentity(t, db, remoteID)
-	qtest.CreateCourse(t, db, admin, course)
->>>>>>> e1a67032
+	qtest.CreateCourse(t, db, admin, wantCourse)
 
 	// Get the created course.
 	gotCourse, err := db.GetCourseByOrganizationID(wantCourse.OrganizationID)
