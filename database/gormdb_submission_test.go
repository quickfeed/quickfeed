--- conflicted
+++ resolved
@@ -491,7 +491,6 @@
 	}
 }
 
-<<<<<<< HEAD
 func TestGormDBSubmissionWithBuildDate(t *testing.T) {
 	db, cleanup := qtest.TestDB(t)
 	defer cleanup()
@@ -535,7 +534,9 @@
 	want.ID = submissions[0].ID
 	if diff := cmp.Diff(submissions[0], want, protocmp.Transform()); diff != "" {
 		t.Errorf("Expected same submission, but got (-sub +want):\n%s", diff)
-=======
+	}
+}
+
 // TestGormDBGetLastSubmission tests that the GetLastSubmission function returns the correct submission
 // GetLastSubmission should return an error if the provided course ID is not related to the submission
 // or if the submission does not exist.
@@ -647,6 +648,5 @@
 	}
 	if gotSubmission != nil {
 		t.Errorf("Expected nil submission, got: %v", gotSubmission)
->>>>>>> 50abf28e
 	}
 }