package database

import (
	"fmt"

	"github.com/google/go-cmp/cmp"
	"github.com/quickfeed/quickfeed/qf"
	"google.golang.org/protobuf/testing/protocmp"
	"gorm.io/gorm"
)

// CreateAssignment creates a new assignment record.
func (db *GormDB) CreateAssignment(assignment *qf.Assignment) error {
	// Course id and assignment order must be given.
	if assignment.CourseID < 1 || assignment.Order < 1 {
		return gorm.ErrRecordNotFound
	}
	var course int64
	if err := db.conn.Model(&qf.Course{}).Where(&qf.Course{
		ID: assignment.CourseID,
	}).Count(&course).Error; err != nil {
		return err
	}
	if course != 1 {
		return gorm.ErrRecordNotFound
	}
	return db.conn.Where(&qf.Assignment{
		CourseID: assignment.CourseID,
		Order:    assignment.Order,
	}).Omit("Tasks").FirstOrCreate(assignment).Error
}

// GetAssignment returns assignment with the given ID.
func (db *GormDB) GetAssignment(query *qf.Assignment) (*qf.Assignment, error) {
	var assignment qf.Assignment
	if err := db.conn.Where(query).
		Preload("GradingBenchmarks").
		Preload("GradingBenchmarks.Criteria").
		First(&assignment).Error; err != nil {
		return nil, err
	}
	return &assignment, nil
}

// GetAssignmentsByCourse fetches all assignments for the given course ID.
func (db *GormDB) GetAssignmentsByCourse(courseID uint64) (_ []*qf.Assignment, err error) {
	var course qf.Course
	if err := db.conn.Preload("Assignments").First(&course, courseID).Error; err != nil {
		return nil, err
	}
	for _, a := range course.Assignments {
		a.GradingBenchmarks, err = db.GetBenchmarks(&qf.Assignment{ID: a.ID})
		if err != nil {
			return nil, err
		}
	}
	return course.Assignments, nil
}

// UpdateAssignments updates assignment information.
func (db *GormDB) UpdateAssignments(assignments []*qf.Assignment) error {
	return db.conn.Transaction(func(tx *gorm.DB) error {
		for _, v := range assignments {
			if err := check(tx, v); err != nil {
				return err
			}

			assignment := qf.Assignment{}
			if tx.Model(&qf.Assignment{}).FirstOrInit(&assignment,
				&qf.Assignment{
					CourseID: v.CourseID,
					Order:    v.Order,
				},
			).RowsAffected == 0 {
				// Zero rows affected indicates that the assignment does not exist
				return tx.Model(&qf.Assignment{}).Create(v).Error
			}

			// Assign the existing assignment ID to the incoming assignment
			v.ID = assignment.ID
			if err := db.updateGradingCriteria(tx, v); err != nil {
				return err // will rollback transaction
			}

			if err := tx.Model(v).Where(&qf.Assignment{
				ID: assignment.ID,
			}).Select("*").Updates(&qf.Assignment{
				ID:               v.ID,
				CourseID:         v.CourseID,
				Name:             v.Name,
				RunScriptContent: v.RunScriptContent,
				Deadline:         v.Deadline,
				AutoApprove:      v.AutoApprove,
				Order:            v.Order,
				IsGroupLab:       v.IsGroupLab,
				ScoreLimit:       v.ScoreLimit,
				Reviewers:        v.Reviewers,
				ContainerTimeout: v.ContainerTimeout,
				// Submissions:       v.Submissions,
				Tasks:             v.Tasks,
				GradingBenchmarks: v.GradingBenchmarks,
			}).Error; err != nil {
				return err
			}
		}
		return nil
	})
}

func check(tx *gorm.DB, assignment *qf.Assignment) error {
	// Course id and assignment order must be given.
	if assignment.CourseID < 1 || assignment.Order < 1 {
		return gorm.ErrRecordNotFound
	}
	var course int64
	if err := tx.Model(&qf.Course{}).Where(&qf.Course{
		ID: assignment.CourseID,
	}).Count(&course).Error; err != nil {
		return err
	}
	if course != 1 {
		return gorm.ErrRecordNotFound
	}
	return nil
}

// updateGradingCriteria will remove old grading criteria and related reviews when criteria.json gets updated.
func (db *GormDB) updateGradingCriteria(tx *gorm.DB, assignment *qf.Assignment) error {
	if len(assignment.GetGradingBenchmarks()) > 0 {
		gradingBenchmarks, err := db.GetBenchmarks(&qf.Assignment{
			ID: assignment.ID,
		})
		if err != nil {
			if err == gorm.ErrRecordNotFound {
				// a new assignment, no actions required
				return nil
			}
			return fmt.Errorf("failed to fetch assignment %s from database: %w", assignment.Name, err)
		}
		if len(gradingBenchmarks) > 0 {
			if cmp.Equal(assignment.GradingBenchmarks, gradingBenchmarks, cmp.Options{
				protocmp.Transform(),
				protocmp.IgnoreFields(&qf.GradingBenchmark{}, "ID", "AssignmentID", "ReviewID"),
				protocmp.IgnoreFields(&qf.GradingCriterion{}, "ID", "BenchmarkID"),
				protocmp.IgnoreEnums(),
			}) {
				// no changes in the grading criteria for this assignment (from the tests repository)
				// we set this to nil to avoid duplicates in the database
				assignment.GradingBenchmarks = nil
			} else {
				// grading criteria changed for this assignment, remove old criteria and reviews
				for _, bm := range gradingBenchmarks {
					for _, c := range bm.Criteria {
						if err := tx.Delete(c).Error; err != nil {
							return fmt.Errorf("failed to delete criterion %d: %w", c.GetID(), err)
						}
					}
					if err := tx.Delete(bm).Error; err != nil {
						return fmt.Errorf("failed to delete benchmark %d: %w", bm.GetID(), err)
					}
				}
			}
		}
	}
	return nil
}

// GetAssignmentsWithSubmissions returns all course assignments
// of requested type with preloaded submissions.
<<<<<<< HEAD
func (db *GormDB) GetAssignmentsWithSubmissions(request *qf.SubmissionsForCourseRequest) ([]*qf.Assignment, error) {
=======
func (db *GormDB) GetAssignmentsWithSubmissions(courseID uint64, submissionType qf.SubmissionsForCourseRequest_Type) ([]*qf.Assignment, error) {
	var assignments []*qf.Assignment
	// the 'order' field of qf.Assignment must be in 'quotes' since otherwise it will be interpreted as SQL
>>>>>>> 50abf28e
	m := db.conn.Preload("Submissions").
		Preload("Submissions.Reviews").
		Preload("Submissions.Reviews.GradingBenchmarks").
		Preload("Submissions.Reviews.GradingBenchmarks.Criteria").
		Preload("Submissions.Scores")
<<<<<<< HEAD
	if request.GetWithBuildInfo() {
		m.Preload("Submissions.BuildInfo")
	}
	// the 'order' field must be in 'quotes', otherwise it will be interpreted as SQL.
	var assignments []*qf.Assignment
	if err := m.Where(&qf.Assignment{CourseID: request.GetCourseID()}).
=======
	if err := m.Where(&qf.Assignment{CourseID: courseID}).
>>>>>>> 50abf28e
		Order("'order'").
		Find(&assignments).Error; err != nil {
		return nil, err
	}
	if request.IncludeAll() {
		return assignments, nil
	}
	filteredAssignments := make([]*qf.Assignment, 0)
	for _, a := range assignments {
		if request.Include(a) {
			filteredAssignments = append(filteredAssignments, a)
		}
	}
	return filteredAssignments, nil
}

// CreateBenchmark creates a new grading benchmark
func (db *GormDB) CreateBenchmark(query *qf.GradingBenchmark) error {
	return db.conn.Create(query).Error
}

// UpdateBenchmark updates the given benchmark
func (db *GormDB) UpdateBenchmark(query *qf.GradingBenchmark) error {
	return db.conn.
		Where(&qf.GradingBenchmark{
			ID:           query.ID,
			AssignmentID: query.AssignmentID,
			ReviewID:     query.ReviewID,
		}).
		Updates(&qf.GradingBenchmark{
			Heading: query.Heading,
			Comment: query.Comment,
		}).Error
}

// DeleteBenchmark removes the given benchmark
func (db *GormDB) DeleteBenchmark(query *qf.GradingBenchmark) error {
	db.conn.Where("benchmark_id = ?", query.GetID()).Delete(&qf.GradingCriterion{})
	return db.conn.Delete(query).Error
}

// CreateCriterion creates a new grading criterion
func (db *GormDB) CreateCriterion(query *qf.GradingCriterion) error {
	return db.conn.Create(query).Error
}

// UpdateCriterion updates the given criterion
func (db *GormDB) UpdateCriterion(query *qf.GradingCriterion) error {
	return db.conn.
		Where(&qf.GradingCriterion{
			ID:          query.ID,
			BenchmarkID: query.BenchmarkID,
		}).
		Updates(&qf.GradingCriterion{
			Description: query.Description,
			Comment:     query.Comment,
			Grade:       query.Grade,
			Points:      query.Points,
		}).
		Error
}

// DeleteCriterion removes the given criterion
func (db *GormDB) DeleteCriterion(query *qf.GradingCriterion) error {
	return db.conn.Delete(query).Error
}

// GetBenchmarks returns all benchmarks and associated criteria without reviews for a given assignment.
func (db *GormDB) GetBenchmarks(query *qf.Assignment) ([]*qf.GradingBenchmark, error) {
	var benchmarks []*qf.GradingBenchmark
	err := db.conn.Transaction(func(tx *gorm.DB) error {
		// Lookup the assignment; may be based on e.g., CourseID and Order fields.
		var assignment qf.Assignment
		if err := tx.Where(query).First(&assignment).Error; err != nil {
			return err // will rollback transaction
		}
		// SELECT * FROM grading_benchmarks WHERE assignment_id = 1 AND review_id = 0
		// Note that review_id = 0 ensures that only benchmarks without reviews are returned.
		if err := tx.
			Where("review_id = ?", 0).
			Where(&qf.GradingBenchmark{
				AssignmentID: assignment.ID,
			}, "assignment_id").Find(&benchmarks).Error; err != nil {
			return err // will rollback transaction
		}
		for _, b := range benchmarks {
			var criteria []*qf.GradingCriterion
			if err := tx.Where(&qf.GradingCriterion{
				BenchmarkID: b.ID,
			}).Find(&criteria).Error; err != nil {
				return err // will rollback transaction
			}
			b.Criteria = criteria
		}
		return nil
	})
	if err != nil {
		return nil, err
	}
	return benchmarks, nil
}<|MERGE_RESOLUTION|>--- conflicted
+++ resolved
@@ -167,28 +167,15 @@
 
 // GetAssignmentsWithSubmissions returns all course assignments
 // of requested type with preloaded submissions.
-<<<<<<< HEAD
 func (db *GormDB) GetAssignmentsWithSubmissions(request *qf.SubmissionsForCourseRequest) ([]*qf.Assignment, error) {
-=======
-func (db *GormDB) GetAssignmentsWithSubmissions(courseID uint64, submissionType qf.SubmissionsForCourseRequest_Type) ([]*qf.Assignment, error) {
-	var assignments []*qf.Assignment
-	// the 'order' field of qf.Assignment must be in 'quotes' since otherwise it will be interpreted as SQL
->>>>>>> 50abf28e
 	m := db.conn.Preload("Submissions").
 		Preload("Submissions.Reviews").
 		Preload("Submissions.Reviews.GradingBenchmarks").
 		Preload("Submissions.Reviews.GradingBenchmarks.Criteria").
 		Preload("Submissions.Scores")
-<<<<<<< HEAD
-	if request.GetWithBuildInfo() {
-		m.Preload("Submissions.BuildInfo")
-	}
-	// the 'order' field must be in 'quotes', otherwise it will be interpreted as SQL.
+	// the 'order' field of qf.Assignment must be in 'quotes', otherwise it will be interpreted as SQL.
 	var assignments []*qf.Assignment
 	if err := m.Where(&qf.Assignment{CourseID: request.GetCourseID()}).
-=======
-	if err := m.Where(&qf.Assignment{CourseID: courseID}).
->>>>>>> 50abf28e
 		Order("'order'").
 		Find(&assignments).Error; err != nil {
 		return nil, err
