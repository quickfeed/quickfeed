--- conflicted
+++ resolved
@@ -182,7 +182,6 @@
 
 // GetAssignmentsWithSubmissions returns all course assignments
 // preloaded with submissions of the requested submission type.
-<<<<<<< HEAD
 func (db *GormDB) GetCourseSubmissions(courseID uint64, submissionType qf.SubmissionRequest_SubmissionType) ([]*qf.Submission, error) {
 	var assignmentIDs []uint64
 	a := db.conn.Model(&qf.Assignment{}).Where("course_id = ?", courseID)
@@ -205,29 +204,6 @@
 	if err := m.Where("assignment_id IN ?", assignmentIDs).
 		Find(&submissions).Error; err != nil {
 		return nil, err
-=======
-func (db *GormDB) GetAssignmentsWithSubmissions(req *qf.SubmissionRequest) ([]*qf.Assignment, error) {
-	var assignments []*qf.Assignment
-	m := db.conn.Preload("Submissions").
-		Preload("Submissions.Reviews").
-		Preload("Submissions.Reviews.GradingBenchmarks").
-		Preload("Submissions.Reviews.GradingBenchmarks.Criteria").
-		Preload("Submissions.Scores")
-	// the 'order' field of qf.Assignment must be in 'quotes' since otherwise it will be interpreted as SQL
-	if err := m.Where(&qf.Assignment{CourseID: req.GetCourseID()}).
-		Order("'order'").
-		Find(&assignments).Error; err != nil {
-		return nil, err
-	}
-	if req.IncludeAll() {
-		return assignments, nil
-	}
-	filteredAssignments := make([]*qf.Assignment, 0)
-	for _, a := range assignments {
-		if req.Include(a) {
-			filteredAssignments = append(filteredAssignments, a)
-		}
->>>>>>> 23bb8f3a
 	}
 
 	return submissions, nil
