--- conflicted
+++ resolved
@@ -243,12 +243,6 @@
 	if diff := cmp.Diff(wantUpdatedTasks, gotUpdatedTasks, protocmp.Transform()); diff != "" {
 		t.Errorf("SynchronizeAssignmentTasks return mismatch (-wantUpdatedTasks, +gotUpdatedTasks):\n%s", diff)
 	}
-<<<<<<< HEAD
-
-	if diff := cmp.Diff(wantDeletedTasks, gotDeletedTasks, protocmp.Transform()); diff != "" {
-		t.Errorf("SynchronizeAssignmentTasks return mismatch (-wantDeletedTasks, +gotDeletedTasks):\n%s", diff)
-	}
-	// -------------------------------------------------------------------------- //
 }
 
 func TestCreatePullRequest(t *testing.T) {
@@ -268,6 +262,4 @@
 	if diff := cmp.Diff(wantPullRequest, gotPullRequest, protocmp.Transform()); diff != "" {
 		t.Errorf("CreatePullRequest mismatch (-wantPullRequest, +gotPullRequest):\n%s", diff)
 	}
-=======
->>>>>>> 48272dd4
 }