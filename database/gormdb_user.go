--- conflicted
+++ resolved
@@ -27,13 +27,9 @@
 		tx.Rollback()
 		return 0, err
 	}
-<<<<<<< HEAD
 	if err := tx.Commit().Error; err != nil {
 		return 0, err
 	}
-=======
-	tx.Commit()
->>>>>>> 3d71b328
 	return remoteIdentity.UserID, nil
 }
 
