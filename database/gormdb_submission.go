package database

import (
	"errors"
	"fmt"

	"github.com/quickfeed/quickfeed/kit/score"
	"github.com/quickfeed/quickfeed/qf"
	"google.golang.org/protobuf/types/known/timestamppb"
	"gorm.io/gorm"
)

var (
	// ErrInvalidSubmission is returned if the submission specify both UserID and GroupID or neither.
	ErrInvalidSubmission = errors.New("submission must specify exactly one of UserID or GroupID")
	// ErrInvalidAssignmentID is returned if assignment is not specified.
	ErrInvalidAssignmentID = errors.New("cannot create submission without an associated assignment")
	// ErrAllReviewsCreated is returned if all reviews for a submission have already been created.
	ErrAllReviewsCreated = func(submissionID uint64, assignmentName string, reviewers uint32) error {
		return fmt.Errorf("failed to create a new review for submission %d to %s: all %d reviews already created", submissionID, assignmentName, reviewers)
	}
	ErrEmptyReviewID = errors.New("cannot update review with empty ID")
)

// CreateSubmission creates a new submission record or updates the most
// recent submission, as defined by the provided submissionQuery.
// The submissionQuery must always specify the assignment, and may specify the ID of
// either an individual student or a group, but not both.
func (db *GormDB) CreateSubmission(submission *qf.Submission) error {
	if err := db.check(submission); err != nil {
		return err
	}

	// Make a new submission struct for the database query to check
	// whether a submission record for the given lab and user/group
	// already exists. We cannot reuse the incoming submission
	// because the query would attempt to match all the test result
	// fields as well.
	query := &qf.Submission{
		AssignmentID: submission.GetAssignmentID(),
		UserID:       submission.GetUserID(),
		GroupID:      submission.GetGroupID(),
	}

	return db.conn.Transaction(func(tx *gorm.DB) error {
		// We want the last record as there can be multiple submissions
		// for the same student/group and lab in the database.
		if err := tx.Last(query, query).Error; err != nil && err != gorm.ErrRecordNotFound {
			return err // will rollback transaction
		}
		if submission.GetID() != 0 {
			if err := tx.First(&qf.Submission{}, &qf.Submission{ID: submission.GetID()}).Error; err != nil {
				return err // will rollback transaction
			}
			if err := tx.Where("submission_id = ?", submission.GetID()).Delete(&score.Score{}).Error; err != nil {
				return err // will rollback transaction
			}
			if err := tx.Where("submission_id = ?", submission.GetID()).Delete(&score.BuildInfo{}).Error; err != nil {
				return err // will rollback transaction
			}
			if submission.GetBuildInfo() != nil {
				submission.BuildInfo.SubmissionID = submission.GetID()
			}
			for _, sc := range submission.GetScores() {
				sc.SubmissionID = submission.GetID()
			}
		} else {
			// Initialize grades for the new submission
			if err := setGrades(tx, submission); err != nil {
				return err // will rollback transaction
			}
		}
		// Full save associations is required to save any nested grades
		if err := tx.Session(&gorm.Session{FullSaveAssociations: true}).Save(submission).Error; err != nil {
			return err // will rollback transaction
		}
		return nil // will commit transaction
	})
}

// setGrades adds grades for any user or group related to the submission
// which are then saved to the database upon creation of the submission.
func setGrades(tx *gorm.DB, submission *qf.Submission) error {
	var userIDs []uint64

	if submission.GetUserID() > 0 {
		userIDs = []uint64{submission.GetUserID()}
	}
	if submission.GetGroupID() > 0 {
		// Get the UserIDs of the group members
		tx.Model(&qf.Enrollment{}).Where("group_id = ?", submission.GetGroupID()).Pluck("user_id", &userIDs)
	}

	// Only want to initialize grades if they are nil
	// This is to prevent overwriting existing grades
	if submission.GetGrades() == nil {
		submission.Grades = make([]*qf.Grade, len(userIDs))
		for i, userID := range userIDs {
			submission.Grades[i] = &qf.Grade{
				UserID: userID,
			}
		}
	}

	// Find the submission's associated assignment
	var assignment qf.Assignment
	if err := tx.First(&assignment, submission.GetAssignmentID()).Error; err != nil {
		return err
	}
	submission.SetGradesIfApproved(&assignment, submission.GetScore())
	return nil
}

// check returns an error if the submission query is invalid; otherwise nil is returned.
func (db *GormDB) check(submission *qf.Submission) error {
	// Foreign key must be greater than 0.
	if submission.GetAssignmentID() < 1 {
		return ErrInvalidAssignmentID
	}

	// Either user or group id must be set, but not both.
	var m *gorm.DB
	switch {
	case submission.GetUserID() > 0 && submission.GetGroupID() > 0:
		return ErrInvalidSubmission
	case submission.GetUserID() > 0:
		m = db.conn.First(&qf.User{ID: submission.GetUserID()})
	case submission.GetGroupID() > 0:
		m = db.conn.First(&qf.Group{ID: submission.GetGroupID()})
	default:
		// neither UserID nor GroupID are not set
		return ErrInvalidSubmission
	}

	// Check that user/group with given ID exists.
	var idCount int64
	if err := m.Count(&idCount).Error; err != nil {
		if submission.GetUserID() > 0 {
			return fmt.Errorf("user %d not found for submission: %+v: %w", submission.GetUserID(), submission, err)
		} else {
			return fmt.Errorf("group %d not found for submission: %+v: %w", submission.GetGroupID(), submission, err)
		}
	}

	// Checks that the assignment exists.
	var assignment int64
	if err := db.conn.Model(&qf.Assignment{}).Where(&qf.Assignment{
		ID: submission.GetAssignmentID(),
	}).Count(&assignment).Error; err != nil {
		return fmt.Errorf("assignment %d not found: %w", submission.GetAssignmentID(), err)
	}

	// Exactly one assignment and user/group must exist together.
	if assignment+idCount != 2 {
		return fmt.Errorf("inconsistent database state: %w", gorm.ErrRecordNotFound)
	}
	return nil
}

// GetSubmission fetches a submission record.
func (db *GormDB) GetSubmission(query *qf.Submission) (*qf.Submission, error) {
	var submission qf.Submission
	if err := db.conn.Preload("Reviews").
		Preload("BuildInfo").
		Preload("Scores").
		Preload("Grades").
		Preload("Reviews.GradingBenchmarks").
		Preload("Reviews.GradingBenchmarks.Criteria").
		Where(query).Last(&submission).Error; err != nil {
		return nil, err
	}

	return &submission, nil
}

// GetLastSubmission returns the last submission for the given submission query and course ID.
// If no assignment matches the found submission's assignment ID and provided course ID, an error is returned.
func (db *GormDB) GetLastSubmission(courseID uint64, query *qf.Submission) (*qf.Submission, error) {
	submission, err := db.GetSubmission(query)
	if err != nil {
		return nil, err
	}
	var assignment qf.Assignment
	if err := db.conn.Model(&qf.Assignment{}).Where(
		&qf.Assignment{ID: submission.GetAssignmentID(), CourseID: courseID},
	).First(&assignment).Error; err != nil {
		return nil, err
	}
	return submission, nil
}

// GetLastSubmissions returns all submissions for the active assignment for the given course.
// The query may specify both UserID and GroupID to fetch both user and group submissions.
func (db *GormDB) GetLastSubmissions(courseID uint64, query *qf.Submission) ([]*qf.Submission, error) {
	var course qf.Course
	if err := db.conn.Preload("Assignments").First(&course, courseID).Error; err != nil {
		return nil, err
	}

	var latestSubs []*qf.Submission
	for _, a := range course.GetAssignments() {
		query.AssignmentID = a.GetID()
		temp, err := db.GetSubmission(query)
		if err != nil {
			if err == gorm.ErrRecordNotFound {
				continue
			}
			return nil, err
		}
		latestSubs = append(latestSubs, temp)
	}
	return latestSubs, nil
}

// GetSubmissions returns all submissions matching the query.
func (db *GormDB) GetSubmissions(query *qf.Submission) ([]*qf.Submission, error) {
	if _, err := db.GetAssignment(&qf.Assignment{ID: query.GetAssignmentID()}); err != nil {
		return nil, err
	}
	var submissions []*qf.Submission
	if err := db.conn.Preload("Grades").Find(&submissions, &query).Error; err != nil {
		return nil, err
	}
	return submissions, nil
}

// UpdateSubmission updates submission with the given approved status.
func (db *GormDB) UpdateSubmission(query *qf.Submission) error {
	// We need to use FullSaveAssociations to save the nested grades
	// and select to update zero value fields.
	return db.conn.Session(&gorm.Session{FullSaveAssociations: true}).Model(query).Select("*").Updates(query).Error
}

// UpdateSubmissions approves and/or releases all submissions that have score
// equal or above the provided score for the given assignment ID
func (db *GormDB) UpdateSubmissions(query *qf.Submission, approve bool) error {
	return db.conn.Transaction(func(tx *gorm.DB) error {
		var submissionIDs []*uint64
		if err := tx.Model(&qf.Submission{}).
			Where("assignment_id = ? AND score >= ?", query.GetAssignmentID(), query.GetScore()).
			Pluck("id", &submissionIDs).Error; err != nil {
			return err
		}

		if err := tx.Model(query).
			// Update the released status of all submissions that have score equal or above the provided score
			Where("id IN (?)", submissionIDs).
			Updates(&qf.Submission{
				Released: query.GetReleased(),
			}).Error; err != nil {
			return err
		}

		status := qf.Submission_APPROVED
		if !approve {
			status = qf.Submission_REJECTED
		}

		// Approve all Grades for the submissions
		err := tx.Model(&qf.Grade{}).
			Where("submission_id IN (?)", submissionIDs).
			Updates(&qf.Grade{
				Status: status,
			}).Error
		if err != nil {
			return err
		}

		return nil
	})
}

// GetReview fetches a review
func (db *GormDB) GetReview(query *qf.Review) (*qf.Review, error) {
	var review qf.Review
	if err := db.conn.Where(query).
		Preload("GradingBenchmarks", "review_id = (?)", query.GetID()).
		Preload("GradingBenchmarks.Criteria").
		First(&review).Error; err != nil {
		return nil, err
	}
	return &review, nil
}

// CreateReview creates a new submission review.
func (db *GormDB) CreateReview(query *qf.Review) error {
	submission, err := db.GetSubmission(&qf.Submission{ID: query.GetSubmissionID()})
	if err != nil {
		return err
	}
	assignment, err := db.GetAssignment(&qf.Assignment{ID: submission.GetAssignmentID()})
	if err != nil {
		return err
	}
	if len(submission.GetReviews()) >= int(assignment.GetReviewers()) {
		return ErrAllReviewsCreated(submission.GetID(), assignment.GetName(), assignment.GetReviewers())
	}
	query.Edited = timestamppb.Now()
	query.ComputeScore()
	benchmarks, err := db.GetBenchmarks(&qf.Assignment{ID: submission.GetAssignmentID()})
	if err != nil {
		return err
	}
	query.GradingBenchmarks = benchmarks
	// Reset the IDs of the benchmarks and criteria to 0 so that
	// they are created as new records in the database.
	for _, bm := range query.GetGradingBenchmarks() {
		bm.ID = 0
		for _, c := range bm.GetCriteria() {
			c.ID = 0
		}
	}
	return db.conn.Create(query).Error
}

// UpdateReview updates a review.
func (db *GormDB) UpdateReview(query *qf.Review) error {
	if query.GetID() == 0 {
		return ErrEmptyReviewID
	}
	submission, err := db.GetSubmission(&qf.Submission{ID: query.GetSubmissionID()})
	if err != nil {
		return err
	}

	query.Edited = timestamppb.Now()
	query.ComputeScore()

	// By default, Gorm will not update zero value fields; such as the Ready bool field.
	// Therefore we use Select before the Updates call. For additional context, see
	// https://github.com/quickfeed/quickfeed/issues/569#issuecomment-1013729572
	if err := db.conn.Model(&query).Select("*").Updates(&qf.Review{
		ID:           query.GetID(),
		SubmissionID: query.GetSubmissionID(),
		Feedback:     query.GetFeedback(),
		Ready:        query.GetReady(),
		Score:        query.GetScore(),
		ReviewerID:   query.GetReviewerID(),
		Edited:       query.GetEdited(),
	}).Error; err != nil {
		return fmt.Errorf("failed to update review: %w", err)
	}

	for _, bm := range query.GetGradingBenchmarks() {
		if err := db.UpdateBenchmark(bm); err != nil {
			return err
		}
		for _, c := range bm.GetCriteria() {
			if err := db.UpdateCriterion(c); err != nil {
				return err
			}
		}
	}
	// Update the submission's score if the review score has changed.
	if submission.GetScore() != query.GetScore() {
		submission.Score = query.GetScore()
		if err := db.UpdateSubmission(submission); err != nil {
			return err
		}
	}
	return nil
}

// DeleteReview removes all reviews matching the query.
func (db *GormDB) DeleteReview(query *qf.Review) error {
	return db.conn.Delete(&qf.Review{}, &query).Error
<<<<<<< HEAD
}

// CreateAssignmentFeedback creates a new assignment feedback.
func (db *GormDB) CreateAssignmentFeedback(feedback *qf.AssignmentFeedback) error {
	if err := db.conn.Create(feedback).Error; err != nil {
		return fmt.Errorf("failed to create assignment feedback: %w", err)
	}
	return nil
}

// GetAssignmentFeedback returns assignment feedback matching the given query.
// If userID is specified, returns feedback from that user.
// Otherwise, returns the first feedback found for the assignment.
func (db *GormDB) GetAssignmentFeedback(query *qf.AssignmentFeedbackRequest) (*qf.AssignmentFeedbacks, error) {
	var feedbacks []*qf.AssignmentFeedback
	dbQuery := db.conn.Model(&qf.AssignmentFeedback{})

	if query.GetAssignmentID() > 0 || query.GetUserID() > 0 {
		switch query.GetMode().(type) {
		case *qf.AssignmentFeedbackRequest_AssignmentID:
			dbQuery = dbQuery.Where("assignment_id = ?", query.GetAssignmentID())
		case *qf.AssignmentFeedbackRequest_UserID:
			dbQuery = dbQuery.Where("user_id = ?", query.GetUserID())
		}
	}

	dbQuery = dbQuery.Where("course_id = ?", query.GetCourseID())

	if err := dbQuery.Find(&feedbacks).Error; err != nil {
		return nil, fmt.Errorf("failed to get assignment feedback: %w", err)
	}
	return &qf.AssignmentFeedbacks{Feedbacks: feedbacks}, nil
=======
>>>>>>> 02414c2b
}<|MERGE_RESOLUTION|>--- conflicted
+++ resolved
@@ -364,39 +364,4 @@
 // DeleteReview removes all reviews matching the query.
 func (db *GormDB) DeleteReview(query *qf.Review) error {
 	return db.conn.Delete(&qf.Review{}, &query).Error
-<<<<<<< HEAD
-}
-
-// CreateAssignmentFeedback creates a new assignment feedback.
-func (db *GormDB) CreateAssignmentFeedback(feedback *qf.AssignmentFeedback) error {
-	if err := db.conn.Create(feedback).Error; err != nil {
-		return fmt.Errorf("failed to create assignment feedback: %w", err)
-	}
-	return nil
-}
-
-// GetAssignmentFeedback returns assignment feedback matching the given query.
-// If userID is specified, returns feedback from that user.
-// Otherwise, returns the first feedback found for the assignment.
-func (db *GormDB) GetAssignmentFeedback(query *qf.AssignmentFeedbackRequest) (*qf.AssignmentFeedbacks, error) {
-	var feedbacks []*qf.AssignmentFeedback
-	dbQuery := db.conn.Model(&qf.AssignmentFeedback{})
-
-	if query.GetAssignmentID() > 0 || query.GetUserID() > 0 {
-		switch query.GetMode().(type) {
-		case *qf.AssignmentFeedbackRequest_AssignmentID:
-			dbQuery = dbQuery.Where("assignment_id = ?", query.GetAssignmentID())
-		case *qf.AssignmentFeedbackRequest_UserID:
-			dbQuery = dbQuery.Where("user_id = ?", query.GetUserID())
-		}
-	}
-
-	dbQuery = dbQuery.Where("course_id = ?", query.GetCourseID())
-
-	if err := dbQuery.Find(&feedbacks).Error; err != nil {
-		return nil, fmt.Errorf("failed to get assignment feedback: %w", err)
-	}
-	return &qf.AssignmentFeedbacks{Feedbacks: feedbacks}, nil
-=======
->>>>>>> 02414c2b
 }