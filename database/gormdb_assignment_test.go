package database_test

import (
	"testing"

	"github.com/google/go-cmp/cmp"
	"github.com/quickfeed/quickfeed/internal/qtest"
	"github.com/quickfeed/quickfeed/kit/score"
	"github.com/quickfeed/quickfeed/qf"
	"google.golang.org/protobuf/proto"
	"google.golang.org/protobuf/testing/protocmp"
	"gorm.io/gorm"
)

func TestGormDBGetAssignment(t *testing.T) {
	db, cleanup := qtest.TestDB(t)
	defer cleanup()

	if _, err := db.GetAssignmentsByCourse(10); err != gorm.ErrRecordNotFound {
		t.Errorf("have error '%v' wanted '%v'", err, gorm.ErrRecordNotFound)
	}

	if _, err := db.GetAssignment(&qf.Assignment{ID: 10}); err != gorm.ErrRecordNotFound {
		t.Errorf("have error '%v' wanted '%v'", err, gorm.ErrRecordNotFound)
	}
}

func TestGormDBCreateAssignmentNoRecord(t *testing.T) {
	db, cleanup := qtest.TestDB(t)
	defer cleanup()

	assignment := qf.Assignment{
		CourseID: 1,
		Name:     "Lab 1",
	}

	// Should fail as course 1 does not exist.
	if err := db.CreateAssignment(&assignment); err != gorm.ErrRecordNotFound {
		t.Errorf("have error '%v' wanted '%v'", err, gorm.ErrRecordNotFound)
	}
}

func TestGormDBCreateAssignment(t *testing.T) {
	db, cleanup := qtest.TestDB(t)
	defer cleanup()

	admin := qtest.CreateFakeUser(t, db, 10)
	qtest.CreateCourse(t, db, admin, &qf.Course{})

	gotAssignment := &qf.Assignment{
		CourseID: 1,
		Order:    1,
	}

	if err := db.CreateAssignment(gotAssignment); err != nil {
		t.Fatal(err)
	}

	assignments, err := db.GetAssignmentsByCourse(1)
	if err != nil {
		t.Fatal(err)
	}
	wantAssignment := assignments[0]

	if len(assignments) != 1 {
		t.Fatalf("have size %v wanted %v", len(assignments), 1)
	}

	if diff := cmp.Diff(wantAssignment, gotAssignment, protocmp.Transform()); diff != "" {
		t.Errorf("CreateAssignment() mismatch (-wantAssignment, +gotAssignment):\n%s", diff)
	}

	if _, err = db.GetAssignment(&qf.Assignment{ID: 1}); err != nil {
		t.Errorf("failed to get existing assignment by ID: %s", err)
	}
}

func TestUpdateAssignment(t *testing.T) {
	db, cleanup := qtest.TestDB(t)
	defer cleanup()

	course := &qf.Course{}
	admin := qtest.CreateFakeUser(t, db, 10)
	qtest.CreateCourse(t, db, admin, course)

	if err := db.CreateAssignment(&qf.Assignment{
		CourseID:         course.ID,
		Name:             "lab1",
		RunScriptContent: "Script for lab1",
		Deadline:         qtest.Timestamp(t, "2022-11-11T23:59:00"),
		AutoApprove:      false,
		Order:            1,
		IsGroupLab:       false,
	}); err != nil {
		t.Fatal(err)
	}

	if err := db.CreateAssignment(&qf.Assignment{
		CourseID:         course.ID,
		Name:             "lab2",
		RunScriptContent: "Script for lab2",
		Deadline:         qtest.Timestamp(t, "2022-11-11T23:59:00"),
		AutoApprove:      false,
		Order:            2,
		IsGroupLab:       true,
	}); err != nil {
		t.Fatal(err)
	}

	assignments, err := db.GetAssignmentsByCourse(course.ID)
	if err != nil {
		t.Error(err)
	}

	wantAssignments := make([]*qf.Assignment, len(assignments))
	for i, a := range assignments {
		// test setting various zero-value entries to check that we can read back the same value
		a.Deadline = nil
		a.ScoreLimit = 0
		a.Reviewers = 0
		a.AutoApprove = !a.AutoApprove
		a.IsGroupLab = !a.IsGroupLab
		wantAssignments[i] = (proto.Clone(assignments[i])).(*qf.Assignment)
	}

	if err = db.UpdateAssignments(assignments); err != nil {
		t.Error(err)
	}
	gotAssignments, err := db.GetAssignmentsByCourse(course.ID)
	if err != nil {
		t.Error(err)
	}

	for i := range gotAssignments {
		if diff := cmp.Diff(wantAssignments[i], gotAssignments[i], protocmp.Transform()); diff != "" {
			t.Errorf("UpdateAssignments() mismatch (-want +got):\n%s", diff)
		}
	}
}

func TestGetAssignmentsWithSubmissions(t *testing.T) {
	db, cleanup := qtest.TestDB(t)
	defer cleanup()

	// create teacher, course, user (student) and assignment
	user, course, assignment := setupCourseAssignment(t, db)

	wantStruct := &qf.Submission{
		AssignmentID: assignment.ID,
		UserID:       user.ID,
		Score:        42,
		Reviews:      []*qf.Review{},
		BuildInfo: &score.BuildInfo{
			BuildDate: qtest.Timestamp(t, "2021-01-21T18:00:00"),
			BuildLog:  "what do you say",
			ExecTime:  50,
		},
		Scores: []*score.Score{
			{TestName: "TestBigNum", MaxScore: 100, Score: 60, Weight: 10},
			{TestName: "TestDigNum", MaxScore: 100, Score: 70, Weight: 10},
		},
	}
	if err := db.CreateSubmission(wantStruct); err != nil {
		t.Fatal(err)
	}
<<<<<<< HEAD
	req := &qf.SubmissionsForCourseRequest{
		CourseID:      course.ID,
		Type:          qf.SubmissionsForCourseRequest_ALL,
		WithBuildInfo: true,
	}
	assignments, err := db.GetAssignmentsWithSubmissions(req)
=======
	assignments, err := db.GetAssignmentsWithSubmissions(course.ID, qf.SubmissionsForCourseRequest_ALL)
>>>>>>> 50abf28e
	if err != nil {
		t.Fatal(err)
	}
	wantStruct.BuildInfo = nil
	wantAssignment := (proto.Clone(assignment)).(*qf.Assignment)
	wantAssignment.Submissions = append(wantAssignment.Submissions, wantStruct)
	if diff := cmp.Diff(wantAssignment, assignments[0], protocmp.Transform()); diff != "" {
		t.Errorf("GetAssignmentsWithSubmissions() mismatch (-want +got):\n%s", diff)
	}

	// Submission with Review
	wantReview := &qf.Submission{
		AssignmentID: assignment.ID,
		UserID:       user.ID,
		Score:        45,
		Reviews: []*qf.Review{
			{
				ReviewerID: 1, Feedback: "SGTM!", Score: 42, Ready: true,
				GradingBenchmarks: []*qf.GradingBenchmark{
					{
						Heading: "Ding Dong", Comment: "Communication",
						Criteria: []*qf.GradingCriterion{
							{Points: 50, Description: "Loads of ding"},
						},
					},
				},
			},
		},
	}
	if err := db.CreateSubmission(wantReview); err != nil {
		t.Fatal(err)
	}
<<<<<<< HEAD
	req = &qf.SubmissionsForCourseRequest{
		CourseID:      course.ID,
		Type:          qf.SubmissionsForCourseRequest_ALL,
		WithBuildInfo: true,
	}
	assignments, err = db.GetAssignmentsWithSubmissions(req)
=======
	assignments, err = db.GetAssignmentsWithSubmissions(course.ID, qf.SubmissionsForCourseRequest_ALL)
>>>>>>> 50abf28e
	if err != nil {
		t.Fatal(err)
	}
	wantAssignment = (proto.Clone(assignment)).(*qf.Assignment)
	wantAssignment.Submissions = append(wantAssignment.Submissions, wantStruct, wantReview)
	if diff := cmp.Diff(wantAssignment, assignments[0], protocmp.Transform()); diff != "" {
		t.Errorf("GetAssignmentsWithSubmissions() mismatch (-want +got):\n%s", diff)
	}
}

func TestUpdateBenchmarks(t *testing.T) {
	db, cleanup := qtest.TestDB(t)
	defer cleanup()

	course := &qf.Course{}
	admin := qtest.CreateFakeUser(t, db, 10)
	qtest.CreateCourse(t, db, admin, course)

	assignment := &qf.Assignment{
		CourseID:         course.ID,
		Name:             "Assignment 1",
		RunScriptContent: "Script for assignment 1",
		Deadline:         qtest.Timestamp(t, "2021-12-12T19:00:00"),
		AutoApprove:      false,
		Order:            1,
		IsGroupLab:       false,
	}
	if err := db.CreateAssignment(assignment); err != nil {
		t.Fatal(err)
	}

	benchmarks := []*qf.GradingBenchmark{
		{
			ID:           1,
			AssignmentID: assignment.ID,
			Heading:      "Test benchmark 1",
			Criteria: []*qf.GradingCriterion{
				{
					ID:          1,
					Description: "Criterion 1",
					BenchmarkID: 1,
					Points:      5,
				},
				{
					ID:          2,
					Description: "Criterion 2",
					BenchmarkID: 1,
					Points:      10,
				},
			},
		},
		{
			ID:           2,
			AssignmentID: assignment.ID,
			Heading:      "Test benchmark 2",
			Criteria: []*qf.GradingCriterion{
				{
					ID:          3,
					Description: "Criterion 3",
					BenchmarkID: 2,
					Points:      1,
				},
			},
		},
	}

	for _, bm := range benchmarks {
		if err := db.CreateBenchmark(bm); err != nil {
			t.Fatal(err)
		}
	}

	gotAssignments, err := db.GetAssignmentsByCourse(course.ID)
	if err != nil {
		t.Error(err)
	}

	assignment.GradingBenchmarks = benchmarks
	for i := range gotAssignments {
		if diff := cmp.Diff(assignment, gotAssignments[i], protocmp.Transform()); diff != "" {
			t.Errorf("UpdateAssignments() mismatch (-want +got):\n%s", diff)
		}
	}

	for _, bm := range benchmarks {
		bm.Heading = "Updated heading"
		if err := db.UpdateBenchmark(bm); err != nil {
			t.Fatal(err)
		}
		for _, c := range bm.Criteria {
			c.Description = "Updated description"
			if err := db.UpdateCriterion(c); err != nil {
				t.Fatal(err)
			}
		}
	}
	assignment.GradingBenchmarks = benchmarks
	gotAssignments, err = db.GetAssignmentsByCourse(course.ID)
	if err != nil {
		t.Error(err)
	}
	for i := range gotAssignments {
		if diff := cmp.Diff(assignment, gotAssignments[i], protocmp.Transform()); diff != "" {
			t.Errorf("UpdateAssignments() mismatch (-want +got):\n%s", diff)
		}
	}
}<|MERGE_RESOLUTION|>--- conflicted
+++ resolved
@@ -163,16 +163,11 @@
 	if err := db.CreateSubmission(wantStruct); err != nil {
 		t.Fatal(err)
 	}
-<<<<<<< HEAD
 	req := &qf.SubmissionsForCourseRequest{
-		CourseID:      course.ID,
-		Type:          qf.SubmissionsForCourseRequest_ALL,
-		WithBuildInfo: true,
+		CourseID: course.ID,
+		Type:     qf.SubmissionsForCourseRequest_ALL,
 	}
 	assignments, err := db.GetAssignmentsWithSubmissions(req)
-=======
-	assignments, err := db.GetAssignmentsWithSubmissions(course.ID, qf.SubmissionsForCourseRequest_ALL)
->>>>>>> 50abf28e
 	if err != nil {
 		t.Fatal(err)
 	}
@@ -205,16 +200,11 @@
 	if err := db.CreateSubmission(wantReview); err != nil {
 		t.Fatal(err)
 	}
-<<<<<<< HEAD
 	req = &qf.SubmissionsForCourseRequest{
-		CourseID:      course.ID,
-		Type:          qf.SubmissionsForCourseRequest_ALL,
-		WithBuildInfo: true,
+		CourseID: course.ID,
+		Type:     qf.SubmissionsForCourseRequest_ALL,
 	}
 	assignments, err = db.GetAssignmentsWithSubmissions(req)
-=======
-	assignments, err = db.GetAssignmentsWithSubmissions(course.ID, qf.SubmissionsForCourseRequest_ALL)
->>>>>>> 50abf28e
 	if err != nil {
 		t.Fatal(err)
 	}
