package database_test

import (
	"testing"

	"github.com/google/go-cmp/cmp"
	"github.com/quickfeed/quickfeed/internal/qtest"
	"github.com/quickfeed/quickfeed/kit/score"
	"github.com/quickfeed/quickfeed/qf"
	"google.golang.org/protobuf/proto"
	"google.golang.org/protobuf/testing/protocmp"
	"google.golang.org/protobuf/types/known/timestamppb"
	"gorm.io/gorm"
)

func TestGormDBGetAssignment(t *testing.T) {
	db, cleanup := qtest.TestDB(t)
	defer cleanup()

	if _, err := db.GetAssignmentsByCourse(10); err != gorm.ErrRecordNotFound {
		t.Errorf("have error '%v' wanted '%v'", err, gorm.ErrRecordNotFound)
	}

	if _, err := db.GetAssignment(&qf.Assignment{ID: 10}); err != gorm.ErrRecordNotFound {
		t.Errorf("have error '%v' wanted '%v'", err, gorm.ErrRecordNotFound)
	}
}

func TestGormDBCreateAssignmentNoRecord(t *testing.T) {
	db, cleanup := qtest.TestDB(t)
	defer cleanup()

	assignment := qf.Assignment{
		CourseID: 1,
		Name:     "Lab 1",
	}

	// Should fail as course 1 does not exist.
	if err := db.CreateAssignment(&assignment); err != gorm.ErrRecordNotFound {
		t.Errorf("have error '%v' wanted '%v'", err, gorm.ErrRecordNotFound)
	}
}

func TestGormDBCreateAssignment(t *testing.T) {
	db, cleanup := qtest.TestDB(t)
	defer cleanup()

	admin := qtest.CreateFakeUser(t, db, 10)
	qtest.CreateCourse(t, db, admin, &qf.Course{})

	gotAssignment := &qf.Assignment{
		CourseID: 1,
		Order:    1,
	}

	if err := db.CreateAssignment(gotAssignment); err != nil {
		t.Fatal(err)
	}

	assignments, err := db.GetAssignmentsByCourse(1)
	if err != nil {
		t.Fatal(err)
	}
	wantAssignment := assignments[0]

	if len(assignments) != 1 {
		t.Fatalf("have size %v wanted %v", len(assignments), 1)
	}

	if diff := cmp.Diff(wantAssignment, gotAssignment, protocmp.Transform()); diff != "" {
		t.Errorf("CreateAssignment() mismatch (-wantAssignment, +gotAssignment):\n%s", diff)
	}

	if _, err = db.GetAssignment(&qf.Assignment{ID: 1}); err != nil {
		t.Errorf("failed to get existing assignment by ID: %s", err)
	}
}

func TestUpdateAssignment(t *testing.T) {
	db, cleanup := qtest.TestDB(t)
	defer cleanup()

	course := &qf.Course{}
	admin := qtest.CreateFakeUser(t, db, 10)
	qtest.CreateCourse(t, db, admin, course)

	if err := db.CreateAssignment(&qf.Assignment{
		CourseID:    course.ID,
		Name:        "lab1",
		Deadline:    qtest.Timestamp(t, "2022-11-11T23:59:00"),
		AutoApprove: false,
		Order:       1,
		IsGroupLab:  false,
	}); err != nil {
		t.Fatal(err)
	}

	if err := db.CreateAssignment(&qf.Assignment{
		CourseID:    course.ID,
		Name:        "lab2",
		Deadline:    qtest.Timestamp(t, "2022-11-11T23:59:00"),
		AutoApprove: false,
		Order:       2,
		IsGroupLab:  true,
	}); err != nil {
		t.Fatal(err)
	}

	assignments, err := db.GetAssignmentsByCourse(course.ID)
	if err != nil {
		t.Error(err)
	}

	wantAssignments := make([]*qf.Assignment, len(assignments))
	for i, a := range assignments {
		// test setting various zero-value entries to check that we can read back the same value
		a.Deadline = &timestamppb.Timestamp{}
		a.ScoreLimit = 0
		a.Reviewers = 0
		a.AutoApprove = !a.AutoApprove
		a.IsGroupLab = !a.IsGroupLab
		wantAssignments[i] = (proto.Clone(assignments[i])).(*qf.Assignment)
	}

	err = db.UpdateAssignments(assignments)
	if err != nil {
		t.Error(err)
	}
	gotAssignments, err := db.GetAssignmentsByCourse(course.ID)
	if err != nil {
		t.Error(err)
	}

	for i := range gotAssignments {
		if diff := cmp.Diff(wantAssignments[i], gotAssignments[i], protocmp.Transform()); diff != "" {
			t.Errorf("UpdateAssignments() mismatch (-want +got):\n%s", diff)
		}
	}
}

func TestGetAssignmentsWithSubmissions(t *testing.T) {
	db, cleanup := qtest.TestDB(t)
	defer cleanup()

	// create teacher, course, user (student) and assignment
	user, course, assignment := setupCourseAssignment(t, db)

	wantStruct := &qf.Submission{
		AssignmentID: assignment.ID,
		UserID:       user.ID,
		Score:        42,
		Reviews:      []*qf.Review{},
		BuildInfo: &score.BuildInfo{
			BuildDate:      qtest.Timestamp(t, "2021-01-21T18:00:00"),
			SubmissionDate: qtest.Timestamp(t, "2021-01-21T18:00:00"),
			BuildLog:       "what do you say",
			ExecTime:       50,
		},
		Scores: []*score.Score{
			{TestName: "TestBigNum", MaxScore: 100, Score: 60, Weight: 10},
			{TestName: "TestDigNum", MaxScore: 100, Score: 70, Weight: 10},
		},
	}
	if err := db.CreateSubmission(wantStruct); err != nil {
		t.Fatal(err)
	}
<<<<<<< HEAD
	submissions, err := db.GetCourseSubmissions(course.ID, qf.SubmissionRequest_ALL)
=======
	req := &qf.SubmissionRequest{
		CourseID: course.ID,
		FetchMode: &qf.SubmissionRequest_Type{
			Type: qf.SubmissionRequest_ALL,
		},
	}
	assignments, err := db.GetAssignmentsWithSubmissions(req)
>>>>>>> 23bb8f3a
	if err != nil {
		t.Fatal(err)
	}
	wantStruct.BuildInfo = nil
	wantAssignment := (proto.Clone(assignment)).(*qf.Assignment)
	wantAssignment.Submissions = append(wantAssignment.Submissions, wantStruct)
	if diff := cmp.Diff(wantAssignment.Submissions, submissions, protocmp.Transform()); diff != "" {
		t.Errorf("GetAssignmentsWithSubmissions() mismatch (-want +got):\n%s", diff)
	}

	// Submission with Review
	wantReview := &qf.Submission{
		AssignmentID: assignment.ID,
		UserID:       user.ID,
		Score:        45,
		Reviews: []*qf.Review{
			{
				ReviewerID: 1, Feedback: "SGTM!", Score: 42, Ready: true,
				GradingBenchmarks: []*qf.GradingBenchmark{
					{
						Heading: "Ding Dong", Comment: "Communication",
						Criteria: []*qf.GradingCriterion{
							{Points: 50, Description: "Loads of ding"},
						},
					},
				},
			},
		},
	}
	if err := db.CreateSubmission(wantReview); err != nil {
		t.Fatal(err)
	}
<<<<<<< HEAD
	submissions, err = db.GetCourseSubmissions(course.ID, qf.SubmissionRequest_ALL)
=======
	assignments, err = db.GetAssignmentsWithSubmissions(req)
>>>>>>> 23bb8f3a
	if err != nil {
		t.Fatal(err)
	}
	wantAssignment = (proto.Clone(assignment)).(*qf.Assignment)
	wantAssignment.Submissions = append(wantAssignment.Submissions, wantStruct, wantReview)
	if diff := cmp.Diff(wantAssignment.Submissions, submissions, protocmp.Transform()); diff != "" {
		t.Errorf("GetAssignmentsWithSubmissions() mismatch (-want +got):\n%s", diff)
	}
}

func TestUpdateBenchmarks(t *testing.T) {
	db, cleanup := qtest.TestDB(t)
	defer cleanup()

	course := &qf.Course{}
	admin := qtest.CreateFakeUser(t, db, 10)
	qtest.CreateCourse(t, db, admin, course)

	assignment := &qf.Assignment{
		CourseID:    course.ID,
		Name:        "Assignment 1",
		Deadline:    qtest.Timestamp(t, "2021-12-12T19:00:00"),
		AutoApprove: false,
		Order:       1,
		IsGroupLab:  false,
	}
	if err := db.CreateAssignment(assignment); err != nil {
		t.Fatal(err)
	}

	benchmarks := []*qf.GradingBenchmark{
		{
			ID:           1,
			AssignmentID: assignment.ID,
			Heading:      "Test benchmark 1",
			Criteria: []*qf.GradingCriterion{
				{
					ID:          1,
					Description: "Criterion 1",
					BenchmarkID: 1,
					Points:      5,
				},
				{
					ID:          2,
					Description: "Criterion 2",
					BenchmarkID: 1,
					Points:      10,
				},
			},
		},
		{
			ID:           2,
			AssignmentID: assignment.ID,
			Heading:      "Test benchmark 2",
			Criteria: []*qf.GradingCriterion{
				{
					ID:          3,
					Description: "Criterion 3",
					BenchmarkID: 2,
					Points:      1,
				},
			},
		},
	}

	for _, bm := range benchmarks {
		if err := db.CreateBenchmark(bm); err != nil {
			t.Fatal(err)
		}
	}

	gotAssignments, err := db.GetAssignmentsByCourse(course.ID)
	if err != nil {
		t.Error(err)
	}

	assignment.GradingBenchmarks = benchmarks
	for i := range gotAssignments {
		if diff := cmp.Diff(assignment, gotAssignments[i], protocmp.Transform()); diff != "" {
			t.Errorf("UpdateAssignments() mismatch (-want +got):\n%s", diff)
		}
	}

	for _, bm := range benchmarks {
		bm.Heading = "Updated heading"
		if err := db.UpdateBenchmark(bm); err != nil {
			t.Fatal(err)
		}
		for _, c := range bm.Criteria {
			c.Description = "Updated description"
			if err := db.UpdateCriterion(c); err != nil {
				t.Fatal(err)
			}
		}
	}
	assignment.GradingBenchmarks = benchmarks
	gotAssignments, err = db.GetAssignmentsByCourse(course.ID)
	if err != nil {
		t.Error(err)
	}
	for i := range gotAssignments {
		if diff := cmp.Diff(assignment, gotAssignments[i], protocmp.Transform()); diff != "" {
			t.Errorf("UpdateAssignments() mismatch (-want +got):\n%s", diff)
		}
	}
}<|MERGE_RESOLUTION|>--- conflicted
+++ resolved
@@ -164,17 +164,7 @@
 	if err := db.CreateSubmission(wantStruct); err != nil {
 		t.Fatal(err)
 	}
-<<<<<<< HEAD
 	submissions, err := db.GetCourseSubmissions(course.ID, qf.SubmissionRequest_ALL)
-=======
-	req := &qf.SubmissionRequest{
-		CourseID: course.ID,
-		FetchMode: &qf.SubmissionRequest_Type{
-			Type: qf.SubmissionRequest_ALL,
-		},
-	}
-	assignments, err := db.GetAssignmentsWithSubmissions(req)
->>>>>>> 23bb8f3a
 	if err != nil {
 		t.Fatal(err)
 	}
@@ -207,11 +197,7 @@
 	if err := db.CreateSubmission(wantReview); err != nil {
 		t.Fatal(err)
 	}
-<<<<<<< HEAD
 	submissions, err = db.GetCourseSubmissions(course.ID, qf.SubmissionRequest_ALL)
-=======
-	assignments, err = db.GetAssignmentsWithSubmissions(req)
->>>>>>> 23bb8f3a
 	if err != nil {
 		t.Fatal(err)
 	}
