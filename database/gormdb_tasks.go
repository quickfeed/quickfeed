package database

import (
	"sort"

	pb "github.com/autograde/quickfeed/ag"
	"gorm.io/gorm"
)

// GetTasks gets tasks based on query
func (db *GormDB) GetTasks(query *pb.Task) ([]*pb.Task, error) {
	var tasks []*pb.Task
	err := db.conn.Find(&tasks, query).Error
	if err != nil {
		return nil, err
	}
	if len(tasks) == 0 {
		return tasks, gorm.ErrRecordNotFound
	}
	return tasks, err
}

// CreateIssues creates a batch of issues
func (db *GormDB) CreateIssues(issues []*pb.Issue) error {
	if len(issues) == 0 {
		return nil
	}
	return db.conn.Create(issues).Error
}

// SynchronizeAssignmentTasks synchronizes all tasks of each assignment in a given course. Returns created, updated and deleted tasks
func (db *GormDB) SynchronizeAssignmentTasks(course *pb.Course, taskMap map[uint32]map[string]*pb.Task) (createdTasks, updatedTasks []*pb.Task, err error) {
	createdTasks = []*pb.Task{}
	updatedTasks = []*pb.Task{}
	assignments, err := db.GetAssignmentsByCourse(course.GetID(), false)
	if err != nil {
		return nil, nil, err
	}

	err = db.conn.Transaction(func(tx *gorm.DB) error {
		for _, assignment := range assignments {
			var existingTasks []*pb.Task
			if err := tx.Find(&existingTasks, &pb.Task{AssignmentID: assignment.GetID()}).Error; err != nil {
				return err // will rollback transaction
			}
			for _, existingTask := range existingTasks {
				task, ok := taskMap[assignment.Order][existingTask.Name]
				if !ok {
					// Find issues associated with the existing task and delete them
					var issues []*pb.Issue
					if err = tx.Delete(issues, &pb.Issue{TaskID: existingTask.ID}).Error; err != nil {
						return err // will rollback transaction
					}
					// Existing task in database not among the supplied tasks to synchronize.
					err = tx.Delete(existingTask).Error
					if err != nil {
						return err // will rollback transaction
					}
					existingTask.MarkDeleted()
					updatedTasks = append(updatedTasks, existingTask)
					continue
				}
				if existingTask.HasChanged(task) {
					// Task has been changed and must be updated.
					existingTask.Title = task.Title
					existingTask.Body = task.Body
					updatedTasks = append(updatedTasks, existingTask)
					err = tx.Model(&pb.Task{}).
						Where(&pb.Task{ID: existingTask.GetID()}).
						Updates(existingTask).Error
					if err != nil {
						return err // will rollback transaction
					}
				}
				delete(taskMap[assignment.Order], existingTask.Name)
			}

			// Find new tasks to be created for the current assignment
			for _, task := range taskMap[assignment.Order] {
				task.AssignmentID = assignment.ID
				createdTasks = append(createdTasks, task)
			}
		}

		// Tasks to be created must be sorted since map iteration order is non-deterministic
		sort.Slice(createdTasks, func(i, j int) bool {
			return createdTasks[i].Name < createdTasks[j].Name
		})

		// Create tasks that are not in the database
		for _, task := range createdTasks {
			if err = tx.Create(task).Error; err != nil {
				return err // will rollback transaction
			}
		}
		return nil
	})

<<<<<<< HEAD
	return createdTasks, updatedTasks, deletedTasks, err
}

// CreatePullRequest creates a pull request
func (db *GormDB) CreatePullRequest(pullRequest *pb.PullRequest) error {
	return db.conn.Create(pullRequest).Error
}

// GetPullRequest returns the pull request matching the given query
func (db *GormDB) GetPullRequest(query *pb.PullRequest) (*pb.PullRequest, error) {
	var pullRequest pb.PullRequest
	if err := db.conn.Where(query).Last(&pullRequest).Error; err != nil {
		return nil, err
	}
	return &pullRequest, nil
}

// DeletePullRequest deletes the pull request matching the given query
func (db *GormDB) DeletePullRequest(pullRequest *pb.PullRequest) error {
	return db.conn.Delete(pullRequest).Error
}

// DeletePullRequest updates the pull request matching the given query
func (db *GormDB) UpdatePullRequest(pullRequest *pb.PullRequest) error {
	return db.conn.Model(&pb.PullRequest{}).
		Where(&pb.PullRequest{ID: pullRequest.GetID()}).
		Updates(pullRequest).Error
=======
	return createdTasks, updatedTasks, err
>>>>>>> 48272dd4
}<|MERGE_RESOLUTION|>--- conflicted
+++ resolved
@@ -96,8 +96,7 @@
 		return nil
 	})
 
-<<<<<<< HEAD
-	return createdTasks, updatedTasks, deletedTasks, err
+	return createdTasks, updatedTasks, err
 }
 
 // CreatePullRequest creates a pull request
@@ -124,7 +123,4 @@
 	return db.conn.Model(&pb.PullRequest{}).
 		Where(&pb.PullRequest{ID: pullRequest.GetID()}).
 		Updates(pullRequest).Error
-=======
-	return createdTasks, updatedTasks, err
->>>>>>> 48272dd4
 }