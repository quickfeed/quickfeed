package database

import "github.com/quickfeed/quickfeed/qf"

// Database contains methods for manipulating the database.
type Database interface {
	// CreateUser creates new user record. The first user is set as admin.
	CreateUser(user *qf.User) error
	// GetUserByRemoteIdentity returns the user for the given remote identity.
	GetUserByRemoteIdentity(scmRemoteID uint64) (*qf.User, error)
	// GetUser returns the given user.
	GetUser(userID uint64) (*qf.User, error)
	// GetUserWithEnrollments returns the given user with enrollments.
	GetUserWithEnrollments(userID uint64) (*qf.User, error)
	// GetUserByCourse returns the given user with enrollments matching the given course query.
	GetUserByCourse(query *qf.Course, login string) (*qf.User, error)
	// GetUsers returns the users for the given set of user IDs.
	GetUsers(...uint64) ([]*qf.User, error)
	// UpdateUser updates the user's details.
	UpdateUser(*qf.User) error

	// CreateCourse creates a new course if user with given ID is admin, enrolls user as course teacher.
	CreateCourse(uint64, *qf.Course) error
	// GetCourse fetches course by ID.
	GetCourse(uint64) (*qf.Course, error)
	// GetCourseByStatus fetches course by ID. Depending on the enrollment status, preloads course
	// assignments, active enrollments and groups.
	// 	- NONE (or 0): returns the course with no preloaded data.
	//  - PENDING: returns the course with no preloaded data.
	// 	- STUDENT: returns the course with preloaded assignments, active enrollments and groups
	// 	- TEACHER: returns the course with preloaded assignments, active enrollments and groups with detailed information.
	GetCourseByStatus(uint64, qf.Enrollment_UserStatus) (*qf.Course, error)
	// GetCourseByOrganizationID fetches course by organization ID.
	GetCourseByOrganizationID(organizationID uint64) (*qf.Course, error)
	// GetCourses returns a list of courses. If one or more course IDs are provided,
	// the corresponding courses are returned. Otherwise, all courses are returned.
	GetCourses(...uint64) ([]*qf.Course, error)
	// GetCoursesByUser returns all courses (with enrollment status)
	// for the given user id.
	// If enrollment statuses is provided, the set of courses returned
	// is filtered according to these enrollment statuses.
	GetCoursesByUser(userID uint64, statuses ...qf.Enrollment_UserStatus) ([]*qf.Course, error)
	// GetCourseTeachers returns a list of all teachers in a course.
	GetCourseTeachers(query *qf.Course) ([]*qf.User, error)
	// UpdateCourse updates course information.
	UpdateCourse(*qf.Course) error

	// CreateEnrollment creates a new pending enrollment.
	CreateEnrollment(*qf.Enrollment) error
	// RejectEnrollment removes the user enrollment from the database
	RejectEnrollment(userID, courseID uint64) error
	// UpdateEnrollment changes status of the course enrollment for the given user and course.
	UpdateEnrollment(*qf.Enrollment) error
	// GetEnrollmentByCourseAndUser returns a user enrollment for the given course ID.
	GetEnrollmentByCourseAndUser(courseID uint64, userID uint64) (*qf.Enrollment, error)
	// GetEnrollmentsByCourse fetches all course enrollments with given statuses.
	GetEnrollmentsByCourse(courseID uint64, statuses ...qf.Enrollment_UserStatus) ([]*qf.Enrollment, error)
	// GetEnrollmentsByUser fetches all enrollments for the given user
	GetEnrollmentsByUser(userID uint64, statuses ...qf.Enrollment_UserStatus) ([]*qf.Enrollment, error)

	// CreateGroup creates a new group and assign users to newly created group.
	CreateGroup(*qf.Group) error
	// UpdateGroup updates a group with the specified users and enrollments.
	UpdateGroup(group *qf.Group) error
	// UpdateGroupStatus updates status field of a group.
	UpdateGroupStatus(*qf.Group) error
	// DeleteGroup deletes a group and its corresponding enrollments.
	DeleteGroup(uint64) error
	// GetGroup returns the group with the specified group ID.
	GetGroup(uint64) (*qf.Group, error)
	// GetGroupsByCourse returns the groups for the given course.
	GetGroupsByCourse(courseID uint64, statuses ...qf.Group_GroupStatus) ([]*qf.Group, error)

	// CreateAssignment creates a new or updates an existing assignment.
	CreateAssignment(*qf.Assignment) error
	// GetAssignment returns assignment matching the given query.
	GetAssignment(query *qf.Assignment) (*qf.Assignment, error)
	// GetAssignmentsByCourse returns a list of all assignments for the given course ID.
	GetAssignmentsByCourse(uint64) ([]*qf.Assignment, error)
	// UpdateAssignments updates the specified list of assignments.
	UpdateAssignments([]*qf.Assignment) error
	// CreateBenchmark creates a new grading benchmark.
	CreateBenchmark(*qf.GradingBenchmark) error
	// UpdateBenchmark updates the given benchmark.
	UpdateBenchmark(*qf.GradingBenchmark) error
	// DeleteBenchmark deletes the given benchmark.
	DeleteBenchmark(*qf.GradingBenchmark) error
	// CreateCriterion creates a new grading criterion.
	CreateCriterion(*qf.GradingCriterion) error
	// UpdateCriterion updates the given criterion.
	UpdateCriterion(*qf.GradingCriterion) error
	// DeleteCriterion deletes the given criterion.
	DeleteCriterion(*qf.GradingCriterion) error

	// CreateSubmission creates a new submission record or updates the most
	// recent submission, as defined by the provided submissionQuery.
	// The submissionQuery must always specify the assignment, and may specify the ID of
	// either an individual student or a group, but not both.
	CreateSubmission(*qf.Submission) error
	// GetSubmission returns a single submission matching the given query.
	GetSubmission(query *qf.Submission) (*qf.Submission, error)
	// GetLastSubmission returns the a single submission matching the given course ID and query.
	GetLastSubmission(courseID uint64, query *qf.Submission) (*qf.Submission, error)
	// GetLastSubmissions returns a list of submission entries for the given course, matching the given query.
	GetLastSubmissions(courseID uint64, query *qf.Submission) ([]*qf.Submission, error)
	// GetSubmissions returns all submissions matching the query.
	GetSubmissions(*qf.Submission) ([]*qf.Submission, error)
	// GetCourseSubmissions returns the latest course submissions of the requested submission type.
	GetCourseSubmissions(request *qf.SubmissionRequest) (*qf.CourseSubmissions, error)
	// UpdateSubmission updates the specified submission with approved or not approved.
	UpdateSubmission(*qf.Submission) error
	// UpdateSubmissions releases and/or approves all submissions with a certain score.
	// The boolean argument determines whether to approve or reject the submissions.
	UpdateSubmissions(*qf.Submission, bool) error
	// GetReview returns a single review matching the given query.
	GetReview(query *qf.Review) (*qf.Review, error)
	// CreateReview adds a new submission review.
	CreateReview(*qf.Review) error
	// UpdateReview updates the given review.
	UpdateReview(*qf.Review) error
	// DeleteReview removes all review records matching the query.
	DeleteReview(*qf.Review) error
	// GetBenchmarks return all benchmarks and criteria for an assignment
	GetBenchmarks(*qf.Assignment) ([]*qf.GradingBenchmark, error)
	// CreateRepository creates a new repository.
	CreateRepository(repo *qf.Repository) error
	// GetRepositories returns repositories that match the given query.
	GetRepositories(query *qf.Repository) ([]*qf.Repository, error)
	// DeleteRepository deletes the repository for the given remote provider's repository ID.
	DeleteRepository(scmRepositoryID uint64) error
	// GetRepositoriesWithIssues gets repositories with issues
	GetRepositoriesWithIssues(query *qf.Repository) ([]*qf.Repository, error)

	// GetTasks returns tasks that match the given query.
	GetTasks(query *qf.Task) ([]*qf.Task, error)
	// CreateIssues creates a batch of issues
	CreateIssues(issues []*qf.Issue) error
	// SynchronizeAssignmentTasks synchronizes all tasks of each assignment in a given course. Returns created, updated and deleted tasks
	SynchronizeAssignmentTasks(course *qf.Course, taskMap map[uint32]map[string]*qf.Task) ([]*qf.Task, []*qf.Task, error)
	// CreatePullRequest creates a pull request
	CreatePullRequest(pullRequest *qf.PullRequest) error
	// GetPullRequest returns the pull request matching the given query
	GetPullRequest(query *qf.PullRequest) (*qf.PullRequest, error)
	// HandleMergingPR handles merging a pull request
	HandleMergingPR(query *qf.PullRequest) error
	// UpdatePullRequest updates the pull request matching the given query
	UpdatePullRequest(pullRequest *qf.PullRequest) error

	// UpdateSlipDays updates used slip days for the given course enrollment
	UpdateSlipDays([]*qf.UsedSlipDays) error

	// CreateAssignmentFeedback creates a new assignment feedback
	CreateAssignmentFeedback(*qf.AssignmentFeedback) error
<<<<<<< HEAD
	// GetAssignmentFeedback returns assignment feedback for the given assignment and user (if specified)
	GetAssignmentFeedback(query *qf.AssignmentFeedbackRequest) (*qf.AssignmentFeedbacks, error)
=======
	// GetAssignmentFeedback returns a list of assignment feedback for the given assignment and user (if specified)
	GetAssignmentFeedback(query *qf.AssignmentFeedbackRequest) ([]*qf.AssignmentFeedback, error)
>>>>>>> 02414c2b
}<|MERGE_RESOLUTION|>--- conflicted
+++ resolved
@@ -151,11 +151,6 @@
 
 	// CreateAssignmentFeedback creates a new assignment feedback
 	CreateAssignmentFeedback(*qf.AssignmentFeedback) error
-<<<<<<< HEAD
-	// GetAssignmentFeedback returns assignment feedback for the given assignment and user (if specified)
+	// GetAssignmentFeedback returns a list of assignment feedback for the given assignment and user (if specified)
 	GetAssignmentFeedback(query *qf.AssignmentFeedbackRequest) (*qf.AssignmentFeedbacks, error)
-=======
-	// GetAssignmentFeedback returns a list of assignment feedback for the given assignment and user (if specified)
-	GetAssignmentFeedback(query *qf.AssignmentFeedbackRequest) ([]*qf.AssignmentFeedback, error)
->>>>>>> 02414c2b
 }