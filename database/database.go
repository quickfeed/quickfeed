--- conflicted
+++ resolved
@@ -12,31 +12,23 @@
 	AssociateUserWithRemoteIdentity(uid uint64, provider string, rid uint64, accessToken string) error
 	// GetUserByRemoteIdentity returns the user for the given remote identity.
 	// The supplied remote identity must contain Provider and RemoteID.
-	GetUserByRemoteIdentity(*models.RemoteIdentity) (*models.User, error)
+	GetUserByRemoteIdentity(*pb.RemoteIdentity) (*pb.User, error)
 	// UpdateAccessToken updates the access token for the given remote identity.
 	// The supplied remote identity must contain Provider, RemoteID and AccessToken.
-	UpdateAccessToken(*models.RemoteIdentity) error
-
-<<<<<<< HEAD
-	GetUser(uint64) (*pb.User, error)
-	// GetUserByRemoteIdentity gets an user by a remote identity and updates the access token.
-	// TODO: The update access token functionality should be split into its own method.
-	GetUserByRemoteIdentity(provider string, rid uint64, accessToken string) (*pb.User, error)
-	GetUsers(...uint64) ([]*pb.User, error)
-	UpdateUser(*pb.User) error
-=======
+	UpdateAccessToken(*pb.RemoteIdentity) error
 	// GetUser returns the user for the given user ID,
 	// including the user's remote identities.
-	GetUser(uint64) (*models.User, error)
+	GetUser(uint64) (*pb.User, error)
 	// GetUsers returns the users for the given set of user IDs.
+	GetUsers(...uint64) ([]*pb.User, error)
+	// UpdateUser updates the user's details, excluding remote identities.
+	UpdateUser(*pb.User) error
+	//TODO(Vera): remove later
 	// The returned users's remote identities are included if withRemoteIDs
 	// is true, otherwise remote identities won't be include.
 	// Note: Remote identities holds the user's access token and should not
 	// be returned to the frontend.
-	GetUsers(withRemoteIDs bool, userIDs ...uint64) ([]*models.User, error)
-	// UpdateUser updates the user's details, excluding remote identities.
-	UpdateUser(*models.User) error
->>>>>>> d1c68d78
+	//GetUsers(withRemoteIDs bool, userIDs ...uint64) ([]*models.User, error)
 
 	// SetAdmin makes an existing user an administrator. The admin role is allowed to
 	// create courses, so it makes sense that teachers are made admins.
@@ -54,11 +46,13 @@
 	EnrollStudent(uid uint64, cid uint64) error
 	EnrollTeacher(uid uint64, cid uint64) error
 	SetPendingEnrollment(uid, cid uint64) error
-<<<<<<< HEAD
+
 	GetEnrollmentsByCourse(cid uint64, statuses ...pb.Enrollment_UserStatus) ([]*pb.Enrollment, error)
 	GetEnrollmentByCourseAndUser(cid uint64, uid uint64) (*pb.Enrollment, error)
-
+	// CreateAssignment creates a new or updates an existing assignment.
 	CreateAssignment(*pb.Assignment) error
+	// UpdateAssignments updates the specified list of assignments.
+	UpdateAssignments([]*pb.Assignment) error
 	GetAssignmentsByCourse(uint64) ([]*pb.Assignment, error)
 	GetNextAssignment(cid, uid, gid uint64) (*pb.Assignment, error)
 
@@ -71,59 +65,32 @@
 	UpdateSubmissionByID(sid uint64, approved bool) error
 
 	CreateGroup(*pb.Group) error
+	// GetGroup returns the group with the specified group id.
 	GetGroup(uint64) (*pb.Group, error)
 	GetGroupsByCourse(cid uint64) ([]*pb.Group, error)
 	UpdateGroupStatus(*pb.Group) error
 	UpdateGroup(group *pb.Group) error
 	DeleteGroup(uint64) error
 
-	CreateRepository(repo *pb.Repository) error
-	GetRepository(uint64) (*pb.Repository, error)
-	GetRepositoriesByDirectory(uint64) ([]*pb.Repository, error)
-	GetRepositoriesByCourseIDAndType(uint64, pb.Repository_RepoType) ([]*pb.Repository, error)
-	GetRepositoriesByCourseIDandUserID(uint64, uint64) (*pb.Repository, error)
-	GetRepoByCourseIDUserIDandType(uint64, uint64, pb.Repository_RepoType) (*pb.Repository, error)
-=======
-	GetEnrollmentsByCourse(cid uint64, statuses ...uint) ([]*models.Enrollment, error)
-	GetEnrollmentByCourseAndUser(cid uint64, uid uint64) (*models.Enrollment, error)
-
-	// CreateAssignment creates a new or updates an existing assignment.
-	CreateAssignment(*models.Assignment) error
-	// UpdateAssignments updates the specified list of assignments.
-	UpdateAssignments([]*models.Assignment) error
-	GetAssignmentsByCourse(uint64) ([]*models.Assignment, error)
-	GetNextAssignment(cid, uid, gid uint64) (*models.Assignment, error)
-
-	CreateSubmission(*models.Submission) error
-	GetSubmissionForUser(aid uint64, uid uint64) (*models.Submission, error)
-	GetSubmissionForGroup(aid uint64, gid uint64) (*models.Submission, error)
-	GetSubmissions(cid uint64, uid uint64) ([]*models.Submission, error)
-	GetGroupSubmissions(cid uint64, gid uint64) ([]*models.Submission, error)
-	GetSubmissionsByID(sid uint64) (*models.Submission, error)
-	UpdateSubmissionByID(sid uint64, approved bool) error
-
-	CreateGroup(*models.Group) error
-	// GetGroup returns the group with the specified group id.
 	// The returned users's remote identities are included if withRemoteIDs
 	// is true, otherwise remote identities won't be include.
 	// Note: Remote identities holds the user's access token and should not
 	// be returned to the frontend.
-	GetGroup(withRemoteIDs bool, groupID uint64) (*models.Group, error)
-	GetGroupsByCourse(cid uint64) ([]*models.Group, error)
-	UpdateGroupStatus(*models.Group) error
-	UpdateGroup(group *models.Group) error
-	DeleteGroup(uint64) error
+	//TODO(Vera): remove that later
+	//GetGroup(withRemoteIDs bool, groupID uint64) (*models.Group, error)
 
 	// CreateRepository creates a new repository.
-	CreateRepository(repo *models.Repository) error
+	CreateRepository(repo *pb.Repository) error
 	// GetRepository returns the repository for the provided repository ID.
-	GetRepository(uint64) (*models.Repository, error)
+	GetRepository(uint64) (*pb.Repository, error)
 	//TODO(meling) this is only used by courses.go:updateRepoToPrivate(), which should be removed; hence do we need this method?
-	GetRepositoriesByDirectory(uint64) ([]*models.Repository, error)
+	GetRepositoriesByDirectory(uint64) ([]*pb.Repository, error)
+	//TODO(Vera): chech if still used
+	GetRepositoriesByCourseIDandUserID(uint64, uint64) (*pb.Repository, error)
+
 	// GetRepositoryByCourseUserType returns the repository
 	// for the given course ID, user ID and repository type.
-	GetRepositoryByCourseUserType(uint64, uint64, models.RepoType) (*models.Repository, error)
+	GetRepositoryByCourseUserType(uint64, uint64, pb.Repository_RepoType) (*pb.Repository, error)
 	// GetRepositoriesByCourseAndType returns repositories for the given course and repository type.
-	GetRepositoriesByCourseAndType(uint64, models.RepoType) ([]*models.Repository, error)
->>>>>>> d1c68d78
+	GetRepositoriesByCourseAndType(uint64, pb.Repository_RepoType) ([]*pb.Repository, error)
 }