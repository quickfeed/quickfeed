--- conflicted
+++ resolved
@@ -99,13 +99,8 @@
 	GetLastSubmissions(courseID uint64, query *qf.Submission) ([]*qf.Submission, error)
 	// GetSubmissions returns all submissions matching the query.
 	GetSubmissions(*qf.Submission) ([]*qf.Submission, error)
-<<<<<<< HEAD
 	// GetCourseSubmissions returns a list with the latest submissions for the given course.
 	GetCourseSubmissions(courseID uint64, submissionType qf.SubmissionRequest_SubmissionType) ([]*qf.Submission, error)
-=======
-	// GetAssignmentsWithSubmissions returns a list of assignments with the latest submissions for the given course.
-	GetAssignmentsWithSubmissions(*qf.SubmissionRequest) ([]*qf.Assignment, error)
->>>>>>> 23bb8f3a
 	// UpdateSubmission updates the specified submission with approved or not approved.
 	UpdateSubmission(*qf.Submission) error
 	// UpdateSubmissions releases and/or approves all submissions with a certain score
