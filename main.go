--- conflicted
+++ resolved
@@ -1,11 +1,7 @@
 package main
 
 import (
-<<<<<<< HEAD
-=======
-	"context"
 	"crypto/tls"
->>>>>>> d7374b6c
 	"flag"
 	"log"
 	"mime"
@@ -21,13 +17,9 @@
 	"github.com/quickfeed/quickfeed/web"
 	"github.com/quickfeed/quickfeed/web/auth"
 	"github.com/quickfeed/quickfeed/web/interceptor"
-<<<<<<< HEAD
+	"golang.org/x/crypto/acme/autocert"
 	"golang.org/x/net/http2"
 	"golang.org/x/net/http2/h2c"
-=======
-	"golang.org/x/crypto/acme/autocert"
-	"google.golang.org/grpc"
->>>>>>> d7374b6c
 )
 
 func init() {
@@ -106,45 +98,7 @@
 
 	certFile := env.CertFile()
 	certKey := env.KeyFile()
-<<<<<<< HEAD
 	qfService := web.NewQuickFeedService(logger, db, scmManager, bh, runner)
-=======
-	var grpcServer *grpc.Server
-	unaryOptions := grpc.ChainUnaryInterceptor(
-		interceptor.Metrics(),
-		interceptor.Validation(logger),
-		interceptor.UnaryUserVerifier(logger.Sugar(), tokenManager),
-		interceptor.AccessControl(logger.Sugar(), tokenManager),
-		interceptor.TokenRefresher(logger.Sugar(), tokenManager),
-	)
-	streamOptions := grpc.ChainStreamInterceptor(interceptor.StreamUserVerifier(logger.Sugar(), tokenManager))
-	if *dev {
-		logger.Sugar().Debugf("Starting server in development mode on %s", *httpAddr)
-		// In development, the server itself must maintain a TLS session.
-		grpcServer, err = web.GRPCServerWithCredentials(certFile, certKey, unaryOptions, streamOptions)
-		if err != nil {
-			log.Fatalf("Failed to generate gRPC server credentials: %v", err)
-		}
-	} else {
-		logger.Sugar().Debugf("Starting server in production mode on %s", *baseURL)
-		// In production, the envoy proxy will manage TLS certificates, and
-		// the gRPC server must be started without credentials.
-		grpcServer = web.GRPCServer(unaryOptions, streamOptions)
-	}
-	qfService := web.NewQuickFeedService(logger, db, scmManager, bh, runner)
-	if err := qfService.InitSCMs(context.Background()); err != nil {
-		log.Fatalf("Failed to initialize SCM clients: %v", err)
-	}
-
-	qf.RegisterQuickFeedServiceServer(grpcServer, qfService)
-	if err = web.VerifyAccessControlMethods(grpcServer); err != nil {
-		log.Fatal(err)
-	}
-
-	multiplexer := web.GrpcMultiplexer{
-		MuxServer: grpcweb.WrapServer(grpcServer),
-	}
->>>>>>> d7374b6c
 
 	// Register HTTP endpoints and webhooks
 	router := qfService.RegisterRouter(tokenManager, authConfig, *public)
@@ -172,10 +126,6 @@
 	} else {
 		logger.Sugar().Debugf("Starting server in production mode on %s", *baseURL)
 	}
-	whitelist, err := env.Whitelist()
-	if err != nil {
-		log.Fatalf("Failed to get whitelist: %v", err)
-	}
 	certManager := autocert.Manager{
 		Prompt: autocert.AcceptTOS,
 		Cache:  autocert.DirCache(env.CertPath()),
