package main

import (
	"flag"
	"fmt"
	"log"
	"mime"
	"net/http"
	"os"
	"time"

	"github.com/improbable-eng/grpc-web/go/grpcweb"
	"github.com/quickfeed/quickfeed/ci"
<<<<<<< HEAD
	"github.com/quickfeed/quickfeed/internal/rand"
	logq "github.com/quickfeed/quickfeed/log"
=======
>>>>>>> 80769f7b
	"github.com/quickfeed/quickfeed/qf"
	"github.com/quickfeed/quickfeed/qlog"
	"github.com/quickfeed/quickfeed/web"
	"github.com/quickfeed/quickfeed/web/auth"

	"github.com/quickfeed/quickfeed/database"

	grpc_prometheus "github.com/grpc-ecosystem/go-grpc-prometheus"
	"github.com/prometheus/client_golang/prometheus"
	"github.com/prometheus/client_golang/prometheus/promhttp"
)

func init() {
	// Create some standard server metrics.
	grpcMetrics := grpc_prometheus.NewServerMetrics()

	mustAddExtensionType := func(ext, typ string) {
		if err := mime.AddExtensionType(ext, typ); err != nil {
			panic(err)
		}
	}

	// On Windows, mime types are read from the registry, which often has
	// outdated content qf. This enforces that the correct mime types
	// are used on all platforms.
	mustAddExtensionType(".html", "text/html")
	mustAddExtensionType(".css", "text/css")
	mustAddExtensionType(".js", "application/javascript")
	mustAddExtensionType(".jsx", "application/javascript")
	mustAddExtensionType(".map", "application/json")
	mustAddExtensionType(".ts", "application/x-typescript")

	reg.MustRegister(
		grpcMetrics,
		qf.AgFailedMethodsMetric,
		qf.AgMethodSuccessRateMetric,
		qf.AgResponseTimeByMethodsMetric,
	)
}

// Create a metrics registry.
var reg = prometheus.NewRegistry()

func main() {
	var (
		baseURL = flag.String("service.url", "", "base service DNS name")
		dbFile  = flag.String("database.file", "qf.db", "database file")
		public  = flag.String("http.public", "public", "path to content to serve")
		// httpAddr = flag.String("http.addr", ":8081", "HTTP listen address")
		// grpcAddr = flag.String("grpc.addr", ":9090", "gRPC listen address")
	)
	flag.Parse()

	logger, err := qlog.Zap()
	if err != nil {
		log.Fatalf("can't initialize logger: %v", err)
	}
	defer logger.Sync()

	db, err := database.NewGormDB(*dbFile, logger)
	if err != nil {
		log.Fatalf("can't connect to database: %v\n", err)
	}

	// holds references for activated providers for current user token
	scms := auth.NewScms()
	bh := web.BaseHookOptions{
		BaseURL: *baseURL,
		Secret:  os.Getenv("WEBHOOK_SECRET"),
	}

<<<<<<< HEAD
	authConfig, err := auth.NewAuthConfig(*baseURL)
	if err != nil {
		log.Fatal(err)
	}

	runner, err := ci.NewDockerCI(logger)
=======
	runner, err := ci.NewDockerCI(logger.Sugar())
>>>>>>> 80769f7b
	if err != nil {
		log.Fatalf("failed to set up docker client: %v\n", err)
	}
	defer runner.Close()

	// Add application token for external applications (to allow invoking gRPC methods)
	// TODO(meling): this is a temporary solution, and we should find a better way to do this
	token := os.Getenv("QUICKFEED_AUTH_TOKEN")
	if len(token) > 16 {
		auth.Add(token, 1)
		log.Println("Added application token")
	}

	qfService := web.NewQuickFeedService(logger, db, scms, bh, runner)
	// TODO(vera): harcoded or command line flags?
	certFile := os.Getenv("CERT")
	certKey := os.Getenv("CERT_KEY")
	if certFile == "" || certKey == "" {
		log.Fatal("CERT or CERT_KEY is not set")
	}
	grpcServer, err := web.ServerWithCredentials(logger, certFile, certKey)
	if err != nil {
		log.Fatalf("failed to generate gRPC server credentials: %v\n", err)
	}

	qf.RegisterQuickFeedServiceServer(grpcServer, qfService)
	grpcWebServer := grpcweb.WrapServer(grpcServer)

	multiplexer := web.GrpcMultiplexer{
		grpcWebServer,
	}

	// Register HTTP endpoints and webhooks
	callbackSecret := rand.String()
	router := web.RegisterRouter(logger.Sugar(), db, authConfig, scms, multiplexer, *public, callbackSecret)

	/////////////////////////////////
	/////////////////////////////////

	// go web.New(qfService, *public, *httpAddr)

	// lis, err := net.Listen("tcp", *grpcAddr)
	// if err != nil {
	// 	log.Fatalf("failed to start tcp listener: %v\n", err)
	// }
	// opt := grpc.ChainUnaryInterceptor(auth.UserVerifier(), qf.Interceptor(logger))
	// grpcServer := grpc.NewServer(opt)
	// Create a HTTP server for prometheus.
	httpServer := &http.Server{
		Handler: promhttp.HandlerFor(reg, promhttp.HandlerOpts{}),
		Addr:    fmt.Sprintf("0.0.0.0:%d", 9097),
	}
	go func() {
		if err := httpServer.ListenAndServe(); err != nil {
			log.Fatalf("failed to start a http server: %v\n", err)
		}
	}()

	// qf.RegisterQuickFeedServiceServer(grpcServer, qfService)

	muxServer := &http.Server{
		Handler:      router,
		Addr:         "127.0.0.1:8080",
		WriteTimeout: 2 * time.Minute,
		ReadTimeout:  2 * time.Minute,
	}
	if err := muxServer.ListenAndServeTLS(certFile, certKey); err != nil {
		log.Fatalf("failed to start grpc server: %v\n", err)
	}
	// if err := grpcServer.Serve(lis); err != nil {
	// 	log.Fatalf("failed to start grpc server: %v\n", err)
	// }
}<|MERGE_RESOLUTION|>--- conflicted
+++ resolved
@@ -11,11 +11,7 @@
 
 	"github.com/improbable-eng/grpc-web/go/grpcweb"
 	"github.com/quickfeed/quickfeed/ci"
-<<<<<<< HEAD
 	"github.com/quickfeed/quickfeed/internal/rand"
-	logq "github.com/quickfeed/quickfeed/log"
-=======
->>>>>>> 80769f7b
 	"github.com/quickfeed/quickfeed/qf"
 	"github.com/quickfeed/quickfeed/qlog"
 	"github.com/quickfeed/quickfeed/web"
@@ -87,16 +83,12 @@
 		Secret:  os.Getenv("WEBHOOK_SECRET"),
 	}
 
-<<<<<<< HEAD
 	authConfig, err := auth.NewAuthConfig(*baseURL)
 	if err != nil {
 		log.Fatal(err)
 	}
 
-	runner, err := ci.NewDockerCI(logger)
-=======
 	runner, err := ci.NewDockerCI(logger.Sugar())
->>>>>>> 80769f7b
 	if err != nil {
 		log.Fatalf("failed to set up docker client: %v\n", err)
 	}
