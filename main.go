package main

import (
<<<<<<< HEAD
	"crypto/tls"
=======
	"context"
>>>>>>> 374305c1
	"flag"
	"log"
	"mime"
	"net/http"
	"os"
	"time"

	"github.com/improbable-eng/grpc-web/go/grpcweb"
	"github.com/quickfeed/quickfeed/ci"
	"github.com/quickfeed/quickfeed/database"
	"github.com/quickfeed/quickfeed/internal/env"
	"github.com/quickfeed/quickfeed/qf"
	"github.com/quickfeed/quickfeed/qlog"
	"github.com/quickfeed/quickfeed/scm"
	"github.com/quickfeed/quickfeed/web"
	"github.com/quickfeed/quickfeed/web/auth"
	"github.com/quickfeed/quickfeed/web/interceptor"
	"golang.org/x/crypto/acme/autocert"
	"google.golang.org/grpc"
)

func init() {
	mustAddExtensionType := func(ext, typ string) {
		if err := mime.AddExtensionType(ext, typ); err != nil {
			panic(err)
		}
	}

	// On Windows, mime types are read from the registry, which often has
	// outdated content qf. This enforces that the correct mime types
	// are used on all platforms.
	mustAddExtensionType(".html", "text/html")
	mustAddExtensionType(".css", "text/css")
	mustAddExtensionType(".js", "application/javascript")
	mustAddExtensionType(".jsx", "application/javascript")
	mustAddExtensionType(".map", "application/json")
	mustAddExtensionType(".ts", "application/x-typescript")
}

func main() {
	var (
		baseURL  = flag.String("service.url", "", "base service DNS name")
		dbFile   = flag.String("database.file", "qf.db", "database file")
		public   = flag.String("http.public", "public", "path to content to serve")
		httpAddr = flag.String("http.addr", ":8081", "HTTP listen address")
		dev      = flag.Bool("dev", false, "running server locally")
	)
	flag.Parse()

	if *dev {
		*baseURL = "127.0.0.1" + *httpAddr
	}

	// Load environment variables from $QUICKFEED/.env.
	// Will not override variables already defined in the environment.
	if err := env.Load(""); err != nil {
		log.Fatal(err)
	}

	logger, err := qlog.Zap()
	if err != nil {
		log.Fatalf("Can't initialize logger: %v", err)
	}
	defer logger.Sync()

	db, err := database.NewGormDB(*dbFile, logger)
	if err != nil {
		log.Fatalf("Can't connect to database: %v", err)
	}

	// Holds references for activated providers for current user token
	bh := web.BaseHookOptions{
		BaseURL: *baseURL,
		Secret:  os.Getenv("WEBHOOK_SECRET"),
	}

	scmConfig, err := scm.NewSCMConfig()
	if err != nil {
		log.Fatal(err)
	}

	tokenManager, err := auth.NewTokenManager(db, *baseURL)
	if err != nil {
		log.Fatal(err)
	}
	authConfig := auth.NewGitHubConfig(*baseURL, scmConfig)
	logger.Sugar().Debug("CALLBACK: ", authConfig.RedirectURL)
	scmManager := scm.NewSCMManager(scmConfig)

	runner, err := ci.NewDockerCI(logger.Sugar())
	if err != nil {
		log.Fatalf("Failed to set up docker client: %v", err)
	}
	defer runner.Close()

	certFile := env.CertFile()
	certKey := env.KeyFile()
	var grpcServer *grpc.Server
	unaryOptions := grpc.ChainUnaryInterceptor(
		interceptor.Metrics(),
		interceptor.UnaryUserVerifier(logger.Sugar(), tokenManager),
		interceptor.Validation(logger),
	)
	streamOptions := grpc.ChainStreamInterceptor(interceptor.StreamUserVerifier(logger.Sugar(), tokenManager))
	if *dev {
		logger.Sugar().Debugf("Starting server in development mode on %s", *httpAddr)
		// In development, the server itself must maintain a TLS session.
		grpcServer, err = web.GRPCServerWithCredentials(certFile, certKey, unaryOptions, streamOptions)
		if err != nil {
			log.Fatalf("Failed to generate gRPC server credentials: %v", err)
		}
	} else {
		logger.Sugar().Debugf("Starting server in production mode on %s", *baseURL)
		// In production, the envoy proxy will manage TLS certificates, and
		// the gRPC server must be started without credentials.
		grpcServer = web.GRPCServer(unaryOptions, streamOptions)
	}

	qfService := web.NewQuickFeedService(logger, db, scmManager, bh, runner)
	if err := qfService.InitSCMs(context.Background()); err != nil {
		log.Fatalf("Failed to initialize SCM clients: %v", err)
	}

	qf.RegisterQuickFeedServiceServer(grpcServer, qfService)
	multiplexer := web.GrpcMultiplexer{
		MuxServer: grpcweb.WrapServer(grpcServer),
	}

	// Register HTTP endpoints and webhooks
	router := qfService.RegisterRouter(tokenManager, authConfig, multiplexer, *public)

	// Create an HTTP server for prometheus.
	httpServer := interceptor.MetricsServer(9097)
	go func() {
		if err := httpServer.ListenAndServe(); err != nil {
			log.Fatalf("Failed to start a http server: %v", err)
		}
	}()
	muxServer := &http.Server{
		Handler:      router,
		Addr:         *httpAddr,
		WriteTimeout: 2 * time.Minute,
		ReadTimeout:  2 * time.Minute,
	}
	if *dev {
		if err := muxServer.ListenAndServeTLS(certFile, certKey); err != nil {
			log.Fatalf("Failed to start grpc server: %v", err)
			return
		}
	}
	whitelist, err := env.Whitelist()
	if err != nil {
		log.Fatalf("Failed to get whitelist: %v", err)
	}
	certManager := autocert.Manager{
		Prompt: autocert.AcceptTOS,
		Cache:  autocert.DirCache(env.CertPath()),
		HostPolicy: autocert.HostWhitelist(
			whitelist...,
		),
	}
	muxServer.TLSConfig = &tls.Config{
		GetCertificate: certManager.GetCertificate,
		MaxVersion:     tls.VersionTLS13,
		MinVersion:     tls.VersionTLS12,
	}
	// Redirect all HTTP traffic to HTTPS.
	go http.ListenAndServe(":http", certManager.HTTPHandler(nil))
	// Start the HTTPS server.
	if err := muxServer.ListenAndServeTLS("", ""); err != nil {
		log.Fatalf("Failed to start grpc server: %v", err)
	}
}<|MERGE_RESOLUTION|>--- conflicted
+++ resolved
@@ -1,11 +1,8 @@
 package main
 
 import (
-<<<<<<< HEAD
+	"context"
 	"crypto/tls"
-=======
-	"context"
->>>>>>> 374305c1
 	"flag"
 	"log"
 	"mime"
