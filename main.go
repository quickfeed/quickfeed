package main

import (
	"context"
	"flag"
	"log"
	"mime"
	"net/http"
	"os"
	"time"

	"github.com/quickfeed/quickfeed/ci"
	"github.com/quickfeed/quickfeed/database"
	"github.com/quickfeed/quickfeed/internal/env"
	"github.com/quickfeed/quickfeed/qlog"
	"github.com/quickfeed/quickfeed/scm"
	"github.com/quickfeed/quickfeed/web"
	"github.com/quickfeed/quickfeed/web/auth"
	"github.com/quickfeed/quickfeed/web/interceptor"
	"golang.org/x/net/http2"
	"golang.org/x/net/http2/h2c"
)

func init() {
	mustAddExtensionType := func(ext, typ string) {
		if err := mime.AddExtensionType(ext, typ); err != nil {
			panic(err)
		}
	}

	// On Windows, mime types are read from the registry, which often has
	// outdated content qf. This enforces that the correct mime types
	// are used on all platforms.
	mustAddExtensionType(".html", "text/html")
	mustAddExtensionType(".css", "text/css")
	mustAddExtensionType(".js", "application/javascript")
	mustAddExtensionType(".jsx", "application/javascript")
	mustAddExtensionType(".map", "application/json")
	mustAddExtensionType(".ts", "application/x-typescript")
}

func main() {
	var (
		baseURL  = flag.String("service.url", "", "base service DNS name")
		dbFile   = flag.String("database.file", "qf.db", "database file")
		public   = flag.String("http.public", "public", "path to content to serve")
		httpAddr = flag.String("http.addr", ":8081", "HTTP listen address")
		dev      = flag.Bool("dev", false, "running server locally")
	)
	flag.Parse()

	if *dev {
		*baseURL = "127.0.0.1" + *httpAddr
	}

	// Load environment variables from $QUICKFEED/.env.
	// Will not override variables already defined in the environment.
	if err := env.Load(""); err != nil {
		log.Fatal(err)
	}

	logger, err := qlog.Zap()
	if err != nil {
		log.Fatalf("Can't initialize logger: %v", err)
	}
	defer logger.Sync()

	db, err := database.NewGormDB(*dbFile, logger)
	if err != nil {
		log.Fatalf("Can't connect to database: %v", err)
	}

	// Holds references for activated providers for current user token
	bh := web.BaseHookOptions{
		BaseURL: *baseURL,
		Secret:  os.Getenv("WEBHOOK_SECRET"),
	}

	scmConfig, err := scm.NewSCMConfig()
	if err != nil {
		log.Fatal(err)
	}

	tokenManager, err := auth.NewTokenManager(db, *baseURL)
	if err != nil {
		log.Fatal(err)
	}
	authConfig := auth.NewGitHubConfig(*baseURL, scmConfig)
	logger.Sugar().Debug("CALLBACK: ", authConfig.RedirectURL)
	scmManager := scm.NewSCMManager(scmConfig)

	runner, err := ci.NewDockerCI(logger.Sugar())
	if err != nil {
		log.Fatalf("Failed to set up docker client: %v", err)
	}
	defer runner.Close()

	certFile := env.CertFile()
	certKey := env.KeyFile()
<<<<<<< HEAD
	qfService := web.NewQuickFeedService(logger, db, scms, bh, runner)
=======
	var grpcServer *grpc.Server
	unaryOptions := grpc.ChainUnaryInterceptor(
		interceptor.Metrics(),
		interceptor.UnaryUserVerifier(logger.Sugar(), tokenManager),
		interceptor.Validation(logger),
	)
	streamOptions := grpc.ChainStreamInterceptor(interceptor.StreamUserVerifier(logger.Sugar(), tokenManager))
	if *dev {
		logger.Sugar().Debugf("Starting server in development mode on %s", *httpAddr)
		// In development, the server itself must maintain a TLS session.
		grpcServer, err = web.GRPCServerWithCredentials(certFile, certKey, unaryOptions, streamOptions)
		if err != nil {
			log.Fatalf("Failed to generate gRPC server credentials: %v", err)
		}
	} else {
		logger.Sugar().Debugf("Starting server in production mode on %s", *baseURL)
		// In production, the envoy proxy will manage TLS certificates, and
		// the gRPC server must be started without credentials.
		grpcServer = web.GRPCServer(unaryOptions, streamOptions)
	}

	qfService := web.NewQuickFeedService(logger, db, scmManager, bh, runner)
	if err := qfService.InitSCMs(context.Background()); err != nil {
		log.Fatalf("Failed to initialize SCM clients: %v", err)
	}

	qf.RegisterQuickFeedServiceServer(grpcServer, qfService)
	multiplexer := web.GrpcMultiplexer{
		MuxServer: grpcweb.WrapServer(grpcServer),
	}
>>>>>>> e257471a

	// Register HTTP endpoints and webhooks
	router := qfService.RegisterRouter(tokenManager, authConfig, *public)

	// Create an HTTP server for prometheus.
	httpServer := interceptor.MetricsServer(9097)
	go func() {
		if err := httpServer.ListenAndServe(); err != nil {
			log.Fatalf("Failed to start a http server: %v", err)
		}
	}()
	muxServer := &http.Server{
		Handler:      h2c.NewHandler(router, &http2.Server{}),
		Addr:         *httpAddr,
		WriteTimeout: 2 * time.Minute,
		ReadTimeout:  2 * time.Minute,
	}
	if *dev {

		logger.Sugar().Debugf("Starting server in development mode on %s", *httpAddr)
		if err := muxServer.ListenAndServeTLS(certFile, certKey); err != nil {
			log.Fatalf("Failed to start grpc server: %v", err)
			return
		}
	} else {
		logger.Sugar().Debugf("Starting server in production mode on %s", *baseURL)
	}
	if err := muxServer.ListenAndServe(); err != nil {
		log.Fatalf("Failed to start grpc server: %v", err)
	}
}<|MERGE_RESOLUTION|>--- conflicted
+++ resolved
@@ -1,7 +1,6 @@
 package main
 
 import (
-	"context"
 	"flag"
 	"log"
 	"mime"
@@ -97,40 +96,7 @@
 
 	certFile := env.CertFile()
 	certKey := env.KeyFile()
-<<<<<<< HEAD
-	qfService := web.NewQuickFeedService(logger, db, scms, bh, runner)
-=======
-	var grpcServer *grpc.Server
-	unaryOptions := grpc.ChainUnaryInterceptor(
-		interceptor.Metrics(),
-		interceptor.UnaryUserVerifier(logger.Sugar(), tokenManager),
-		interceptor.Validation(logger),
-	)
-	streamOptions := grpc.ChainStreamInterceptor(interceptor.StreamUserVerifier(logger.Sugar(), tokenManager))
-	if *dev {
-		logger.Sugar().Debugf("Starting server in development mode on %s", *httpAddr)
-		// In development, the server itself must maintain a TLS session.
-		grpcServer, err = web.GRPCServerWithCredentials(certFile, certKey, unaryOptions, streamOptions)
-		if err != nil {
-			log.Fatalf("Failed to generate gRPC server credentials: %v", err)
-		}
-	} else {
-		logger.Sugar().Debugf("Starting server in production mode on %s", *baseURL)
-		// In production, the envoy proxy will manage TLS certificates, and
-		// the gRPC server must be started without credentials.
-		grpcServer = web.GRPCServer(unaryOptions, streamOptions)
-	}
-
 	qfService := web.NewQuickFeedService(logger, db, scmManager, bh, runner)
-	if err := qfService.InitSCMs(context.Background()); err != nil {
-		log.Fatalf("Failed to initialize SCM clients: %v", err)
-	}
-
-	qf.RegisterQuickFeedServiceServer(grpcServer, qfService)
-	multiplexer := web.GrpcMultiplexer{
-		MuxServer: grpcweb.WrapServer(grpcServer),
-	}
->>>>>>> e257471a
 
 	// Register HTTP endpoints and webhooks
 	router := qfService.RegisterRouter(tokenManager, authConfig, *public)
