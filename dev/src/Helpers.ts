--- conflicted
+++ resolved
@@ -334,11 +334,6 @@
     return base
 }
 
-<<<<<<< HEAD
-export const userLink = (user: User): string => {
-    return `https://github.com/${user.getLogin()}`
-}
-=======
 const slugify = (str: string): string => {
     str = str.replace(/^\s+|\s+$/g, "").toLowerCase()
 
@@ -353,7 +348,6 @@
     return str.replace(/[^a-z0-9 -_]/g, "").replace(/\s+/g, "-").replace(/-+/g, "-")
 }
 
->>>>>>> 6cc84b8f
 /* Use this function to simulate a delay in the loading of data */
 /* Used in development to simulate a slow network connection */
 const delay = (ms: number) => {
