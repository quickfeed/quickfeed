import { json } from "overmind"
import { useParams } from "react-router"
<<<<<<< HEAD
import { Assignment, Course, Enrollment, EnrollmentLink, GradingBenchmark, Group, Review, Submission, SubmissionLink, User } from "../proto/ag/ag_pb"
import { Score } from "../proto/kit/score/score_pb"

=======
import { Assignment, Course, Enrollment, EnrollmentLink, GradingBenchmark, GradingCriterion, Group, Review, Submission, SubmissionLink, User } from "../proto/ag/ag_pb"
import { BuildInfo, Score } from "../proto/kit/score/score_pb"
import { Row, RowElement } from "./components/DynamicTable"
import { useActions, useAppState } from "./overmind"
import { UserCourseSubmissions } from "./overmind/state"
>>>>>>> f9897194

export enum Color {
    RED = "danger",
    BLUE = "primary",
    GREEN = "success",
    YELLOW = "warning",
    GRAY = "secondary",
    WHITE = "light",
    BLACK = "dark",
}

export enum Sort {
    NAME,
    STATUS,
    ID
}

/** Returns a string with a prettier format for a deadline */
export const getFormattedTime = (deadline_string: string): string => {
    const months = ["January", "February", "March", "April", "May", "June", "July", "August", "September", "October", "November", "December"]
    const deadline = new Date(deadline_string)
    return `${deadline.getDate()} ${months[deadline.getMonth()]} ${deadline.getFullYear()} ${deadline.getHours()}:${deadline.getMinutes() < 10 ? "0" + deadline.getMinutes() : deadline.getMinutes()}`
}

export interface Deadline {
    className: string,
    message: string,
    daysUntil: number,
}

/** Utility function for LandingpageTable functionality. To format the output string and class/css based on how far the deadline is in the future */
// layoutTime = "2021-03-20T23:59:00"
export const timeFormatter = (deadline: string): Deadline => {
    const timeToDeadline = new Date(deadline).getTime() - new Date().getTime()
    const days = Math.floor(timeToDeadline / (1000 * 3600 * 24))
    const hours = Math.floor(timeToDeadline / (1000 * 3600))
    const minutes = Math.floor((timeToDeadline % (1000 * 3600)) / (1000 * 60))

    if (timeToDeadline < 0) {
        return { className: "table-danger", message: `Expired ${-days > 0 ? -days + " days ago" : -hours + " hours"}`, daysUntil: 0 }
    }

    if (days == 0) {
        return { className: "table-danger", message: `${hours} hours and ${minutes} minutes to deadline!`, daysUntil: 0 }
    }

    if (days < 3) {
        return { className: "table-warning", message: `${days} day${days == 1 ? " " : "s"} to deadline`, daysUntil: days }
    }

    if (days < 14) {
        return { className: "table-primary", message: `${days} days`, daysUntil: days }
    }

    return { className: "", message: "", daysUntil: days }
}

// Used for displaying enrollment status
export const EnrollmentStatus = {
    0: "None",
    1: "Pending",
    2: "Student",
    3: "Teacher",
}

/*
    arr: Any array, ex. Enrollment[], User[],
    funcs: an array of functions that will be applied in order to reach the field to sort on
    by: A function returning an element to sort on

    Example:
        To sort state.enrollmentsByCourseId[2].getUser().getName() by name, call like
        (state.enrollmentsByCourseId[2], [Enrollment.prototype.getUser], User.prototype.getName)

    Returns an array of the same type as arr, sorted by the by-function
*/
export const sortByField = (arr: any[], funcs: Function[], by: Function, descending?: boolean) => {
    const unsortedArray = Object.assign([], arr)
    const sortedArray = unsortedArray.sort((a, b) => {
        let x: any
        let y: any
        if (!a || !b) {
            return 0
        }
        if (funcs.length > 0) {
            funcs.forEach(func => {
                x = x ? func.call(x) : func.call(a)
                y = y ? func.call(y) : func.call(b)
            })
        } else {
            x = a
            y = b
        }
        if (by.call(x) === by.call(y)) {
            return 0
        }
        if (by.call(x) < by.call(y)) {
            return descending ? 1 : -1
        }
        if (by.call(x) > by.call(y)) {
            return descending ? -1 : 1
        }
        return -1
    })
    return sortedArray
}

// TODO: Could be computed on the backend (https://github.com/quickfeed/quickfeed/issues/420)
/** getPassedTestCount returns a string with the number of passed tests and the total number of tests */
export const getPassedTestsCount = (score: Score[]): string => {
    let totalTests = 0
    let passedTests = 0
    score.forEach(score => {
        if (score.getScore() === score.getMaxscore()) {
            passedTests++
        }
        totalTests++
    })
    if (totalTests === 0) {
        return ""
    }
    return `${passedTests}/${totalTests}`
}

export const isValid = (elm: User | EnrollmentLink): boolean => {
    if (elm instanceof User) {
        return elm.getName().length > 0 && elm.getEmail().length > 0 && elm.getStudentid().length > 0
    }
    if (elm instanceof EnrollmentLink) {
        return elm.getEnrollment()?.getUser() !== undefined && elm.getSubmissionsList().length > 0
    }
    return true
}

/** hasEnrollment returns true if any of the provided has been approved */
export const hasEnrollment = (enrollments: Enrollment[]): boolean => {
    return enrollments.some(enrollment => enrollment.getStatus() > Enrollment.UserStatus.PENDING)
}

export const isStudent = (enrollment: Enrollment): boolean => { return hasStudent(enrollment.getStatus()) }
export const isTeacher = (enrollment: Enrollment): boolean => { return hasTeacher(enrollment.getStatus()) }
export const isPending = (enrollment: Enrollment): boolean => { return hasPending(enrollment.getStatus()) }

export const isPendingGroup = (group: Group): boolean => { return group.getStatus() === Group.GroupStatus.PENDING }
export const isApprovedGroup = (group: Group): boolean => { return group.getStatus() === Group.GroupStatus.APPROVED }

/** isEnrolled returns true if the user is enrolled in the course, and is no longer pending. */
export const isEnrolled = (enrollment: Enrollment): boolean => { return enrollment.getStatus() >= Enrollment.UserStatus.STUDENT }

/** toggleUserStatus switches between teacher and student status. */
export const toggleUserStatus = (enrollment: Enrollment): Enrollment.UserStatus => {
    return isTeacher(enrollment) ? Enrollment.UserStatus.STUDENT : Enrollment.UserStatus.TEACHER
}

export const hasNone = (status: Enrollment.UserStatus): boolean => { return status === Enrollment.UserStatus.NONE }
export const hasPending = (status: Enrollment.UserStatus): boolean => { return status === Enrollment.UserStatus.PENDING }
export const hasStudent = (status: Enrollment.UserStatus): boolean => { return status === Enrollment.UserStatus.STUDENT }
export const hasTeacher = (status: Enrollment.UserStatus): boolean => { return status === Enrollment.UserStatus.TEACHER }

/** hasEnrolled returns true if user has enrolled in course, or is pending approval. */
export const hasEnrolled = (status: Enrollment.UserStatus): boolean => { return status >= Enrollment.UserStatus.PENDING }

export const isVisible = (enrollment: Enrollment): boolean => { return enrollment.getState() === Enrollment.DisplayState.VISIBLE }
export const isFavorite = (enrollment: Enrollment): boolean => { return enrollment.getState() === Enrollment.DisplayState.FAVORITE }

export const isCourseCreator = (user: User, course: Course): boolean => { return user.getId() === course.getCoursecreatorid() }
export const isAuthor = (user: User, review: Review): boolean => { return user.getId() === review.getReviewerid() }

export const isManuallyGraded = (assignment: Assignment): boolean => {
    return assignment.getReviewers() > 0
}

export const isApproved = (submission: Submission): boolean => { return submission.getStatus() === Submission.Status.APPROVED }
export const isRevision = (submission: Submission): boolean => { return submission.getStatus() === Submission.Status.REVISION }
export const isRejected = (submission: Submission): boolean => { return submission.getStatus() === Submission.Status.REJECTED }

export const hasReviews = (submission: Submission): boolean => { return json(submission).getReviewsList().length > 0 }
export const hasBenchmarks = (obj: Review | Assignment): boolean => { return json(obj).getGradingbenchmarksList().length > 0 }
export const hasCriteria = (benchmark: GradingBenchmark): boolean => { return json(benchmark).getCriteriaList().length > 0 }
export const hasEnrollments = (obj: Group): boolean => { return json(obj).getEnrollmentsList().length > 0 }

/** getCourseID returns the course ID determined by the current route */
export const getCourseID = (): number => {
    const route = useParams<{ id?: string }>()
    return Number(route.id)
}

export const isHidden = (value: string, query: string): boolean => {
    return !value.toLowerCase().includes(query) && query.length > 0
}

/** getSubmissionsScore calculates the total score of all submissions in a SubmissionLink[] */
export const getSubmissionsScore = (submissions: SubmissionLink[]): number => {
    let score = 0
    submissions.forEach(submission => {
        if (!submission.hasSubmission()) {
            return
        }
        score += (submission.getSubmission() as Submission).getScore()
    })
    return score
}

/** getNumApproved returns the number of approved submissions in a SubmissionLink[] */
export const getNumApproved = (submissions: SubmissionLink[]): number => {
    let num = 0
    submissions.forEach(submission => {
        if (!submission.hasSubmission()) {
            return
        }
        if (isApproved(submission.getSubmission() as Submission)) {
            num++
        }
    })
    return num
}

export const getSubmissionByAssignmentID = (submissions: SubmissionLink[] | undefined, assignmentID: number): Submission | undefined => {
    return submissions?.find(submission => submission.getAssignment()?.getId() === assignmentID)?.getSubmission()
}

export const EnrollmentStatusBadge = {
    0: "",
    1: "badge badge-info",
    2: "badge badge-primary",
    3: "badge badge-danger",
}

/** SubmissionStatus returns a string with the status of the submission, given the status number, ex. Submission.Status.APPROVED -> "Approved" */
export const SubmissionStatus = {
    0: "None",
    1: "Approved",
    2: "Rejected",
    3: "Revision",
}

// TODO: This could possibly be done on the server. Would need to add a field to the proto submission/score model.
/** assignmentStatusText returns a string that is used to tell the user what the status of their submission is */
export const assignmentStatusText = (assignment: Assignment, submission: Submission): string => {
    // If the submission is not graded, return a descriptive text
    if (submission.getStatus() === Submission.Status.NONE) {
        // If the assignment requires manual approval, and the score is above the threshold, return Await Approval
        if (!assignment.getAutoapprove() && submission.getScore() >= assignment.getScorelimit()) {
            return "Awaiting approval"
        }
        if (submission.getScore() < assignment.getScorelimit() && submission.getStatus() !== Submission.Status.APPROVED) {
            return `Need ${assignment.getScorelimit()}% score for approval`
        }
    }
    // If the submission is graded, return the status
    return SubmissionStatus[submission.getStatus()]
}

// Helper functions for default values for new courses
export const defaultTag = (date: Date): string => {
    return date.getMonth() >= 10 || date.getMonth() < 4 ? "Spring" : "Fall"
}

export const defaultYear = (date: Date): number => {
    return (date.getMonth() <= 11 && date.getDate() <= 31) && date.getMonth() > 10 ? (date.getFullYear() + 1) : date.getFullYear()
}

export const userLink = (user: User): string => {
    return `https://github.com/${user.getLogin()}`
}

export const userRepoLink = (course: Course, user: User): string => {
    return `https://github.com/${course.getOrganizationpath()}/${user.getLogin()}-labs`
}

export const groupRepoLink = (course: Course, group: Group): string => {
    course.getOrganizationpath()
    return `https://github.com/${course.getOrganizationpath()}/${slugify(group.getName())}`
}

export const getSubmissionCellColor = (submission: Submission): string => {
    if (isApproved(submission)) {
        return "result-approved"
    }
    if (isRevision(submission)) {
        return "result-revision"
    }
    if (isRejected(submission)) {
        return "result-rejected"
    }
    return "clickable"
}

const slugify = (str: string): string => {
    str = str.replace(/^\s+|\s+$/g, "").toLowerCase()

    // Remove accents, swap ñ for n, etc
    const from = "ÁÄÂÀÃÅČÇĆĎÉĚËÈÊẼĔȆÍÌÎÏŇÑÓÖÒÔÕØŘŔŠŤÚŮÜÙÛÝŸŽáäâàãåčçćďéěëèêẽĕȇíìîïňñóöòôõøðřŕšťúůüùûýÿžþÞĐđßÆaæ·/,:;&"
    const to = "AAAAAACCCDEEEEEEEEIIIINNOOOOOORRSTUUUUUYYZaaaaa-cccdeeeeeeeeiiiinnooooo-orrstuuuuuyyzbBDdBAa-------"
    for (let i = 0; i < from.length; i++) {
        str = str.replace(new RegExp(from.charAt(i), "g"), to.charAt(i))
    }

    // Remove invalid chars, replace whitespace by dashes, collapse dashes
    return str.replace(/[^a-z0-9 -_]/g, "").replace(/\s+/g, "-").replace(/-+/g, "-")
}

/* Use this function to simulate a delay in the loading of data */
/* Used in development to simulate a slow network connection */
const delay = (ms: number) => {
    return new Promise(resolve => setTimeout(resolve, ms))
}


export enum EnrollmentSort {
    Name,
    Status,
    Email,
    Activity,
    Slipdays,
    Approved,
    StudentID
}

export enum SubmissionSort {
    Name,
    Status,
    Score,
    Approved
}

/** Sorting */
const enrollmentCompare = (a: Enrollment, b: Enrollment, sortBy: EnrollmentSort, descending: boolean): number => {
    const m = descending ? -1 : 1
    switch (sortBy) {
        case EnrollmentSort.Name:
            const nameA = a.getUser()?.getName() ?? ""
            const nameB = b.getUser()?.getName() ?? ""
            return m * (nameA.localeCompare(nameB))
        case EnrollmentSort.Status:
            return m * (a.getStatus() - b.getStatus())
        case EnrollmentSort.Email:
            const emailA = a.getUser()?.getEmail() ?? ""
            const emailB = b.getUser()?.getEmail() ?? ""
            return m * (emailA.localeCompare(emailB))
        case EnrollmentSort.Activity:
            return m * (new Date(a.getLastactivitydate()).getTime() - new Date(b.getLastactivitydate()).getTime())
        case EnrollmentSort.Slipdays:
            return m * (a.getSlipdaysremaining() - b.getSlipdaysremaining())
        case EnrollmentSort.Approved:
            return m * (a.getTotalapproved() - b.getTotalapproved())
        case EnrollmentSort.StudentID:
            const aID = a.getUser()?.getId() ?? 0
            const bID = b.getUser()?.getId() ?? 0
            return m * (aID - bID)
        default:
            return 0
    }
}

export const sortEnrollments = (enrollments: Enrollment[], sortBy: EnrollmentSort, descending: boolean): Enrollment[] => {
    return enrollments.sort((a, b) => {
        return enrollmentCompare(a, b, sortBy, descending)
    })
}

// Class with converter functions for the different proto types
// TODO(jostein): Move this to a separate file
// TODO(jostein): Currently used in `actions`. Consider moving use to `GRPCManager`.
export class ProtoConverter {

    /**
     * create creates a new object of the given type
     * @param type the type you wish to create as T.AsObject
     * @returns the given type as a T.AsObject
     * @example create<User.AsObject>(User) // returns a new User.AsObject
     */
    public static create<T>(type: (new () => any)): T {
        return (new type()).toObject() as T
    }

    /** The following functions will convert various kinds of objects
     *  into their respective protobuf message types */
    // TODO(jostein): Add converting functions for all types
    // TODO(jostein): It would be awesome to make this generic. Not sure how to do that though.
    public static toUser = (obj: User.AsObject): User => {
        const user = new User()
        user.setId(obj.id)
        user.setName(obj.name)
        user.setEmail(obj.email)
        user.setIsadmin(obj.isadmin)
        user.setLogin(obj.login)
        user.setAvatarurl(obj.avatarurl)
        user.setStudentid(obj.studentid)
        const enrollments = obj.enrollmentsList.map(e => this.toEnrollment(e))
        user.setEnrollmentsList(enrollments)

        return user
    }

    public static toEnrollment = (obj: Enrollment.AsObject): Enrollment => {
        const enrollment = new Enrollment()
        enrollment.setId(obj.id)
        enrollment.setStatus(obj.status)
        enrollment.setLastactivitydate(obj.lastactivitydate)
        enrollment.setSlipdaysremaining(obj.slipdaysremaining)
        enrollment.setTotalapproved(obj.totalapproved)
        enrollment.setCourseid(obj.courseid)
        enrollment.setUserid(obj.userid)
        enrollment.setGroupid(obj.groupid)
        enrollment.setHasteacherscopes(obj.hasteacherscopes)
        enrollment.setState(obj.state)
        for (const slipdays of obj.usedslipdaysList) {
            // Handle usedslipdays
        }
        if (obj.user) {
            enrollment.setUser(this.toUser(obj.user))
        }
        if (obj.course) {
            enrollment.setCourse(this.toCourse(obj.course))
        }
        if (obj.group) {
            enrollment.setGroup(this.toGroup(obj.group))
        }
        return enrollment
    }

    public static toCourse = (obj: Course.AsObject): Course => {
        const course = new Course()
        course.setId(obj.id)
        course.setCoursecreatorid(obj.coursecreatorid)
        course.setName(obj.name)
        course.setCode(obj.code)
        course.setYear(obj.year)
        course.setTag(obj.tag)
        course.setProvider(obj.provider)
        course.setOrganizationid(obj.organizationid)
        course.setOrganizationpath(obj.organizationpath)
        course.setSlipdays(obj.slipdays)
        course.setDockerfile(obj.dockerfile)
        course.setEnrolled(obj.enrolled)

        const enrollments = obj.enrollmentsList.map(e => this.toEnrollment(e))
        course.setEnrollmentsList(enrollments)

        const assignments = obj.assignmentsList.map(a => this.toAssignment(a))
        course.setAssignmentsList(assignments)

        const groups = obj.groupsList.map(g => this.toGroup(g))
        course.setGroupsList(groups)

        return course
    }

    public static toAssignment = (obj: Assignment.AsObject): Assignment => {
        const assignment = new Assignment()
        assignment.setId(obj.id)
        assignment.setCourseid(obj.courseid)
        assignment.setName(obj.name)
        assignment.setScriptfile(obj.scriptfile)
        assignment.setDeadline(obj.deadline)
        assignment.setAutoapprove(obj.autoapprove)
        assignment.setOrder(obj.order)
        assignment.setIsgrouplab(obj.isgrouplab)
        assignment.setScorelimit(obj.scorelimit)
        assignment.setReviewers(obj.reviewers)

        const submissions = obj.submissionsList.map(s => this.toSubmission(s))
        assignment.setSubmissionsList(submissions)

        const gradingBenchmarks = obj.gradingbenchmarksList.map(g => this.toGradingBenchmark(g))
        assignment.setGradingbenchmarksList(gradingBenchmarks)

        assignment.setContainertimeout(obj.containertimeout)

        return assignment
    }

    public static toSubmission = (obj: Submission.AsObject): Submission => {
        const submission = new Submission()
        submission.setId(obj.id)
        submission.setAssignmentid(obj.assignmentid)
        submission.setUserid(obj.userid)
        submission.setGroupid(obj.groupid)
        submission.setScore(obj.score)
        submission.setCommithash(obj.commithash)
        submission.setReleased(obj.released)
        submission.setStatus(obj.status)
        submission.setApproveddate(obj.approveddate)

        const reviews = obj.reviewsList.map(r => this.toReview(r))
        submission.setReviewsList(reviews)

        if (obj.buildinfo) {
            submission.setBuildinfo(this.toBuildInfo(obj.buildinfo))
        }

        const scores = obj.scoresList.map(s => this.toScore(s))
        submission.setScoresList(scores)

        return submission
    }

    public static toBuildInfo = (obj: BuildInfo.AsObject): BuildInfo => {
        const buildInfo = new BuildInfo()
        buildInfo.setId(obj.id)
        buildInfo.setSubmissionid(obj.submissionid)
        buildInfo.setBuilddate(obj.builddate)
        buildInfo.setBuildlog(obj.buildlog)
        buildInfo.setExectime(obj.exectime)

        return buildInfo
    }

    public static toScore = (obj: Score.AsObject): Score => {
        const score = new Score()
        score.setId(obj.id)
        score.setSubmissionid(obj.submissionid)
        score.setSecret(obj.secret)
        score.setTestname(obj.testname)
        score.setScore(obj.score)
        score.setMaxscore(obj.maxscore)
        score.setWeight(obj.weight)
        score.setTestdetails(obj.testdetails)

        return score
    }

    public static toReview = (obj: Review.AsObject): Review => {
        const review = new Review()
        review.setId(obj.id)
        review.setSubmissionid(obj.submissionid)
        review.setReviewerid(obj.reviewerid)
        review.setFeedback(obj.feedback)
        review.setReady(obj.ready)
        review.setScore(obj.score)

        const gradingBenchmarks = obj.gradingbenchmarksList.map(g => this.toGradingBenchmark(g))
        review.setGradingbenchmarksList(gradingBenchmarks)

        review.setEdited(obj.edited)

        return review
    }

    public static toGradingBenchmark = (obj: GradingBenchmark.AsObject): GradingBenchmark => {
        const gradingBenchmark = new GradingBenchmark()
        gradingBenchmark.setId(obj.id)
        gradingBenchmark.setAssignmentid(obj.assignmentid)
        gradingBenchmark.setReviewid(obj.reviewid)
        gradingBenchmark.setHeading(obj.heading)
        gradingBenchmark.setComment(obj.comment)

        const criteria = obj.criteriaList.map(c => this.toGradingCriterion(c))
        gradingBenchmark.setCriteriaList(criteria)

        return gradingBenchmark
    }

    public static toGradingCriterion = (obj: GradingCriterion.AsObject): GradingCriterion => {
        const criterion = new GradingCriterion()
        criterion.setId(obj.id)
        criterion.setBenchmarkid(obj.benchmarkid)
        criterion.setPoints(obj.points)
        criterion.setDescription(obj.description)
        criterion.setGrade(obj.grade)
        criterion.setComment(obj.comment)

        return criterion
    }

    public static toGroup = (obj: Group.AsObject): Group => {
        const group = new Group()
        group.setId(obj.id)
        group.setName(obj.name)
        group.setCourseid(obj.courseid)
        group.setTeamid(obj.teamid)
        group.setStatus(obj.status)

        const users = obj.usersList.map(u => this.toUser(u))
        group.setUsersList(users)

        const enrollments = obj.enrollmentsList.map(e => this.toEnrollment(e))
        group.setEnrollmentsList(enrollments)

        return group
    }

    public static load = () => {
        const data = localStorage.getItem("state")
        if (data) {
            const obj = JSON.parse(data)
            console.log("Loaded state: ", obj)
            return obj
        }
        return undefined
    }

}<|MERGE_RESOLUTION|>--- conflicted
+++ resolved
@@ -1,16 +1,10 @@
 import { json } from "overmind"
 import { useParams } from "react-router"
-<<<<<<< HEAD
-import { Assignment, Course, Enrollment, EnrollmentLink, GradingBenchmark, Group, Review, Submission, SubmissionLink, User } from "../proto/ag/ag_pb"
-import { Score } from "../proto/kit/score/score_pb"
-
-=======
 import { Assignment, Course, Enrollment, EnrollmentLink, GradingBenchmark, GradingCriterion, Group, Review, Submission, SubmissionLink, User } from "../proto/ag/ag_pb"
 import { BuildInfo, Score } from "../proto/kit/score/score_pb"
 import { Row, RowElement } from "./components/DynamicTable"
 import { useActions, useAppState } from "./overmind"
 import { UserCourseSubmissions } from "./overmind/state"
->>>>>>> f9897194
 
 export enum Color {
     RED = "danger",
