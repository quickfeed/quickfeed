--- conflicted
+++ resolved
@@ -1,10 +1,5 @@
-<<<<<<< HEAD
-import { updateAdmin }  from "../overmind/actions"
-import { User} from "../../proto/ag/ag_pb"
-=======
 import { updateAdmin } from "../overmind/actions"
 import { User } from "../../proto/ag/ag_pb"
->>>>>>> f47b05cc
 import { createOvermindMock } from "overmind"
 import { config } from "../overmind"
 
