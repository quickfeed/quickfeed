import { updateAdmin } from "../overmind/actions"
import { User } from "../../proto/ag/ag_pb"
import { createOvermindMock } from "overmind"
import { config } from "../overmind"


describe("Correct permission status should be set", () => {
    it('If user is not admin, promote to admin', () => {
        const user = new User().setId(1).setName("Test User").setIsadmin(false)
        const mockedOvermind = createOvermindMock(config, (state) => {
            state.self = user
        })
        window.confirm = jest.fn(() => true)
        updateAdmin(mockedOvermind, user)
<<<<<<< HEAD
        let bool = user.getIsadmin()
=======
        const bool = user.getIsadmin()
>>>>>>> 0968bb93
        expect(bool).toBe(true)
    })

    it('If user is admin, demote user', () => {
        const user2 = new User().setId(2).setName("Test User2").setIsadmin(true)
        const mockedOvermind2 = createOvermindMock(config, (state) => {
            state.self = user2
        })
        window.confirm = jest.fn(() => true)
        updateAdmin(mockedOvermind2, user2)
        expect(user2.getIsadmin()).toBe(false)
    })

    it('If user does not confirm, dont make any changes', () => {
        const user3 = new User().setId(3).setName("Test User3").setIsadmin(true)
        const mockedOvermind2 = createOvermindMock(config, (state) => {
            state.self = user3
        })
        window.confirm = jest.fn(() => false)
        updateAdmin(mockedOvermind2, user3)
        expect(user3.getIsadmin()).toBe(true)
    })
})<|MERGE_RESOLUTION|>--- conflicted
+++ resolved
@@ -12,12 +12,7 @@
         })
         window.confirm = jest.fn(() => true)
         updateAdmin(mockedOvermind, user)
-<<<<<<< HEAD
-        let bool = user.getIsadmin()
-=======
-        const bool = user.getIsadmin()
->>>>>>> 0968bb93
-        expect(bool).toBe(true)
+        expect(user.getIsadmin()).toBe(true)
     })
 
     it('If user is admin, demote user', () => {
