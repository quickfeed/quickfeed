--- conflicted
+++ resolved
@@ -29,15 +29,9 @@
         const loggedIn = mockedOvermind.state.isLoggedIn
         expect(loggedIn).toBe(true)
         expect(cheerio.find("h1").text()).toBe("Hi, Test User")
-<<<<<<< HEAD
-    });
-    
-    it("Logged in is false if the user is invalid", () =>{
-=======
     })
 
-    it("Logged in is false if there is no user", () => {
->>>>>>> f47b05cc
+    it("Logged in is false if the user is invalid", () => {
         const mockedOvermind = createOvermindMock(config, (state) => {
             state.self = new User().setId(0)
         })
