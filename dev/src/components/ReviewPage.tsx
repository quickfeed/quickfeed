--- conflicted
+++ resolved
@@ -14,11 +14,6 @@
     const state = useAppState()
     const actions = useActions()
     const courseID = getCourseID()
-<<<<<<< HEAD
-    const isCourseCreator = state.courses[courseID].getCoursecreatorid() === state.self.getId()
-=======
-    const [groupView, setGroupView] = useState<boolean>(false)
->>>>>>> 8ca0ce0b
 
     useEffect(() => {
         if (!state.courseSubmissions[courseID]) {
