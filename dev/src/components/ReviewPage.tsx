--- conflicted
+++ resolved
@@ -1,21 +1,14 @@
 import React, { useEffect } from "react"
 import { useActions, useAppState } from "../overmind"
 import { SubmissionLink } from "../../proto/ag/ag_pb"
-<<<<<<< HEAD
-import { Color, generateAssignmentsHeader, generateSubmissionRows, getCourseID, getSubmissionCellColor, isApproved, isManuallyGraded, isRevision, SubmissionSort } from "../Helpers"
-=======
 import { Color, getCourseID, getSubmissionCellColor, isManuallyGraded, SubmissionSort } from "../Helpers"
->>>>>>> 0968bb93
 import Search from "./Search"
 import ReviewForm from "./manual-grading/ReviewForm"
 import DynamicTable, { Row, RowElement } from "./DynamicTable"
 import Button, { ButtonType } from "./admin/Button"
 import Release from "./Release"
 import TableSort from "./forms/TableSort"
-<<<<<<< HEAD
-=======
 import { generateAssignmentsHeader, generateSubmissionRows } from "./ComponentsHelpers"
->>>>>>> 0968bb93
 
 
 const ReviewPage = (): JSX.Element => {
