--- conflicted
+++ resolved
@@ -66,15 +66,9 @@
                     <td>
                         <div>
                             {// Populates the unordered list with list elements for every user in the group
-<<<<<<< HEAD
-                                hasEnrollments(group) && group.getUsersList().map((user, index) =>
-                                    <span key={user.getId()} className="inline-block">
-                                        <a href={userLink(user)} target="_blank" rel="noreferrer">{user.getName()}</a>
-=======
                                 hasEnrollments(group) && group.getEnrollmentsList().map((enrol, index) =>
                                     <span key={enrol.getId()} className="inline-block">
                                         <a href={`https://github.com/${enrol.getUser()?.getLogin()}`} target="_blank" rel="noopener noreferrer">{enrol.getUser()?.getName()}</a>
->>>>>>> 6cc84b8f
                                         {index >= group.getEnrollmentsList().length - 1 ? "" : ", "}
                                     </span>
                                 )}
