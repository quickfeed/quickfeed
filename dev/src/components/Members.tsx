--- conflicted
+++ resolved
@@ -1,20 +1,12 @@
 import React, { useState } from "react"
-<<<<<<< HEAD
-import { EnrollmentSort, EnrollmentStatus, EnrollmentStatusBadge, getCourseID, isPending, isTeacher, sortByField, sortEnrollments, SubmissionSort } from "../Helpers"
+import { Color, EnrollmentSort, EnrollmentStatus, EnrollmentStatusBadge, getCourseID, isPending, isTeacher, sortEnrollments } from "../Helpers"
 import { useAppState, useActions } from "../overmind"
 import { Enrollment, User } from "../../proto/ag/ag_pb"
 import Search from "./Search"
 import DynamicTable, { Row } from "./DynamicTable"
 import { json } from "overmind"
-=======
-import { Color, EnrollmentStatus, EnrollmentStatusBadge, getCourseID, isPending, isTeacher, sortByField } from "../Helpers"
-import { useAppState, useActions } from "../overmind"
-import { Enrollment, User } from "../../proto/ag/ag_pb"
-import Search from "./Search"
 import DynamicButton from "./DynamicButton"
 import { ButtonType } from "./admin/Button"
-import DynamicTable from "./DynamicTable"
->>>>>>> 8ca0ce0b
 
 
 const Members = (): JSX.Element => {
@@ -26,7 +18,6 @@
     const [descending, setDescending] = useState<boolean>(false)
     const [edit, setEditing] = useState<boolean>(false)
 
-<<<<<<< HEAD
     const approveAll = () => {
         for (const enrollment of pending) {
             actions.updateEnrollment({ enrollment: enrollment, status: Enrollment.UserStatus.STUDENT })
@@ -40,19 +31,6 @@
         setSortBy(sort)
     }
 
-=======
-    const sort = () => {
-        switch (func) {
-            case "STATUS":
-                return Enrollment.prototype.getStatus
-            case "ID":
-                return Enrollment.prototype.getId
-            default:
-                return Enrollment.prototype.getStatus
-        }
-    }
-
->>>>>>> 8ca0ce0b
     const pending = state.courseEnrollments[courseID].filter(enrollment => isPending(enrollment))
 
     const header: Row = [
