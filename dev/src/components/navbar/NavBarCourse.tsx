--- conflicted
+++ resolved
@@ -28,11 +28,7 @@
 
     return (
         <>
-<<<<<<< HEAD
-            <li role={"button"} onClick={() => navigateTo(enrollment.courseid)}>
-=======
-            <li role={"button"} onClick={() => onCourseClick(enrollment)} className="activeClass">
->>>>>>> ec1f5b13
+            <li role={"button"} onClick={() => navigateTo(enrollment.courseid)} className="activeClass">
                 <div className="col" id="title">
                     {enrollment.course?.code}
                 </div>
