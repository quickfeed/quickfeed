import { StatusCode } from "grpc-web"
import { json } from "overmind"
import { Context } from "."
import { IGrpcResponse } from "../GRPCManager"
import {
    User, Enrollment, Submission, Repository, Course, SubmissionsForCourseRequest, CourseSubmissions,
    Group, GradingCriterion, Assignment, SubmissionLink, Organization, GradingBenchmark,
} from "../../proto/ag/ag_pb"
import { Alert, UserCourseSubmissions } from "./state"
import { Color, hasStudent, hasTeacher, isPending, isStudent, isTeacher, isVisible, SubmissionSort, SubmissionStatus } from "../Helpers"


/** Use this to verify that a gRPC request completed without an error code */
export const success = (response: IGrpcResponse<unknown>): boolean => response.status.getCode() === 0

export const onInitializeOvermind = async ({ actions }: Context): Promise<void> => {
    // Currently this only alerts the user if they are not logged in after a page refresh
    const alert = localStorage.getItem("alert")
    if (alert) {
        actions.alert({ text: alert, color: Color.RED })
        localStorage.removeItem("alert")
    }
}

/**
 *      START CURRENT USER ACTIONS
 */

/** Fetches and stores an authenticated user in state */
export const getSelf = async ({ state, effects }: Context): Promise<boolean> => {
    const user = await effects.grpcMan.getUser()
    if (user.data) {
        state.self = user.data
        return true
    }
    return false
}

/** setSelf is used to update the state with modified user data */
export const setSelf = ({ state }: Context, user: User): void => {
    state.self.setName(user.getName())
    state.self.setEmail(user.getEmail())
    state.self.setStudentid(user.getStudentid())
}

/** Gets all enrollments for the current user and stores them in state */
export const getEnrollmentsByUser = async ({ state, effects }: Context): Promise<boolean> => {
    const result = await effects.grpcMan.getEnrollmentsByUser(state.self.getId())
    if (result.data) {
        state.enrollments = result.data.getEnrollmentsList()
        for (const enrollment of state.enrollments) {
            state.status[enrollment.getCourseid()] = enrollment.getStatus()
        }
        return true
    }
    return false
}

/** Fetches all users (requires admin privileges) */
export const getUsers = async ({ state, effects }: Context): Promise<void> => {
    const users = await effects.grpcMan.getUsers()
    if (users.data) {
        for (const user of users.data.getUsersList()) {
            state.users[user.getId()] = user
        }
        // Insert users sorted by admin privileges
        state.allUsers = users.data.getUsersList().sort((a, b) => {
            if (a.getIsadmin() > b.getIsadmin()) { return -1 }
            if (a.getIsadmin() < b.getIsadmin()) { return 1 }
            return 0
        })
    }
}

/** Changes user information server-side */
export const updateUser = async ({ actions, effects }: Context, user: User): Promise<void> => {
    const result = await effects.grpcMan.updateUser(user)
    if (result.status.getCode() === 0) {
        await actions.getSelf()
    }
}

/**
 *      END CURRENT USER ACTIONS
 */

/** Fetches all courses */
export const getCourses = async ({ state, effects }: Context): Promise<boolean> => {
    state.courses = []
    const result = await effects.grpcMan.getCourses()
    if (result.data) {
        state.courses = result.data.getCoursesList()
        return true
    }
    return false
}

/** updateAdmin is used to update the admin privileges of a user. Admin status toggles between true and false */
export const updateAdmin = async ({ state, effects }: Context, user: User): Promise<void> => {
    // Confirm that user really wants to change admin status
    if (confirm(`Are you sure you want to ${user.getIsadmin() ? "demote" : "promote"} ${user.getName()}?`)) {
        // Copy user object and change admin status
        const u = json(user)
        u.setIsadmin(!user.getIsadmin())

        // Send updated user to server
        const result = await effects.grpcMan.updateUser(u)
        if (result.status.getCode() == 0) {
            // If successful, update user in state with new admin status
            const found = state.allUsers.findIndex(s => s.getId() == user.getId())
            if (found) {
                state.allUsers[found] = u
            }
        }
    }
}

export const getEnrollmentsByCourse = async ({ state, effects }: Context, value: { courseID: number, statuses: Enrollment.UserStatus[] }): Promise<boolean> => {
    state.courseEnrollments[value.courseID] = []
    const result = await effects.grpcMan.getEnrollmentsByCourse(value.courseID, undefined, true, value.statuses)
    if (result.data) {
        state.courseEnrollments[value.courseID] = result.data.getEnrollmentsList()
        return true
    }
    return false
}

/**  setEnrollmentState toggles the state of an enrollment between favorite and visible */
export const setEnrollmentState = async ({ actions, effects }: Context, enrollment: Enrollment): Promise<void> => {
    enrollment.setState(isVisible(enrollment) ? Enrollment.DisplayState.HIDDEN : Enrollment.DisplayState.VISIBLE)
    const response = await effects.grpcMan.updateCourseVisibility(json(enrollment))
    if (!success(response)) {
        actions.alertHandler(response)
    }
}

/** Updates a given submission with a new status. This updates the given submission, as well as all other occurrences of the given submission in state. */
export const updateSubmission = async ({ state, actions, effects }: Context, status: Submission.Status): Promise<void> => {
    /* Do not update if the status is already the same or if there is no selected submission */
    if (!state.currentSubmission || state.currentSubmission.getStatus() == status) {
        return
    }

    /* Confirm that user really wants to change submission status */
    if (!confirm(`Are you sure you want to set status ${SubmissionStatus[status]} on this submission?`)) {
        return
    }

    /* Store the previous submission status */
    const previousStatus = state.currentSubmission.getStatus()

    /* Update the submission status */
    state.currentSubmission.setStatus(status)
    const result = await effects.grpcMan.updateSubmission(state.activeCourse, state.currentSubmission)
    if (!success(result)) {
        /* If the update failed, revert the submission status */
        state.currentSubmission.setStatus(previousStatus)
        return
    }

    if (state.activeSubmissionLink?.getAssignment()?.getIsgrouplab()) {
        actions.updateCurrentSubmissionStatus({ links: state.courseGroupSubmissions[state.activeCourse], status: status })
    }
    actions.updateCurrentSubmissionStatus({ links: state.courseSubmissions[state.activeCourse], status: status })
}

export const updateCurrentSubmissionStatus = ({ state }: Context, { links, status }: { links: UserCourseSubmissions[], status: Submission.Status }): void => {
    /* Loop through all submissions for the current course and update the status if it matches the current submission ID */
    for (const link of links) {
        if (!link.submissions) {
            continue
        }
        for (const submission of link.submissions) {
            if (!submission.hasSubmission()) {
                continue
            }
            if ((submission.getSubmission() as Submission).getId() == state.activeSubmission) {
                (submission.getSubmission() as Submission).setStatus(status)
            }
        }
    }
}

/** updateEnrollment updates an enrollment status with the given status */
export const updateEnrollment = async ({ state, actions, effects }: Context, { enrollment, status }: { enrollment: Enrollment, status: Enrollment.UserStatus }): Promise<void> => {
    // Confirm that user really wants to change enrollment status
    let confirmed = false
    switch (status) {
        case Enrollment.UserStatus.NONE:
            confirmed = confirm("WARNING! Rejecting a student is irreversible. Are you sure?")
            break
        case Enrollment.UserStatus.STUDENT:
            // If the enrollment is pending, don't ask for confirmation
            confirmed = isPending(enrollment) || confirm(`Warning! ${enrollment.getUser()?.getName()} is a teacher. Are sure you want to demote?`)
            break
        case Enrollment.UserStatus.TEACHER:
            confirmed = confirm(`Are you sure you want to promote ${enrollment.getUser()?.getName()} to teacher status?`)
            break
    }

    if (confirmed) {
        // Copy enrollment object and change status
        const temp = json(enrollment).clone().setStatus(status)
        // Send updated enrollment to server
        const response = await effects.grpcMan.updateEnrollment(temp)
        if (success(response)) {
            // If successful, update enrollment in state with new status
            if (status == Enrollment.UserStatus.NONE) {
                // If the enrollment is rejected, remove it from state
                state.courseEnrollments[state.activeCourse] = state.courseEnrollments[state.activeCourse]?.filter(s => s.getId() != enrollment.getId())
            } else {
                enrollment.setStatus(status)
            }
        } else {
            // If unsuccessful, alert user
            actions.alertHandler(response)
        }
    }
}

export const updateEnrollments = async ({ state, actions, effects }: Context, courseID: number): Promise<void> => {
    if (confirm("Please confirm that you want to approve all students")) {
        const response = await effects.grpcMan.updateEnrollments(courseID)
        if (success(response)) {
            for (const enrollment of state.pendingEnrollments) {
                enrollment.setStatus(Enrollment.UserStatus.STUDENT)
            }
        } else {
            actions.alertHandler(response)
        }
    }
}
/** Get assignments for all the courses the current user is enrolled in */
export const getAssignments = async ({ state, effects }: Context): Promise<boolean> => {
    let success = true
    for (const enrollment of state.enrollments) {
        const response = await effects.grpcMan.getAssignments(enrollment.getCourseid())
        if (response.data) {
            // Store assignments in state by course ID
            state.assignments[enrollment.getCourseid()] = response.data.getAssignmentsList()
        } else {
            success = false
        }
    }
    return success
}

/** Get assignments for a single course, given by courseID */
export const getAssignmentsByCourse = async ({ state, effects }: Context, courseID: number): Promise<boolean> => {
    const response = await effects.grpcMan.getAssignments(courseID)
    if (response.data) {
        state.assignments[courseID] = response.data.getAssignmentsList()
        return true
    }
    return false
}

type RepoKey = keyof typeof Repository.Type

export const getRepositories = async ({ state, effects }: Context): Promise<boolean> => {
    let success = true
    for (const enrollment of state.enrollments) {
        const courseID = enrollment.getCourseid()
        state.repositories[courseID] = {}

        const response = await effects.grpcMan.getRepositories(courseID, generateRepositoryList(enrollment))
        if (response.data) {
            response.data.getUrlsMap().forEach((entry, key) => {
                state.repositories[courseID][Repository.Type[key as RepoKey]] = entry
            })
        } else {
            success = false
        }
    }
    return success
}

export const getGroupByUserAndCourse = async ({ state, effects }: Context, courseID: number): Promise<void> => {
    const response = await effects.grpcMan.getGroupByUserAndCourse(courseID, state.self.getId())
    if (response.data) {
        state.userGroup[courseID] = response.data
    }
}

<<<<<<< HEAD
=======
// TODO: Add group to state
export const createGroup = async ({ actions, effects }: Context, group: { courseID: number, users: number[], name: string }): Promise<void> => {
    const response = await effects.grpcMan.createGroup(group.courseID, group.name, group.users)
    if (!success(response)) {
        actions.alertHandler(response)
    }
}

>>>>>>> 6cc84b8f
/** getOrganization returns the organization object for orgName retrieved from the server. */
export const getOrganization = async ({ actions, effects }: Context, orgName: string): Promise<IGrpcResponse<Organization>> => {
    const response = await effects.grpcMan.getOrganization(orgName)
    if (!success(response)) {
        actions.alertHandler(response)
        return response
    }
    return response
}

/* createCourse creates a new course */
export const createCourse = async ({ state, actions, effects }: Context, value: { course: Course, org: Organization }): Promise<boolean> => {
    const course = json(value.course)
    /* Fill in required fields */
    course.setOrganizationid(value.org.getId())
    course.setOrganizationpath(value.org.getPath())
    course.setProvider("github")
    course.setCoursecreatorid(state.self.getId())
    /* Send the course to the server */
    const response = await effects.grpcMan.createCourse(course)
    if (response.data) {
        /* If successful, add the course to the state */
        state.courses.push(response.data)
        /* User that created the course is automatically enrolled in the course. Refresh the enrollment list */
        actions.getEnrollmentsByUser()
        return true
    }
    actions.alertHandler(response)
    return false
}

/** Updates a given course and refreshes courses in state if successful  */
export const editCourse = async ({ actions, effects }: Context, { course }: { course: Course }): Promise<void> => {
    const response = await effects.grpcMan.updateCourse(course)
    if (success(response)) {
        actions.getCourses()
    } else {
        actions.alertHandler(response)
    }
}

/** getSubmissions fetches all submission for the current user by Course ID and stores them in state */
// TODO: Currently not used, see refreshSubmissions.
export const getSubmissions = async ({ state, effects }: Context, courseID: number): Promise<boolean> => {
    const result = await effects.grpcMan.getSubmissions(courseID, state.self.getId())
    if (result.data) {
        state.submissions[courseID] = result.data.getSubmissionsList()
        return true
    }
    return false
}

// TODO: Currently not in use. Requires gRPC streaming to be implemented. Intended to be used to update submissions in state when a new commit is pushed to a repository.
// TODO: A workaround to not use gRPC streaming is to ping the server at set intervals to check for new commits. This functionality was removed pending gRPC streaming implementation.
/** Updates all submissions in state where the fetched submission commit hash differs from the one in state. */
export const refreshSubmissions = async ({ state, effects }: Context, input: { courseID: number, submissionID: number }): Promise<void> => {
    const response = await effects.grpcMan.getSubmissions(input.courseID, state.self.getId())
    if (!response.data || !success(response)) {
        return
    }
    const submissions = response.data.getSubmissionsList()
    for (const submission of submissions) {
        const assignment = state.assignments[input.courseID].find(a => a.getId() === submission.getAssignmentid())
        if (!assignment) {
            continue
        }
        if (state.submissions[input.courseID][assignment.getOrder() - 1].getCommithash() !== submission.getCommithash()) {
            state.submissions[input.courseID][assignment.getOrder() - 1] = submission
        }
    }
}

export const convertCourseSubmission = ({ state }: Context, { courseID, data }: { courseID: number, data: CourseSubmissions }): void => {
    state.review.reviews[courseID] = {}
    state.courseSubmissions[courseID] = []
    for (const link of data.getLinksList()) {
        if (link.hasEnrollment()) {
            const submissionLinks = link.getSubmissionsList()
            submissionLinks.forEach(submissionLink => {
                if (submissionLink.hasSubmission()) {
                    const submission = submissionLink.getSubmission() as Submission
                    state.review.reviews[courseID][submission.getId()] = submission.getReviewsList()
                }
            })
            state.courseSubmissions[courseID].push({ enrollment: link.getEnrollment(), submissions: link.getSubmissionsList(), user: link.getEnrollment()?.getUser() })
        }
    }
    state.isLoading = false
}

/** Fetches and stores all submissions of a given course into state */
export const getAllCourseSubmissions = async ({ state, actions, effects }: Context, courseID: number): Promise<boolean> => {
    state.isLoading = true

    // None of these should fail independently.
    const result = await effects.grpcMan.getSubmissionsByCourse(courseID, SubmissionsForCourseRequest.Type.ALL, true)
    const groups = await effects.grpcMan.getSubmissionsByCourse(courseID, SubmissionsForCourseRequest.Type.GROUP, true)
    if (!success(result) || !success(groups)) {
        const failed = !success(result) ? result : groups
        actions.alertHandler(failed)
        state.isLoading = false
        return false
    }

    if (result.data) {
        actions.convertCourseSubmission({ courseID: courseID, data: result.data })
    }
    if (groups.data) {
        state.courseGroupSubmissions[courseID] = []
        groups.data.getLinksList().forEach(link => {
            if (!link.getEnrollment()?.hasGroup()) {
                return
            }
            state.courseGroupSubmissions[courseID].push({ group: link.getEnrollment()?.getGroup(), submissions: link.getSubmissionsList() })
        })
    }
    state.isLoading = false
    return true
}

export const getGroupsByCourse = async ({ state, effects }: Context, courseID: number): Promise<void> => {
    state.groups[courseID] = []
    const res = await effects.grpcMan.getGroupsByCourse(courseID)
    if (res.data) {
        state.groups[courseID] = res.data.getGroupsList()
    }
}

export const getUserSubmissions = async ({ state, effects }: Context, courseID: number): Promise<boolean> => {
    state.submissions[courseID] = []
    const submissions = await effects.grpcMan.getSubmissions(courseID, state.self.getId())
    if (submissions.data) {
        // Insert submissions into state.submissions by the assignment order
        for (const assignment of state.assignments[courseID]) {
            const submission = submissions.data.getSubmissionsList().find(s => s.getAssignmentid() === assignment.getId())
            state.submissions[courseID][assignment.getOrder() - 1] = submission ? submission : new Submission()
        }
        return true
    }
    return false
}

export const getGroupSubmissions = async ({ state, effects }: Context, courseID: number): Promise<void> => {
    const enrollment = state.enrollmentsByCourseID[courseID]
    if (enrollment.hasGroup()) {
        const submissions = await effects.grpcMan.getGroupSubmissions(courseID, enrollment.getGroupid())
        for (const assignment of state.assignments[courseID]) {
            const submission = submissions.data?.getSubmissionsList().find(submission => submission.getAssignmentid() === assignment.getId())
            if (submission && assignment.getIsgrouplab()) {
                state.submissions[courseID][assignment.getOrder() - 1] = submission
            }
        }
    }
}

export const setActiveCourse = ({ state }: Context, courseID: number): void => {
    state.activeCourse = courseID
}

export const setActiveAssignment = ({ state }: Context, assignmentID: number): void => {
    state.activeAssignment = assignmentID
}

/** Rebuilds the currently active submission */
export const rebuildSubmission = async ({ state, effects }: Context): Promise<void> => {
    if (state.currentSubmission && state.selectedAssignment) {
        const response = await effects.grpcMan.rebuildSubmission(state.selectedAssignment.getId(), state.activeSubmission)
        if (response.data) {
            state.currentSubmission = response.data
        }
    }
}

/* rebuildAllSubmissions rebuilds all submissions for a given assignment */
export const rebuildAllSubmissions = async ({ effects }: Context, { courseID, assignmentID }: { courseID: number, assignmentID: number }): Promise<boolean> => {
    const response = await effects.grpcMan.rebuildSubmissions(assignmentID, courseID)
    return success(response)
}

/** Enrolls a user (self) in a course given by courseID. Refreshes enrollments in state if enroll is successful. */
export const enroll = async ({ state, effects }: Context, courseID: number): Promise<void> => {
    const response = await effects.grpcMan.createEnrollment(courseID, state.self.getId())
    if (success(response)) {
        const enrollments = await effects.grpcMan.getEnrollmentsByUser(state.self.getId())
        if (enrollments.data) {
            state.enrollments = enrollments.data.getEnrollmentsList()
        }
    }
}

export const updateGroupStatus = async ({ actions, effects }: Context, { group, status }: { group: Group, status: Group.GroupStatus }): Promise<void> => {
    const grp = json(group).clone().setStatus(status)
    const response = await effects.grpcMan.updateGroup(grp)
    if (success(response)) {
        Object.assign(group, grp)
    } else {
        actions.alertHandler(response)
    }
}

export const deleteGroup = async ({ state, actions, effects }: Context, group: Group): Promise<void> => {
    if (confirm("Deleting a group is an irreversible action. Are you sure?")) {
        const isRepoEmpty = await effects.grpcMan.isEmptyRepo(group.getCourseid(), 0, group.getId())
        if (isRepoEmpty || confirm(`Warning! Group repository is not empty! Do you still want to delete group, github team and group repository?`)) {
            const response = await effects.grpcMan.deleteGroup(group.getCourseid(), group.getId())
            if (success(response)) {
                state.groups[group.getCourseid()] = state.groups[group.getCourseid()].filter(g => g.getId() !== group.getId())
            } else {
                actions.alertHandler(response)
            }
        }
    }
}

export const createOrUpdateCriterion = async ({ effects }: Context, { criterion, assignment }: { criterion: GradingCriterion, assignment: Assignment }): Promise<void> => {
    for (const bm of assignment.getGradingbenchmarksList()) {
        if (bm.getId() === criterion.getBenchmarkid()) {
            // Existing criteria have a criteria id > 0, new criteria have a criteria id of 0
            if (criterion.getId() && success(await effects.grpcMan.updateCriterion(criterion))) {
                const index = bm.getCriteriaList().indexOf(criterion)
                if (index > -1) {
                    bm.getCriteriaList()[index] = criterion
                }
            } else {
                const response = await effects.grpcMan.createCriterion(criterion)
                if (success(response) && response.data) {
                    bm.getCriteriaList().push(response.data)
                }
            }
        }
    }
}

export const createOrUpdateBenchmark = async ({ effects }: Context, { benchmark, assignment }: { benchmark: GradingBenchmark, assignment: Assignment }): Promise<void> => {
    if (benchmark.getId() && success(await effects.grpcMan.updateBenchmark(benchmark))) {
        const index = assignment.getGradingbenchmarksList().indexOf(benchmark)
        if (index > -1) {
            assignment.getGradingbenchmarksList()[index] = benchmark
        }
    } else {
        const response = await effects.grpcMan.createBenchmark(benchmark)
        if (success(response) && response.data) {
            assignment.getGradingbenchmarksList().push(response.data)
        }
    }
}

export const createBenchmark = async ({ effects }: Context, { benchmark, assignment }: { benchmark: GradingBenchmark, assignment: Assignment }): Promise<void> => {
    benchmark.setAssignmentid(assignment.getId())
    const response = await effects.grpcMan.createBenchmark(benchmark)
    if (success(response)) {
        assignment.getGradingbenchmarksList().push(benchmark)
    }
}

export const deleteCriterion = async ({ effects }: Context, { criterion, assignment }: { criterion?: GradingCriterion, assignment: Assignment }): Promise<void> => {
    for (const benchmark of assignment.getGradingbenchmarksList()) {
        if (benchmark.getId() === criterion?.getBenchmarkid()) {
            if (confirm("Do you really want to delete this criterion?")) {
                const index = benchmark.getCriteriaList().indexOf(criterion)
                benchmark.getCriteriaList().splice(index, 1)
                await effects.grpcMan.deleteCriterion(criterion)
            }
        }
    }
}

export const deleteBenchmark = async ({ effects }: Context, { benchmark, assignment }: { benchmark?: GradingBenchmark, assignment: Assignment }): Promise<void> => {
    if (benchmark && confirm("Do you really want to delete this benchmark?")) {
        const index = assignment.getGradingbenchmarksList().indexOf(benchmark)
        assignment.getGradingbenchmarksList().splice(index, 1)
        await effects.grpcMan.deleteBenchmark(benchmark)
    }
}

export const setActiveSubmissionLink = ({ state }: Context, link: SubmissionLink): void => {
    state.activeSubmissionLink = json(link)
}

export const setActiveEnrollment = ({ state }: Context, enrollment: Enrollment): void => {
    state.activeEnrollment = json(enrollment)
}

/* fetchUserData is called when the user enters the app. It fetches all data that is needed for the user to be able to use the app. */
/* If the user is not logged in, i.e does not have a valid token, the process is aborted. */
export const fetchUserData = async ({ state, actions, effects }: Context): Promise<boolean> => {
    let success = await actions.getSelf()
    // If getSelf returns false, the user is not logged in. Abort.
    if (!success) { state.isLoading = false; return false }

    // Start fetching all data. Loading screen will be shown until all data is fetched, i.e state.isLoading is set to false.
    while (state.isLoading) {
        // Order matters here. Some data is dependent on other data. Ex. fetching submissions depends on enrollments.
        success = await actions.getEnrollmentsByUser()
        success = await actions.getAssignments()
        for (const enrollment of state.enrollments) {
            const courseID = enrollment.getCourseid()
            if (isStudent(enrollment) || isTeacher(enrollment)) {
                success = await actions.getUserSubmissions(courseID)
                await actions.getGroupSubmissions(courseID)
                const statuses = isStudent(enrollment) ? [Enrollment.UserStatus.STUDENT, Enrollment.UserStatus.TEACHER] : []
                success = await actions.getEnrollmentsByCourse({ courseID: courseID, statuses: statuses })
                await actions.getGroupByUserAndCourse(courseID)
            }
            if (isTeacher(enrollment)) {
                actions.getGroupsByCourse(courseID)
            }
        }
        if (state.self.getIsadmin()) {
            actions.getUsers()
        }
        success = await actions.getRepositories()
        success = await actions.getCourses()

        if (state.enrollments.some(enrollment => isTeacher(enrollment))) {
            // Require teacher scopes if the user is a teacher.
            const response = await effects.grpcMan.isAuthorizedTeacher()
            if (!response.data?.getIsauthorized()) {
                window.location.href = "https://" + window.location.hostname + "/auth/github-teacher"
            }

        }
        // End loading screen.
        state.isLoading = false
    }
    // The value of success is unreliable. The intention is to return true if the user is logged in and all data was fetched.
    // However, if one of the above calls fail, it could still be the case that success returns true.
    return success
}

/* Utility Actions */

/** Switches between teacher and student view. */
export const changeView = async ({ state, effects }: Context, courseID: number): Promise<void> => {
    const enrollmentStatus = state.enrollmentsByCourseID[courseID].getStatus()
    if (hasStudent(enrollmentStatus)) {
        const status = await effects.grpcMan.getEnrollmentsByUser(state.self.getId(), [Enrollment.UserStatus.TEACHER])
        if (status.data?.getEnrollmentsList().find(enrollment => enrollment.getCourseid() == courseID)) {
            state.enrollmentsByCourseID[courseID].setStatus(Enrollment.UserStatus.TEACHER)
        }
    }
    if (hasTeacher(enrollmentStatus)) {
        state.enrollmentsByCourseID[courseID].setStatus(Enrollment.UserStatus.STUDENT)
    }
}

export const loading = ({ state }: Context): void => {
    state.isLoading = !state.isLoading
}

/** Sets a query string in state. */
export const setQuery = ({ state }: Context, query: string): void => {
    state.query = query
}

export const setSelectedUser = ({ state }: Context, user: User | undefined): void => {
    state.activeUser = user
}

/** Returns whether or not the current user is an authorized teacher with teacher scopes */
export const isAuthorizedTeacher = async ({ effects }: Context): Promise<boolean> => {
    const response = await effects.grpcMan.isAuthorizedTeacher()
    if (response.data) {
        return response.data.getIsauthorized()
    }
    return false
}

export const alertHandler = ({ state }: Context, response: IGrpcResponse<unknown>): void => {
    if (response.status.getCode() === StatusCode.UNAUTHENTICATED) {
        // If we end up here, the user session has expired.
        // Store an alert message in localStorage that will be displayed after reloading the page.
        localStorage.setItem("alert", "Your session has expired. Please log in again.")
        window.location.reload()
    } else if (response.status.getCode() >= 0) {
        state.alerts.push({ text: response.status.getError(), color: Color.RED })
    }
}

export const alert = ({ state }: Context, alert: Alert): void => {
    state.alerts.push(alert)
}

export const popAlert = ({ state }: Context, index: number): void => {
    state.alerts = state.alerts.filter((_, i) => i !== index)
}

export const logout = ({ state }: Context): void => {
    state.self = new User()
}

const generateRepositoryList = (enrollment: Enrollment): Repository.Type[] => {
    switch (enrollment.getStatus()) {
        case Enrollment.UserStatus.TEACHER:
            return [Repository.Type.ASSIGNMENTS, Repository.Type.COURSEINFO, Repository.Type.GROUP, Repository.Type.TESTS, Repository.Type.USER]
        case Enrollment.UserStatus.STUDENT:
            return [Repository.Type.ASSIGNMENTS, Repository.Type.COURSEINFO, Repository.Type.GROUP, Repository.Type.USER]
        default:
            return [Repository.Type.NONE]
    }
}

export const setAscending = ({ state }: Context, ascending: boolean): void => {
    state.sortAscending = ascending
}

export const setSubmissionSort = ({ state }: Context, sort: SubmissionSort): void => {
    if (state.sortSubmissionsBy != sort) {
        state.sortSubmissionsBy = sort
    } else {
        state.sortAscending = !state.sortAscending
    }
}

export const clearSubmissionFilter = ({ state }: Context): void => {
    state.submissionFilters = []
}

export const setSubmissionFilter = ({ state }: Context, filter: string): void => {
    if (state.submissionFilters.includes(filter)) {
        state.submissionFilters = state.submissionFilters.filter(f => f != filter)
    } else {
        state.submissionFilters.push(filter)
    }
}

export const setGroupView = ({ state }: Context, groupView: boolean): void => {
    state.groupView = groupView
}<|MERGE_RESOLUTION|>--- conflicted
+++ resolved
@@ -282,17 +282,6 @@
     }
 }
 
-<<<<<<< HEAD
-=======
-// TODO: Add group to state
-export const createGroup = async ({ actions, effects }: Context, group: { courseID: number, users: number[], name: string }): Promise<void> => {
-    const response = await effects.grpcMan.createGroup(group.courseID, group.name, group.users)
-    if (!success(response)) {
-        actions.alertHandler(response)
-    }
-}
-
->>>>>>> 6cc84b8f
 /** getOrganization returns the organization object for orgName retrieved from the server. */
 export const getOrganization = async ({ actions, effects }: Context, orgName: string): Promise<IGrpcResponse<Organization>> => {
     const response = await effects.grpcMan.getOrganization(orgName)
