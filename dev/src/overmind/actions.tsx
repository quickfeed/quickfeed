--- conflicted
+++ resolved
@@ -116,10 +116,6 @@
 }
 
 export const getEnrollmentsByCourse = async ({ state, effects }: Context, value: { courseID: number, statuses: Enrollment.UserStatus[] }): Promise<boolean> => {
-<<<<<<< HEAD
-    state.courseEnrollments[value.courseID] = []
-=======
->>>>>>> 0968bb93
     const result = await effects.grpcMan.getEnrollmentsByCourse(value.courseID, undefined, true, value.statuses)
     if (result.data) {
         state.courseEnrollments[value.courseID] = result.data.getEnrollmentsList()
@@ -221,11 +217,6 @@
     }
 }
 
-<<<<<<< HEAD
-export const updateEnrollments = async ({ state, actions, effects }: Context, courseID: number): Promise<void> => {
-    if (confirm("Please confirm that you want to approve all students")) {
-        const response = await effects.grpcMan.updateEnrollments(courseID)
-=======
 /** approvePendingEnrollments approves all pending enrollments for the current course */
 export const approvePendingEnrollments = async ({ state, actions, effects }: Context): Promise<void> => {
     if (confirm("Please confirm that you want to approve all students")) {
@@ -234,17 +225,13 @@
             .map(e => json(e).clone())
             .map(e => e.setStatus(Enrollment.UserStatus.STUDENT))
         const response = await effects.grpcMan.updateEnrollments(enrollments)
->>>>>>> 0968bb93
         if (success(response)) {
             for (const enrollment of state.pendingEnrollments) {
                 enrollment.setStatus(Enrollment.UserStatus.STUDENT)
             }
         } else {
-<<<<<<< HEAD
-=======
             // Fetch enrollments again if update failed in case the user was able to approve some enrollments
             await actions.getEnrollmentsByCourse({ courseID: state.activeCourse, statuses: [Enrollment.UserStatus.PENDING] })
->>>>>>> 0968bb93
             actions.alertHandler(response)
         }
     }
