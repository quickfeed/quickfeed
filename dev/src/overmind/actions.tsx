import { StatusCode } from "grpc-web"
import { json } from "overmind"
import { Context } from "."
import { IGrpcResponse } from "../GRPCManager"
import {
    User, Enrollment, Submission, Repository, Course, SubmissionsForCourseRequest, CourseSubmissions,
    Group, GradingCriterion, Assignment, SubmissionLink, Organization, GradingBenchmark,
} from "../../proto/ag/ag_pb"
import { Alert, UserCourseSubmissions } from "./state"
<<<<<<< HEAD
import { Color, EnrollmentSort, hasStudent, hasTeacher, isApproved, isPending, isStudent, isTeacher, isVisible, SubmissionSort, SubmissionStatus } from "../Helpers"
=======
import {
    Color, hasStudent, hasTeacher, isPending, isStudent, isTeacher, isVisible, SubmissionStatus
} from "../Helpers"
>>>>>>> 8ca0ce0b


/** Use this to verify that a gRPC request completed without an error code */
export const success = (response: IGrpcResponse<unknown>): boolean => response.status.getCode() === 0

export const onInitializeOvermind = async ({ actions }: Context): Promise<void> => {
    // Currently this only alerts the user if they are not logged in after a page refresh
    const alert = localStorage.getItem("alert")
    if (alert) {
        actions.alert({ text: alert, color: Color.RED })
        localStorage.removeItem("alert")
    }
}

/**
 *      START CURRENT USER ACTIONS
 */

/** Fetches and stores an authenticated user in state */
export const getSelf = async ({ state, effects }: Context): Promise<boolean> => {
    const user = await effects.grpcMan.getUser()
    if (user.data) {
        state.self = user.data
        return true
    }
    return false
}

/** setSelf is used to update the state with modified user data */
export const setSelf = ({ state }: Context, user: User): void => {
    state.self.setName(user.getName())
    state.self.setEmail(user.getEmail())
    state.self.setStudentid(user.getStudentid())
}

/** Gets all enrollments for the current user and stores them in state */
export const getEnrollmentsByUser = async ({ state, effects }: Context): Promise<boolean> => {
    const result = await effects.grpcMan.getEnrollmentsByUser(state.self.getId())
    if (result.data) {
        state.enrollments = result.data.getEnrollmentsList()
        for (const enrollment of state.enrollments) {
            state.status[enrollment.getCourseid()] = enrollment.getStatus()
        }
        return true
    }
    return false
}

/** Fetches all users (requires admin privileges) */
export const getUsers = async ({ state, effects }: Context): Promise<void> => {
    const users = await effects.grpcMan.getUsers()
    if (users.data) {
        for (const user of users.data.getUsersList()) {
            state.users[user.getId()] = user
        }
        // Insert users sorted by admin privileges
        state.allUsers = users.data.getUsersList().sort((a, b) => {
            if (a.getIsadmin() > b.getIsadmin()) { return -1 }
            if (a.getIsadmin() < b.getIsadmin()) { return 1 }
            return 0
        })
    }
}

/** Changes user information server-side */
export const updateUser = async ({ actions, effects }: Context, user: User): Promise<void> => {
    const result = await effects.grpcMan.updateUser(user)
    if (result.status.getCode() === 0) {
        await actions.getSelf()
    }
}

/**
 *      END CURRENT USER ACTIONS
 */

/** Fetches all courses */
export const getCourses = async ({ state, effects }: Context): Promise<boolean> => {
    state.courses = []
    const result = await effects.grpcMan.getCourses()
    if (result.data) {
        state.courses = result.data.getCoursesList()
        return true
    }
    return false
}

/** updateAdmin is used to update the admin privileges of a user. Admin status toggles between true and false */
export const updateAdmin = async ({ state, effects }: Context, user: User): Promise<void> => {
    // Confirm that user really wants to change admin status
    if (confirm(`Are you sure you want to ${user.getIsadmin() ? "demote" : "promote"} ${user.getName()}?`)) {
        // Copy user object and change admin status
        const u = json(user)
        u.setIsadmin(!user.getIsadmin())

        // Send updated user to server
        const result = await effects.grpcMan.updateUser(u)
        if (result.status.getCode() == 0) {
            // If successful, update user in state with new admin status
            const found = state.allUsers.findIndex(s => s.getId() == user.getId())
            if (found) {
                state.allUsers[found] = u
            }
        }
    }
}

export const getEnrollmentsByCourse = async ({ state, effects }: Context, value: { courseID: number, statuses: Enrollment.UserStatus[] }): Promise<boolean> => {
    state.courseEnrollments[value.courseID] = []
    const result = await effects.grpcMan.getEnrollmentsByCourse(value.courseID, undefined, true, value.statuses)
    if (result.data) {
        state.courseEnrollments[value.courseID] = result.data.getEnrollmentsList()
        return true
    }
    return false
}

/**  setEnrollmentState toggles the state of an enrollment between favorite and visible */
export const setEnrollmentState = async ({ actions, effects }: Context, enrollment: Enrollment): Promise<void> => {
    enrollment.setState(isVisible(enrollment) ? Enrollment.DisplayState.HIDDEN : Enrollment.DisplayState.VISIBLE)
    const response = await effects.grpcMan.updateCourseVisibility(json(enrollment))
    if (!success(response)) {
        actions.alertHandler(response)
    }
}

/** Updates a given submission with a new status. This updates the given submission, as well as all other occurrences of the given submission in state. */
export const updateSubmission = async ({ state, actions, effects }: Context, status: Submission.Status): Promise<void> => {
    /* Do not update if the status is already the same or if there is no selected submission */
    if (!state.currentSubmission || state.currentSubmission.getStatus() == status) {
        return
    }

    /* Confirm that user really wants to change submission status */
    if (!confirm(`Are you sure you want to set status ${SubmissionStatus[status]} on this submission?`)) {
        return
    }

    /* Store the previous submission status */
    const previousStatus = state.currentSubmission.getStatus()

    /* Update the submission status */
    state.currentSubmission.setStatus(status)
    const result = await effects.grpcMan.updateSubmission(state.activeCourse, state.currentSubmission)
    if (!success(result)) {
        /* If the update failed, revert the submission status */
        state.currentSubmission.setStatus(previousStatus)
        return
    }

    if (state.activeSubmissionLink?.getAssignment()?.getIsgrouplab()) {
        actions.updateCurrentSubmissionStatus({ links: state.courseGroupSubmissions[state.activeCourse], status: status })
    }
    actions.updateCurrentSubmissionStatus({ links: state.courseSubmissions[state.activeCourse], status: status })
}

export const updateCurrentSubmissionStatus = ({ state }: Context, { links, status }: { links: UserCourseSubmissions[], status: Submission.Status }): void => {
    /* Loop through all submissions for the current course and update the status if it matches the current submission ID */
    for (const link of links) {
        if (!link.submissions) {
            continue
        }
        for (const submission of link.submissions) {
            if (!submission.hasSubmission()) {
                continue
            }
            if ((submission.getSubmission() as Submission).getId() == state.activeSubmission) {
                (submission.getSubmission() as Submission).setStatus(status)
            }
        }
    }
}

/** updateEnrollment updates an enrollment status with the given status */
export const updateEnrollment = async ({ state, actions, effects }: Context, { enrollment, status }: { enrollment: Enrollment, status: Enrollment.UserStatus }): Promise<void> => {
    // Confirm that user really wants to change enrollment status
    let confirmed = false
    switch (status) {
        case Enrollment.UserStatus.NONE:
            confirmed = confirm("WARNING! Rejecting a student is irreversible. Are you sure?")
            break
        case Enrollment.UserStatus.STUDENT:
            // If the enrollment is pending, don't ask for confirmation
            confirmed = isPending(enrollment) || confirm(`Warning! ${enrollment.getUser()?.getName()} is a teacher. Are sure you want to demote?`)
            break
        case Enrollment.UserStatus.TEACHER:
            confirmed = confirm(`Are you sure you want to promote ${enrollment.getUser()?.getName()} to teacher status?`)
            break
    }

    if (confirmed) {
        // Copy enrollment object and change status
        const temp = json(enrollment).clone().setStatus(status)
        // Send updated enrollment to server
        const response = await effects.grpcMan.updateEnrollment(temp)
        if (success(response)) {
            // If successful, update enrollment in state with new status
            if (status == Enrollment.UserStatus.NONE) {
                // If the enrollment is rejected, remove it from state
                state.courseEnrollments[state.activeCourse] = state.courseEnrollments[state.activeCourse]?.filter(s => s.getId() != enrollment.getId())
            } else {
                enrollment.setStatus(status)
            }
        } else {
            // If unsuccessful, alert user
            actions.alertHandler(response)
        }
    }
}

export const updateEnrollments = async ({ state, actions, effects }: Context, courseID: number): Promise<void> => {
    if (confirm("Please confirm that you want to approve all students")) {
        const response = await effects.grpcMan.updateEnrollments(courseID)
        if (success(response)) {
            for (const enrollment of state.pendingEnrollments) {
                enrollment.setStatus(Enrollment.UserStatus.STUDENT)
            }
        } else {
            actions.alertHandler(response)
        }
    }
}
/** Get assignments for all the courses the current user is enrolled in */
export const getAssignments = async ({ state, effects }: Context): Promise<boolean> => {
    let success = true
    for (const enrollment of state.enrollments) {
        const response = await effects.grpcMan.getAssignments(enrollment.getCourseid())
        if (response.data) {
            // Store assignments in state by course ID
            state.assignments[enrollment.getCourseid()] = response.data.getAssignmentsList()
        } else {
            success = false
        }
    }
    return success
}

/** Get assignments for a single course, given by courseID */
export const getAssignmentsByCourse = async ({ state, effects }: Context, courseID: number): Promise<boolean> => {
    const response = await effects.grpcMan.getAssignments(courseID)
    if (response.data) {
        state.assignments[courseID] = response.data.getAssignmentsList()
        return true
    }
    return false
}

type RepoKey = keyof typeof Repository.Type

export const getRepositories = async ({ state, effects }: Context): Promise<boolean> => {
    let success = true
    for (const enrollment of state.enrollments) {
        const courseID = enrollment.getCourseid()
        state.repositories[courseID] = {}

        const response = await effects.grpcMan.getRepositories(courseID, generateRepositoryList(enrollment))
        if (response.data) {
            response.data.getUrlsMap().forEach((entry, key) => {
                state.repositories[courseID][Repository.Type[key as RepoKey]] = entry
            })
        } else {
            success = false
        }
    }
    return success
}

export const getGroupByUserAndCourse = async ({ state, effects }: Context, courseID: number): Promise<void> => {
    const response = await effects.grpcMan.getGroupByUserAndCourse(courseID, state.self.getId())
    if (response.data) {
        state.userGroup[courseID] = response.data
    }
}

// TODO: Add group to state
export const createGroup = async ({ actions, effects }: Context, group: { courseID: number, users: number[], name: string }): Promise<void> => {
    const response = await effects.grpcMan.createGroup(group.courseID, group.name, group.users)
    if (!success(response)) {
        actions.alertHandler(response)
    }
}

/** getOrganization returns the organization object for orgName retrieved from the server. */
export const getOrganization = async ({ actions, effects }: Context, orgName: string): Promise<IGrpcResponse<Organization>> => {
    const response = await effects.grpcMan.getOrganization(orgName)
    if (!success(response)) {
        actions.alertHandler(response)
        return response
    }
    return response
}

/* createCourse creates a new course */
export const createCourse = async ({ state, actions, effects }: Context, value: { course: Course, org: Organization }): Promise<boolean> => {
    const course = json(value.course)
    /* Fill in required fields */
    course.setOrganizationid(value.org.getId())
    course.setOrganizationpath(value.org.getPath())
    course.setProvider("github")
    course.setCoursecreatorid(state.self.getId())
    /* Send the course to the server */
    const response = await effects.grpcMan.createCourse(course)
    if (response.data) {
        /* If successful, add the course to the state */
        state.courses.push(response.data)
        /* User that created the course is automatically enrolled in the course. Refresh the enrollment list */
        actions.getEnrollmentsByUser()
        return true
    }
    actions.alertHandler(response)
    return false
}

/** Updates a given course and refreshes courses in state if successful  */
export const editCourse = async ({ actions, effects }: Context, { course }: { course: Course }): Promise<void> => {
    const response = await effects.grpcMan.updateCourse(course)
    if (success(response)) {
        actions.getCourses()
    } else {
        actions.alertHandler(response)
    }
}

/** getSubmissions fetches all submission for the current user by Course ID and stores them in state */
// TODO: Currently not used, see refreshSubmissions.
export const getSubmissions = async ({ state, effects }: Context, courseID: number): Promise<boolean> => {
    const result = await effects.grpcMan.getSubmissions(courseID, state.self.getId())
    if (result.data) {
        state.submissions[courseID] = result.data.getSubmissionsList()
        return true
    }
    return false
}

// TODO: Currently not in use. Requires gRPC streaming to be implemented. Intended to be used to update submissions in state when a new commit is pushed to a repository.
// TODO: A workaround to not use gRPC streaming is to ping the server at set intervals to check for new commits. This functionality was removed pending gRPC streaming implementation.
/** Updates all submissions in state where the fetched submission commit hash differs from the one in state. */
export const refreshSubmissions = async ({ state, effects }: Context, input: { courseID: number, submissionID: number }): Promise<void> => {
    const response = await effects.grpcMan.getSubmissions(input.courseID, state.self.getId())
    if (!response.data || !success(response)) {
        return
    }
    const submissions = response.data.getSubmissionsList()
    for (const submission of submissions) {
        const assignment = state.assignments[input.courseID].find(a => a.getId() === submission.getAssignmentid())
        if (!assignment) {
            continue
        }
        if (state.submissions[input.courseID][assignment.getOrder() - 1].getCommithash() !== submission.getCommithash()) {
            state.submissions[input.courseID][assignment.getOrder() - 1] = submission
        }
    }
}

export const convertCourseSubmission = ({ state }: Context, { courseID, data }: { courseID: number, data: CourseSubmissions }): void => {
    state.review.reviews[courseID] = {}
    state.courseSubmissions[courseID] = []
    for (const link of data.getLinksList()) {
        if (link.hasEnrollment()) {
            const submissionLinks = link.getSubmissionsList()
            submissionLinks.forEach(submissionLink => {
                if (submissionLink.hasSubmission()) {
                    const submission = submissionLink.getSubmission() as Submission
                    state.review.reviews[courseID][submission.getId()] = submission.getReviewsList()
                }
            })
            state.courseSubmissions[courseID].push({ enrollment: link.getEnrollment(), submissions: link.getSubmissionsList(), user: link.getEnrollment()?.getUser() })
        }
    }
    state.isLoading = false
}

/** Fetches and stores all submissions of a given course into state */
export const getAllCourseSubmissions = async ({ state, actions, effects }: Context, courseID: number): Promise<boolean> => {
    state.isLoading = true

    // None of these should fail independently.
    const result = await effects.grpcMan.getSubmissionsByCourse(courseID, SubmissionsForCourseRequest.Type.ALL, true)
    const groups = await effects.grpcMan.getSubmissionsByCourse(courseID, SubmissionsForCourseRequest.Type.GROUP, true)
    if (!success(result) || !success(groups)) {
        const failed = !success(result) ? result : groups
        actions.alertHandler(failed)
        state.isLoading = false
        return false
    }

    if (result.data) {
        actions.convertCourseSubmission({ courseID: courseID, data: result.data })
    }
    if (groups.data) {
        state.courseGroupSubmissions[courseID] = []
        groups.data.getLinksList().forEach(link => {
            if (!link.getEnrollment()?.hasGroup()) {
                return
            }
            state.courseGroupSubmissions[courseID].push({ group: link.getEnrollment()?.getGroup(), submissions: link.getSubmissionsList() })
        })
    }
    state.isLoading = false
    return true
}

export const getGroupsByCourse = async ({ state, effects }: Context, courseID: number): Promise<void> => {
    state.groups[courseID] = []
    const res = await effects.grpcMan.getGroupsByCourse(courseID)
    if (res.data) {
        state.groups[courseID] = res.data.getGroupsList()
    }
}

export const getUserSubmissions = async ({ state, effects }: Context, courseID: number): Promise<boolean> => {
    state.submissions[courseID] = []
    const submissions = await effects.grpcMan.getSubmissions(courseID, state.self.getId())
    if (submissions.data) {
        // Insert submissions into state.submissions by the assignment order
        for (const assignment of state.assignments[courseID]) {
            const submission = submissions.data.getSubmissionsList().find(s => s.getAssignmentid() === assignment.getId())
            state.submissions[courseID][assignment.getOrder() - 1] = submission ? submission : new Submission()
        }
        return true
    }
    return false
}

export const getGroupSubmissions = async ({ state, effects }: Context, courseID: number): Promise<void> => {
    const enrollment = state.enrollmentsByCourseID[courseID]
    if (enrollment.hasGroup()) {
        const submissions = await effects.grpcMan.getGroupSubmissions(courseID, enrollment.getGroupid())
        for (const assignment of state.assignments[courseID]) {
            const submission = submissions.data?.getSubmissionsList().find(submission => submission.getAssignmentid() === assignment.getId())
            if (submission && assignment.getIsgrouplab()) {
                state.submissions[courseID][assignment.getOrder() - 1] = submission
            }
        }
    }
}

export const setActiveCourse = ({ state }: Context, courseID: number): void => {
    state.activeCourse = courseID
}

export const setActiveAssignment = ({ state }: Context, assignmentID: number): void => {
    state.activeAssignment = assignmentID
}

/** Rebuilds the currently active submission */
export const rebuildSubmission = async ({ state, effects }: Context): Promise<void> => {
    if (state.currentSubmission && state.selectedAssignment) {
        const response = await effects.grpcMan.rebuildSubmission(state.selectedAssignment.getId(), state.activeSubmission)
        if (response.data) {
            state.currentSubmission = response.data
        }
    }
}

/* rebuildAllSubmissions rebuilds all submissions for a given assignment */
export const rebuildAllSubmissions = async ({ effects }: Context, { courseID, assignmentID }: { courseID: number, assignmentID: number }): Promise<boolean> => {
    const response = await effects.grpcMan.rebuildSubmissions(assignmentID, courseID)
    return success(response)
}

/** Enrolls a user (self) in a course given by courseID. Refreshes enrollments in state if enroll is successful. */
export const enroll = async ({ state, effects }: Context, courseID: number): Promise<void> => {
    const response = await effects.grpcMan.createEnrollment(courseID, state.self.getId())
    if (success(response)) {
        const enrollments = await effects.grpcMan.getEnrollmentsByUser(state.self.getId())
        if (enrollments.data) {
            state.enrollments = enrollments.data.getEnrollmentsList()
        }
    }
}

export const updateGroupStatus = async ({ effects }: Context, { group, status }: { group: Group, status: Group.GroupStatus }): Promise<void> => {
    const grp = json(group).setStatus(status)
    const response = await effects.grpcMan.updateGroup(grp)
    if (success(response)) {
        group = grp
    }
}

export const deleteGroup = async ({ state, effects }: Context, group: Group): Promise<void> => {
    if (confirm("Deleting a group is an irreversible action. Are you sure?")) {
        const isRepoEmpty = await effects.grpcMan.isEmptyRepo(group.getCourseid(), 0, group.getId())
        if (isRepoEmpty || confirm(`Warning! Group repository is not empty! Do you still want to delete group, github team and group repository?`)) {
            const response = await effects.grpcMan.deleteGroup(group.getCourseid(), group.getId())
            if (success(response)) {
                state.groups[group.getCourseid()] = state.groups[group.getCourseid()].filter(g => g.getId() !== group.getId())
            }
        }
    }
}

export const updateGroup = async ({ actions, effects }: Context, group: Group): Promise<void> => {
    const response = await effects.grpcMan.updateGroup(group)
    actions.alertHandler(response)
}

export const createOrUpdateCriterion = async ({ effects }: Context, { criterion, assignment }: { criterion: GradingCriterion, assignment: Assignment }): Promise<void> => {
    for (const bm of assignment.getGradingbenchmarksList()) {
        if (bm.getId() === criterion.getBenchmarkid()) {
            // Existing criteria have a criteria id > 0, new criteria have a criteria id of 0
            if (criterion.getId() && success(await effects.grpcMan.updateCriterion(criterion))) {
                const index = bm.getCriteriaList().indexOf(criterion)
                if (index > -1) {
                    bm.getCriteriaList()[index] = criterion
                }
            } else {
                const response = await effects.grpcMan.createCriterion(criterion)
                if (success(response) && response.data) {
                    bm.getCriteriaList().push(response.data)
                }
            }
        }
    }
}

export const createOrUpdateBenchmark = async ({ effects }: Context, { benchmark, assignment }: { benchmark: GradingBenchmark, assignment: Assignment }): Promise<void> => {
    if (benchmark.getId() && success(await effects.grpcMan.updateBenchmark(benchmark))) {
        const index = assignment.getGradingbenchmarksList().indexOf(benchmark)
        if (index > -1) {
            assignment.getGradingbenchmarksList()[index] = benchmark
        }
    } else {
        const response = await effects.grpcMan.createBenchmark(benchmark)
        if (success(response) && response.data) {
            assignment.getGradingbenchmarksList().push(response.data)
        }
    }
}

export const createBenchmark = async ({ effects }: Context, { benchmark, assignment }: { benchmark: GradingBenchmark, assignment: Assignment }): Promise<void> => {
    benchmark.setAssignmentid(assignment.getId())
    const response = await effects.grpcMan.createBenchmark(benchmark)
    if (success(response)) {
        assignment.getGradingbenchmarksList().push(benchmark)
    }
}

export const deleteCriterion = async ({ effects }: Context, { criterion, assignment }: { criterion?: GradingCriterion, assignment: Assignment }): Promise<void> => {
    for (const benchmark of assignment.getGradingbenchmarksList()) {
        if (benchmark.getId() === criterion?.getBenchmarkid()) {
            if (confirm("Do you really want to delete this criterion?")) {
                const index = benchmark.getCriteriaList().indexOf(criterion)
                benchmark.getCriteriaList().splice(index, 1)
                await effects.grpcMan.deleteCriterion(criterion)
            }
        }
    }
}

export const deleteBenchmark = async ({ effects }: Context, { benchmark, assignment }: { benchmark?: GradingBenchmark, assignment: Assignment }): Promise<void> => {
    if (benchmark && confirm("Do you really want to delete this benchmark?")) {
        const index = assignment.getGradingbenchmarksList().indexOf(benchmark)
        assignment.getGradingbenchmarksList().splice(index, 1)
        await effects.grpcMan.deleteBenchmark(benchmark)
    }
}

export const setActiveSubmissionLink = ({ state }: Context, link: SubmissionLink): void => {
    state.activeSubmissionLink = json(link)
}

export const setActiveEnrollment = ({ state }: Context, enrollment: Enrollment): void => {
    state.activeEnrollment = json(enrollment)
}

/* fetchUserData is called when the user enters the app. It fetches all data that is needed for the user to be able to use the app. */
/* If the user is not logged in, i.e does not have a valid token, the process is aborted. */
export const fetchUserData = async ({ state, actions, effects }: Context): Promise<boolean> => {
    let success = await actions.getSelf()
    // If getSelf returns false, the user is not logged in. Abort.
    if (!success) { state.isLoading = false; return false }

    // Start fetching all data. Loading screen will be shown until all data is fetched, i.e state.isLoading is set to false.
    while (state.isLoading) {
        // Order matters here. Some data is dependent on other data. Ex. fetching submissions depends on enrollments.
        success = await actions.getEnrollmentsByUser()
        success = await actions.getAssignments()
        for (const enrollment of state.enrollments) {
            const courseID = enrollment.getCourseid()
            if (isStudent(enrollment) || isTeacher(enrollment)) {
                success = await actions.getUserSubmissions(courseID)
                await actions.getGroupSubmissions(courseID)
                const statuses = isStudent(enrollment) ? [Enrollment.UserStatus.STUDENT, Enrollment.UserStatus.TEACHER] : []
                success = await actions.getEnrollmentsByCourse({ courseID: courseID, statuses: statuses })
            }
            if (isTeacher(enrollment)) {
                actions.getGroupsByCourse(courseID)
            }
        }
        if (state.self.getIsadmin()) {
            actions.getUsers()
        }
        success = await actions.getRepositories()
        success = await actions.getCourses()

        if (state.enrollments.some(enrollment => isTeacher(enrollment))) {
            // Require teacher scopes if the user is a teacher.
            const response = await effects.grpcMan.isAuthorizedTeacher()
            if (!response.data?.getIsauthorized()) {
                window.location.href = "https://" + window.location.hostname + "/auth/github-teacher"
            }

        }
        // End loading screen.
        state.isLoading = false
    }
    // The value of success is unreliable. The intention is to return true if the user is logged in and all data was fetched.
    // However, if one of the above calls fail, it could still be the case that success returns true.
    return success
}

/* Utility Actions */

/** Switches between teacher and student view. */
export const changeView = async ({ state, effects }: Context, courseID: number): Promise<void> => {
    const enrollmentStatus = state.enrollmentsByCourseID[courseID].getStatus()
    if (hasStudent(enrollmentStatus)) {
        const status = await effects.grpcMan.getEnrollmentsByUser(state.self.getId(), [Enrollment.UserStatus.TEACHER])
        if (status.data?.getEnrollmentsList().find(enrollment => enrollment.getCourseid() == courseID)) {
            state.enrollmentsByCourseID[courseID].setStatus(Enrollment.UserStatus.TEACHER)
        }
    }
    if (hasTeacher(enrollmentStatus)) {
        state.enrollmentsByCourseID[courseID].setStatus(Enrollment.UserStatus.STUDENT)
    }
}

export const loading = ({ state }: Context): void => {
    state.isLoading = !state.isLoading
}

/** Sets a query string in state. */
export const setQuery = ({ state }: Context, query: string): void => {
    state.query = query
}

export const setSelectedUser = ({ state }: Context, user: User | undefined): void => {
    state.activeUser = user
}

/** Returns whether or not the current user is an authorized teacher with teacher scopes */
export const isAuthorizedTeacher = async ({ effects }: Context): Promise<boolean> => {
    const response = await effects.grpcMan.isAuthorizedTeacher()
    if (response.data) {
        return response.data.getIsauthorized()
    }
    return false
}

export const alertHandler = ({ state }: Context, response: IGrpcResponse<unknown>): void => {
    if (response.status.getCode() === StatusCode.UNAUTHENTICATED) {
        // If we end up here, the user session has expired.
        // Store an alert message in localStorage that will be displayed after reloading the page.
        localStorage.setItem("alert", "Your session has expired. Please log in again.")
        window.location.reload()
    } else if (response.status.getCode() >= 0) {
        state.alerts.push({ text: response.status.getError(), color: Color.RED })
    }
}

export const alert = ({ state }: Context, alert: Alert): void => {
    state.alerts.push(alert)
}

export const popAlert = ({ state }: Context, index: number): void => {
    state.alerts = state.alerts.filter((_, i) => i !== index)
}

export const logout = ({ state }: Context): void => {
    state.self = new User()
}

const generateRepositoryList = (enrollment: Enrollment): Repository.Type[] => {
    switch (enrollment.getStatus()) {
        case Enrollment.UserStatus.TEACHER:
            return [Repository.Type.ASSIGNMENTS, Repository.Type.COURSEINFO, Repository.Type.GROUP, Repository.Type.TESTS, Repository.Type.USER]
        case Enrollment.UserStatus.STUDENT:
            return [Repository.Type.ASSIGNMENTS, Repository.Type.COURSEINFO, Repository.Type.GROUP, Repository.Type.USER]
        default:
            return [Repository.Type.NONE]
    }
<<<<<<< HEAD
}

export const setAscending = ({ state }: Context, ascending: boolean): void => {
    state.sortAscending = ascending
}

export const setSubmissionSort = ({ state }: Context, sort: SubmissionSort): void => {
    if (state.sortSubmissionsBy != sort) {
        state.sortSubmissionsBy = sort
    } else {
        state.sortAscending = !state.sortAscending
    }
}

export const clearSubmissionFilter = ({ state }: Context): void => {
    state.submissionFilters = []
}

export const setSubmissionFilter = ({ state }: Context, filter: string): void => {
    if (state.submissionFilters.includes(filter)) {
        state.submissionFilters = state.submissionFilters.filter(f => f != filter)
    } else {
        state.submissionFilters.push(filter)
    }
}

export const setGroupView = ({ state }: Context, groupView: boolean): void => {
    state.groupView = groupView
}

/** Use this to verify that a gRPC request completed without an error code */
export const success = (response: IGrpcResponse<unknown>): boolean => {
    return response.status.getCode() === 0
=======
>>>>>>> 8ca0ce0b
}<|MERGE_RESOLUTION|>--- conflicted
+++ resolved
@@ -7,13 +7,7 @@
     Group, GradingCriterion, Assignment, SubmissionLink, Organization, GradingBenchmark,
 } from "../../proto/ag/ag_pb"
 import { Alert, UserCourseSubmissions } from "./state"
-<<<<<<< HEAD
-import { Color, EnrollmentSort, hasStudent, hasTeacher, isApproved, isPending, isStudent, isTeacher, isVisible, SubmissionSort, SubmissionStatus } from "../Helpers"
-=======
-import {
-    Color, hasStudent, hasTeacher, isPending, isStudent, isTeacher, isVisible, SubmissionStatus
-} from "../Helpers"
->>>>>>> 8ca0ce0b
+import { Color, hasStudent, hasTeacher, isPending, isStudent, isTeacher, isVisible, SubmissionSort, SubmissionStatus } from "../Helpers"
 
 
 /** Use this to verify that a gRPC request completed without an error code */
@@ -696,7 +690,6 @@
         default:
             return [Repository.Type.NONE]
     }
-<<<<<<< HEAD
 }
 
 export const setAscending = ({ state }: Context, ascending: boolean): void => {
@@ -725,11 +718,4 @@
 
 export const setGroupView = ({ state }: Context, groupView: boolean): void => {
     state.groupView = groupView
-}
-
-/** Use this to verify that a gRPC request completed without an error code */
-export const success = (response: IGrpcResponse<unknown>): boolean => {
-    return response.status.getCode() === 0
-=======
->>>>>>> 8ca0ce0b
 }