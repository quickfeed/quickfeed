import { derived } from "overmind"
import { Context } from "."
import { Assignment, Course, Enrollment, Group, Submission, SubmissionLink, User } from "../../proto/ag/ag_pb"
import { Color, getNumApproved, getSubmissionByAssignmentID, getSubmissionsScore, isApproved, isPending, isPendingGroup, isTeacher, SubmissionSort } from "../Helpers"

export interface CourseGroup {
    courseID: number
    enrollments: number[]
    users: User[]
    groupName: string
}

export interface Alert {
    text: string
    color: Color
}

export interface UserCourseSubmissions {
    group?: Group
    enrollment?: Enrollment
    user?: User
    submissions?: SubmissionLink[]
}

type EnrollmentsByCourse = { [courseid: number]: Enrollment }

type State = {

    /***************************************************************************
    *                   Data relating to the current user
    ***************************************************************************/

    /* This is the user that is currently logged in */
    self: User,

    /* Indicates if the user has valid data */
    // derived from self
    isValid: boolean,

    /* Indicates if the user is logged in */
    // derived from self
    isLoggedIn: boolean,

    /* Contains all the courses the user is enrolled in */
    enrollments: Enrollment[],

    /* Contains all the courses the user is enrolled in, indexed by course ID */
    // derived from enrollments
    enrollmentsByCourseID: { [courseID: number]: Enrollment },

    /* Contains all the groups the user is a member of, indexed by course ID */
    userGroup: { [courseID: number]: Group },

    /* Contains all submissions for the user, indexed by course ID */
    // The individual submissions for a given course are indexed by assignment order - 1
    submissions: { [courseID: number]: Submission[] },

    /* Current enrollment status of the user for a given course */
    status: { [courseID: number]: Enrollment.UserStatus }

    /* Indicates if the user is a teacher of the current course */
    // derived from enrollmentsByCourseID
    isTeacher: boolean

    /* Indicates if the user is the course creator of the current course */
    // derived from courses
    isCourseCreator: boolean

    /* Contains links to all repositories for a given course */
    // Individual repository links are accessed by Repository.Type
    repositories: { [courseid: number]: { [repo: string]: string } },

    /***************************************************************************
    *                              Public data
    ***************************************************************************/

    /* Contains all users of a given course */
    // Requires the user to be admin to get from backend
    users: { [userID: number]: User },

    /* Contains all courses */
    courses: Course[],

    /* Contains all assignments for a given course */
    assignments: { [courseID: number]: Assignment[] },


    /***************************************************************************
    *                         Course Specific Data
     ***************************************************************************/

    /* Contains all submissions for a given course */
    courseSubmissions: { [courseID: number]: UserCourseSubmissions[] },

    courseGroupSubmissions: { [courseID: number]: UserCourseSubmissions[] },

    /** Contains all submissions for the current course.
     *  Derived from either courseSubmissions or courseGroupSubmissions based on groupView.
     *  The submissions are filtered and sorted based on the current
     *  values of sortSubmissionsBy, sortAscending, and submissionFilters */
    sortedAndFilteredSubmissions: UserCourseSubmissions[]

    /* Contains all enrollments for a given course */
    courseEnrollments: { [courseID: number]: Enrollment[] },

    /* Contains all groups for a given course */
    groups: { [courseID: number]: Group[] },

    /* Currently selected submission ID */
    activeSubmission: number,

    /* Currently selected user */
    activeUser: User | undefined,

    /* Number of enrolled users */
    // derived from courseEnrollments
    numEnrolled: number,

    /* Contains all enrollments where the enrollment status is pending */
    // derived from courseEnrollments
    pendingEnrollments: Enrollment[],

    /* Contains all groups where the group status is pending */
    // derived from groups
    pendingGroups: Group[],

    /* Contains all users with admins sorted first */
    allUsers: User[],


    /***************************************************************************
     *                             Frontend Activity State
     ***************************************************************************/

    /* Indicates if the state is loading */
    isLoading: boolean,

    /* The current course ID */
    activeCourse: number,

    /* The current assignment ID */
    activeAssignment: number,

    /* The current assignment */
    selectedAssignment: Assignment | undefined,

    /* Contains a group in creation */
    courseGroup: CourseGroup,

    /* Contains alerts to be displayed to the user */
    alerts: Alert[],

    /* Current search query */
    query: string,

    /* Current submission link */
    activeSubmissionLink: SubmissionLink | undefined,

    /* Current enrollment */
    activeEnrollment: Enrollment | undefined,

    /* Current submission */
    currentSubmission: Submission | undefined,

    /* The value to sort submissions by */
    sortSubmissionsBy: SubmissionSort,

    /* Whether to sort by ascending or descending */
    sortAscending: boolean,

    /* Submission filters */
    submissionFilters: string[],

    /* Determine if all submissions should be displayed, or only group submissions */
    groupView: boolean,
<<<<<<< HEAD
=======

>>>>>>> 0968bb93
    showFavorites: boolean,

}



/* Initial State */
/* To add to state, extend the State type and initialize the variable below */
export const state: State = {
    self: new User,
    isLoggedIn: derived(({ self }: State) => {
        return self.getId() !== 0
    }),

    isValid: derived(({ self }: State) => {
        return self.getName().length > 0 && self.getStudentid().length > 0 && self.getEmail().length > 0
    }),

    enrollments: [],
    enrollmentsByCourseID: derived((state: State) => {
        const enrollmentsByCourseID: EnrollmentsByCourse = {}
        for (const enrollment of state.enrollments) {
            enrollmentsByCourseID[enrollment.getCourseid()] = enrollment
        }
        return enrollmentsByCourseID
    }),
    submissions: {},
    userGroup: {},

    isTeacher: derived((state: State) => {
        if (state.activeCourse > 0 && state.enrollmentsByCourseID[state.activeCourse]) {
            return isTeacher(state.enrollmentsByCourseID[state.activeCourse])
        }
        return false
    }),
    isCourseCreator: derived((state: State) => {
        const course = state.courses.find(course => course.getId() === state.activeCourse)
        if (course && course.getCoursecreatorid() === state.self.getId()) {
            return true
        }
        return false
    }),
    status: [],

    users: {},
    allUsers: [],
    courses: [],
    courseSubmissions: [],
    courseGroupSubmissions: {},
    sortedAndFilteredSubmissions: derived((state: State, rootState: Context["state"]) => {
        // Filter and sort submissions based on the current state
        if (!state.activeCourse || !state.courseSubmissions[state.activeCourse]) {
            return []
        }
        let submissions = state.groupView
            ? state.courseGroupSubmissions[state.activeCourse]
            : state.courseSubmissions[state.activeCourse]

        if (!submissions) {
            return []
        }

        // If a specific assignment is selected, filter by that assignment
        const numAssignments = rootState.review.assignmentID > 0
            ? 1
            : state.assignments[state.activeCourse].length ?? 0

        let filteredSubmissions = submissions
        for (const filter of state.submissionFilters) {
            switch (filter) {
                case "teachers":
                    filteredSubmissions = filteredSubmissions.filter(submission => {
                        return submission.enrollment ? !isTeacher(submission.enrollment) : false
                    })
                    break
                case "approved":
                    // approved filters all entries where all assignments have been approved
                    filteredSubmissions = filteredSubmissions.filter(link => {
                        if (rootState.review.assignmentID > 0) {
                            // If a specific assignment is selected, filter by that assignment
                            const sub = getSubmissionByAssignmentID(link.submissions, rootState.review.assignmentID)
                            return sub !== undefined && !isApproved(sub)
                        }
                        const numApproved = link.submissions?.reduce((acc, cur) => {
                            return acc + ((cur.hasSubmission() &&
                                isApproved(cur.getSubmission() as Submission)) ? 1 : 0)
                        }, 0) ?? 0
                        return numApproved < numAssignments
                    })
                    break
                default:
                    break
            }
        }

        const m = state.sortAscending ? -1 : 1
        const sortedSubmissions = Object.values(filteredSubmissions).sort((a, b) => {
            let subA: Submission | undefined
            let subB: Submission | undefined
            if (rootState.review.assignmentID > 0) {
                // If a specific assignment is selected, sort by that assignment
                subA = getSubmissionByAssignmentID(a.submissions, rootState.review.assignmentID)
                subB = getSubmissionByAssignmentID(b.submissions, rootState.review.assignmentID)
            }

            switch (state.sortSubmissionsBy) {
                case SubmissionSort.Score:
                    if (rootState.review.assignmentID > 0) {
                        const sA = subA?.getScore()
                        const sB = subB?.getScore()
                        if (sA !== undefined && sB !== undefined) {
                            return m * (sB - sA)
                        } else if (sA !== undefined) {
                            return -m
                        }
                        return m
                    }
                    const aSubs = a.submissions ? getSubmissionsScore(a.submissions) : 0
                    const bSubs = b.submissions ? getSubmissionsScore(b.submissions) : 0
                    return m * (aSubs - bSubs)
                case SubmissionSort.Approved:
                    if (rootState.review.assignmentID > 0) {
                        const sA = subA && isApproved(subA) ? 1 : 0
                        const sB = subB && isApproved(subB) ? 1 : 0
                        return m * (sA - sB)
                    }
                    const aApproved = a.submissions ? getNumApproved(a.submissions) : 0
                    const bApproved = b.submissions ? getNumApproved(b.submissions) : 0
                    return m * (aApproved - bApproved)
                case SubmissionSort.Name:
                    const nameA = a.user?.getName() ?? ""
                    const nameB = b.user?.getName() ?? ""
                    return m * (nameA.localeCompare(nameB))
                default:
                    return 0
            }
        })
        return sortedSubmissions
    }),
    activeSubmission: derived((state: State) => {
        if (state.activeSubmissionLink) {
            return state.activeSubmissionLink.hasSubmission() ? (state.activeSubmissionLink.getSubmission() as Submission).getId() : -1
        }
        return -1
    }),
    activeEnrollment: undefined,
    activeSubmissionLink: undefined,
    currentSubmission: derived(({ activeSubmissionLink }: State) => {
        return activeSubmissionLink?.getSubmission()
    }),
    selectedAssignment: derived(({ activeCourse, currentSubmission, assignments }: State) => {
        return assignments[activeCourse]?.find(a => a.getId() === currentSubmission?.getAssignmentid())
    }),
    activeUser: undefined,
    assignments: {},
    repositories: {},

    courseGroup: { courseID: 0, enrollments: [], users: [], groupName: "" },
    alerts: [],
    isLoading: true,
    activeCourse: -1,
    activeAssignment: -1,
    courseEnrollments: {},
    groups: {},
    pendingGroups: derived(({ activeCourse, groups }: State) => {
        return activeCourse > 0 ? groups[activeCourse]?.filter(group => isPendingGroup(group)) : []
    }),
    pendingEnrollments: derived(({ activeCourse, courseEnrollments }: State) => {
        return activeCourse > 0 ? courseEnrollments[activeCourse]?.filter(enrollment => isPending(enrollment)) : []
    }),
    numEnrolled: derived(({ activeCourse, courseEnrollments }: State) => {
        return activeCourse > 0 ? courseEnrollments[activeCourse]?.filter(enrollment => !isPending(enrollment)).length : 0
    }),
    query: "",
    sortSubmissionsBy: SubmissionSort.Approved,
    sortAscending: true,
    submissionFilters: [],
    groupView: false,
    showFavorites: false,
}<|MERGE_RESOLUTION|>--- conflicted
+++ resolved
@@ -173,10 +173,8 @@
 
     /* Determine if all submissions should be displayed, or only group submissions */
     groupView: boolean,
-<<<<<<< HEAD
-=======
-
->>>>>>> 0968bb93
+    showFavorites: boolean,
+
     showFavorites: boolean,
 
 }
