--- conflicted
+++ resolved
@@ -13,18 +13,55 @@
 
 import * as grpcWeb from 'grpc-web';
 
-import * as ag_ag_pb from '../ag/ag_pb';
-
+import * as kit_score_score_pb from '../kit/score/score_pb';
+
+import {
+  Assignments,
+  AuthorizationResponse,
+  Course,
+  CourseRequest,
+  CourseSubmissions,
+  CourseUserRequest,
+  Courses,
+  Enrollment,
+  EnrollmentRequest,
+  EnrollmentStatusRequest,
+  Enrollments,
+  GetGroupRequest,
+  GradingBenchmark,
+  GradingCriterion,
+  Group,
+  GroupRequest,
+  Groups,
+  OrgRequest,
+  Organization,
+  Providers,
+  RebuildRequest,
+  Repositories,
+  RepositoryRequest,
+  Review,
+  ReviewRequest,
+  Reviewers,
+  SubmissionRequest,
+  SubmissionReviewersRequest,
+  Submissions,
+  SubmissionsForCourseRequest,
+  URLRequest,
+  UpdateSubmissionRequest,
+  UpdateSubmissionsRequest,
+  User,
+  Users,
+  Void} from './ag_pb';
 
 export class AutograderServiceClient {
   client_: grpcWeb.AbstractClientBase;
   hostname_: string;
   credentials_: null | { [index: string]: string; };
-  options_: null | { [index: string]: any; };
+  options_: null | { [index: string]: string; };
 
   constructor (hostname: string,
                credentials?: null | { [index: string]: string; },
-               options?: null | { [index: string]: any; }) {
+               options?: null | { [index: string]: string; }) {
     if (!options) options = {};
     if (!credentials) credentials = {};
     options['format'] = 'text';
@@ -35,36 +72,32 @@
     this.options_ = options;
   }
 
-  methodInfoGetUser = new grpcWeb.MethodDescriptor(
-    '/ag.AutograderService/GetUser',
-    grpcWeb.MethodType.UNARY,
-    ag_ag_pb.Void,
-    ag_ag_pb.User,
-    (request: ag_ag_pb.Void) => {
-      return request.serializeBinary();
-    },
-    ag_ag_pb.User.deserializeBinary
+  methodInfoGetUser = new grpcWeb.AbstractClientBase.MethodInfo(
+    User,
+    (request: Void) => {
+      return request.serializeBinary();
+    },
+    User.deserializeBinary
   );
 
   getUser(
-    request: ag_ag_pb.Void,
-    metadata: grpcWeb.Metadata | null): Promise<ag_ag_pb.User>;
+    request: Void,
+    metadata: grpcWeb.Metadata | null): Promise<User>;
 
   getUser(
-    request: ag_ag_pb.Void,
-    metadata: grpcWeb.Metadata | null,
-    callback: (err: grpcWeb.RpcError,
-               response: ag_ag_pb.User) => void): grpcWeb.ClientReadableStream<ag_ag_pb.User>;
+    request: Void,
+    metadata: grpcWeb.Metadata | null,
+    callback: (err: grpcWeb.Error,
+               response: User) => void): grpcWeb.ClientReadableStream<User>;
 
   getUser(
-    request: ag_ag_pb.Void,
-    metadata: grpcWeb.Metadata | null,
-    callback?: (err: grpcWeb.RpcError,
-               response: ag_ag_pb.User) => void) {
-    if (callback !== undefined) {
-      return this.client_.rpcCall(
-        this.hostname_ +
-          '/ag.AutograderService/GetUser',
+    request: Void,
+    metadata: grpcWeb.Metadata | null,
+    callback?: (err: grpcWeb.Error,
+               response: User) => void) {
+    if (callback !== undefined) {
+      return this.client_.rpcCall(
+        new URL('/ag.AutograderService/GetUser', this.hostname_).toString(),
         request,
         metadata || {},
         this.methodInfoGetUser,
@@ -78,36 +111,32 @@
     this.methodInfoGetUser);
   }
 
-  methodInfoGetUsers = new grpcWeb.MethodDescriptor(
-    '/ag.AutograderService/GetUsers',
-    grpcWeb.MethodType.UNARY,
-    ag_ag_pb.Void,
-    ag_ag_pb.Users,
-    (request: ag_ag_pb.Void) => {
-      return request.serializeBinary();
-    },
-    ag_ag_pb.Users.deserializeBinary
+  methodInfoGetUsers = new grpcWeb.AbstractClientBase.MethodInfo(
+    Users,
+    (request: Void) => {
+      return request.serializeBinary();
+    },
+    Users.deserializeBinary
   );
 
   getUsers(
-    request: ag_ag_pb.Void,
-    metadata: grpcWeb.Metadata | null): Promise<ag_ag_pb.Users>;
+    request: Void,
+    metadata: grpcWeb.Metadata | null): Promise<Users>;
 
   getUsers(
-    request: ag_ag_pb.Void,
-    metadata: grpcWeb.Metadata | null,
-    callback: (err: grpcWeb.RpcError,
-               response: ag_ag_pb.Users) => void): grpcWeb.ClientReadableStream<ag_ag_pb.Users>;
+    request: Void,
+    metadata: grpcWeb.Metadata | null,
+    callback: (err: grpcWeb.Error,
+               response: Users) => void): grpcWeb.ClientReadableStream<Users>;
 
   getUsers(
-    request: ag_ag_pb.Void,
-    metadata: grpcWeb.Metadata | null,
-    callback?: (err: grpcWeb.RpcError,
-               response: ag_ag_pb.Users) => void) {
-    if (callback !== undefined) {
-      return this.client_.rpcCall(
-        this.hostname_ +
-          '/ag.AutograderService/GetUsers',
+    request: Void,
+    metadata: grpcWeb.Metadata | null,
+    callback?: (err: grpcWeb.Error,
+               response: Users) => void) {
+    if (callback !== undefined) {
+      return this.client_.rpcCall(
+        new URL('/ag.AutograderService/GetUsers', this.hostname_).toString(),
         request,
         metadata || {},
         this.methodInfoGetUsers,
@@ -121,36 +150,32 @@
     this.methodInfoGetUsers);
   }
 
-  methodInfoGetUserByCourse = new grpcWeb.MethodDescriptor(
-    '/ag.AutograderService/GetUserByCourse',
-    grpcWeb.MethodType.UNARY,
-    ag_ag_pb.CourseUserRequest,
-    ag_ag_pb.User,
-    (request: ag_ag_pb.CourseUserRequest) => {
-      return request.serializeBinary();
-    },
-    ag_ag_pb.User.deserializeBinary
+  methodInfoGetUserByCourse = new grpcWeb.AbstractClientBase.MethodInfo(
+    User,
+    (request: CourseUserRequest) => {
+      return request.serializeBinary();
+    },
+    User.deserializeBinary
   );
 
   getUserByCourse(
-    request: ag_ag_pb.CourseUserRequest,
-    metadata: grpcWeb.Metadata | null): Promise<ag_ag_pb.User>;
+    request: CourseUserRequest,
+    metadata: grpcWeb.Metadata | null): Promise<User>;
 
   getUserByCourse(
-    request: ag_ag_pb.CourseUserRequest,
-    metadata: grpcWeb.Metadata | null,
-    callback: (err: grpcWeb.RpcError,
-               response: ag_ag_pb.User) => void): grpcWeb.ClientReadableStream<ag_ag_pb.User>;
+    request: CourseUserRequest,
+    metadata: grpcWeb.Metadata | null,
+    callback: (err: grpcWeb.Error,
+               response: User) => void): grpcWeb.ClientReadableStream<User>;
 
   getUserByCourse(
-    request: ag_ag_pb.CourseUserRequest,
-    metadata: grpcWeb.Metadata | null,
-    callback?: (err: grpcWeb.RpcError,
-               response: ag_ag_pb.User) => void) {
-    if (callback !== undefined) {
-      return this.client_.rpcCall(
-        this.hostname_ +
-          '/ag.AutograderService/GetUserByCourse',
+    request: CourseUserRequest,
+    metadata: grpcWeb.Metadata | null,
+    callback?: (err: grpcWeb.Error,
+               response: User) => void) {
+    if (callback !== undefined) {
+      return this.client_.rpcCall(
+        new URL('/ag.AutograderService/GetUserByCourse', this.hostname_).toString(),
         request,
         metadata || {},
         this.methodInfoGetUserByCourse,
@@ -164,36 +189,32 @@
     this.methodInfoGetUserByCourse);
   }
 
-  methodInfoUpdateUser = new grpcWeb.MethodDescriptor(
-    '/ag.AutograderService/UpdateUser',
-    grpcWeb.MethodType.UNARY,
-    ag_ag_pb.User,
-    ag_ag_pb.Void,
-    (request: ag_ag_pb.User) => {
-      return request.serializeBinary();
-    },
-    ag_ag_pb.Void.deserializeBinary
+  methodInfoUpdateUser = new grpcWeb.AbstractClientBase.MethodInfo(
+    Void,
+    (request: User) => {
+      return request.serializeBinary();
+    },
+    Void.deserializeBinary
   );
 
   updateUser(
-    request: ag_ag_pb.User,
-    metadata: grpcWeb.Metadata | null): Promise<ag_ag_pb.Void>;
+    request: User,
+    metadata: grpcWeb.Metadata | null): Promise<Void>;
 
   updateUser(
-    request: ag_ag_pb.User,
-    metadata: grpcWeb.Metadata | null,
-    callback: (err: grpcWeb.RpcError,
-               response: ag_ag_pb.Void) => void): grpcWeb.ClientReadableStream<ag_ag_pb.Void>;
+    request: User,
+    metadata: grpcWeb.Metadata | null,
+    callback: (err: grpcWeb.Error,
+               response: Void) => void): grpcWeb.ClientReadableStream<Void>;
 
   updateUser(
-    request: ag_ag_pb.User,
-    metadata: grpcWeb.Metadata | null,
-    callback?: (err: grpcWeb.RpcError,
-               response: ag_ag_pb.Void) => void) {
-    if (callback !== undefined) {
-      return this.client_.rpcCall(
-        this.hostname_ +
-          '/ag.AutograderService/UpdateUser',
+    request: User,
+    metadata: grpcWeb.Metadata | null,
+    callback?: (err: grpcWeb.Error,
+               response: Void) => void) {
+    if (callback !== undefined) {
+      return this.client_.rpcCall(
+        new URL('/ag.AutograderService/UpdateUser', this.hostname_).toString(),
         request,
         metadata || {},
         this.methodInfoUpdateUser,
@@ -207,36 +228,32 @@
     this.methodInfoUpdateUser);
   }
 
-  methodInfoIsAuthorizedTeacher = new grpcWeb.MethodDescriptor(
-    '/ag.AutograderService/IsAuthorizedTeacher',
-    grpcWeb.MethodType.UNARY,
-    ag_ag_pb.Void,
-    ag_ag_pb.AuthorizationResponse,
-    (request: ag_ag_pb.Void) => {
-      return request.serializeBinary();
-    },
-    ag_ag_pb.AuthorizationResponse.deserializeBinary
+  methodInfoIsAuthorizedTeacher = new grpcWeb.AbstractClientBase.MethodInfo(
+    AuthorizationResponse,
+    (request: Void) => {
+      return request.serializeBinary();
+    },
+    AuthorizationResponse.deserializeBinary
   );
 
   isAuthorizedTeacher(
-    request: ag_ag_pb.Void,
-    metadata: grpcWeb.Metadata | null): Promise<ag_ag_pb.AuthorizationResponse>;
+    request: Void,
+    metadata: grpcWeb.Metadata | null): Promise<AuthorizationResponse>;
 
   isAuthorizedTeacher(
-    request: ag_ag_pb.Void,
-    metadata: grpcWeb.Metadata | null,
-    callback: (err: grpcWeb.RpcError,
-               response: ag_ag_pb.AuthorizationResponse) => void): grpcWeb.ClientReadableStream<ag_ag_pb.AuthorizationResponse>;
+    request: Void,
+    metadata: grpcWeb.Metadata | null,
+    callback: (err: grpcWeb.Error,
+               response: AuthorizationResponse) => void): grpcWeb.ClientReadableStream<AuthorizationResponse>;
 
   isAuthorizedTeacher(
-    request: ag_ag_pb.Void,
-    metadata: grpcWeb.Metadata | null,
-    callback?: (err: grpcWeb.RpcError,
-               response: ag_ag_pb.AuthorizationResponse) => void) {
-    if (callback !== undefined) {
-      return this.client_.rpcCall(
-        this.hostname_ +
-          '/ag.AutograderService/IsAuthorizedTeacher',
+    request: Void,
+    metadata: grpcWeb.Metadata | null,
+    callback?: (err: grpcWeb.Error,
+               response: AuthorizationResponse) => void) {
+    if (callback !== undefined) {
+      return this.client_.rpcCall(
+        new URL('/ag.AutograderService/IsAuthorizedTeacher', this.hostname_).toString(),
         request,
         metadata || {},
         this.methodInfoIsAuthorizedTeacher,
@@ -250,36 +267,32 @@
     this.methodInfoIsAuthorizedTeacher);
   }
 
-  methodInfoGetGroup = new grpcWeb.MethodDescriptor(
-    '/ag.AutograderService/GetGroup',
-    grpcWeb.MethodType.UNARY,
-    ag_ag_pb.GetGroupRequest,
-    ag_ag_pb.Group,
-    (request: ag_ag_pb.GetGroupRequest) => {
-      return request.serializeBinary();
-    },
-    ag_ag_pb.Group.deserializeBinary
+  methodInfoGetGroup = new grpcWeb.AbstractClientBase.MethodInfo(
+    Group,
+    (request: GetGroupRequest) => {
+      return request.serializeBinary();
+    },
+    Group.deserializeBinary
   );
 
   getGroup(
-    request: ag_ag_pb.GetGroupRequest,
-    metadata: grpcWeb.Metadata | null): Promise<ag_ag_pb.Group>;
+    request: GetGroupRequest,
+    metadata: grpcWeb.Metadata | null): Promise<Group>;
 
   getGroup(
-    request: ag_ag_pb.GetGroupRequest,
-    metadata: grpcWeb.Metadata | null,
-    callback: (err: grpcWeb.RpcError,
-               response: ag_ag_pb.Group) => void): grpcWeb.ClientReadableStream<ag_ag_pb.Group>;
+    request: GetGroupRequest,
+    metadata: grpcWeb.Metadata | null,
+    callback: (err: grpcWeb.Error,
+               response: Group) => void): grpcWeb.ClientReadableStream<Group>;
 
   getGroup(
-    request: ag_ag_pb.GetGroupRequest,
-    metadata: grpcWeb.Metadata | null,
-    callback?: (err: grpcWeb.RpcError,
-               response: ag_ag_pb.Group) => void) {
-    if (callback !== undefined) {
-      return this.client_.rpcCall(
-        this.hostname_ +
-          '/ag.AutograderService/GetGroup',
+    request: GetGroupRequest,
+    metadata: grpcWeb.Metadata | null,
+    callback?: (err: grpcWeb.Error,
+               response: Group) => void) {
+    if (callback !== undefined) {
+      return this.client_.rpcCall(
+        new URL('/ag.AutograderService/GetGroup', this.hostname_).toString(),
         request,
         metadata || {},
         this.methodInfoGetGroup,
@@ -293,36 +306,32 @@
     this.methodInfoGetGroup);
   }
 
-  methodInfoGetGroupByUserAndCourse = new grpcWeb.MethodDescriptor(
-    '/ag.AutograderService/GetGroupByUserAndCourse',
-    grpcWeb.MethodType.UNARY,
-    ag_ag_pb.GroupRequest,
-    ag_ag_pb.Group,
-    (request: ag_ag_pb.GroupRequest) => {
-      return request.serializeBinary();
-    },
-    ag_ag_pb.Group.deserializeBinary
+  methodInfoGetGroupByUserAndCourse = new grpcWeb.AbstractClientBase.MethodInfo(
+    Group,
+    (request: GroupRequest) => {
+      return request.serializeBinary();
+    },
+    Group.deserializeBinary
   );
 
   getGroupByUserAndCourse(
-    request: ag_ag_pb.GroupRequest,
-    metadata: grpcWeb.Metadata | null): Promise<ag_ag_pb.Group>;
+    request: GroupRequest,
+    metadata: grpcWeb.Metadata | null): Promise<Group>;
 
   getGroupByUserAndCourse(
-    request: ag_ag_pb.GroupRequest,
-    metadata: grpcWeb.Metadata | null,
-    callback: (err: grpcWeb.RpcError,
-               response: ag_ag_pb.Group) => void): grpcWeb.ClientReadableStream<ag_ag_pb.Group>;
+    request: GroupRequest,
+    metadata: grpcWeb.Metadata | null,
+    callback: (err: grpcWeb.Error,
+               response: Group) => void): grpcWeb.ClientReadableStream<Group>;
 
   getGroupByUserAndCourse(
-    request: ag_ag_pb.GroupRequest,
-    metadata: grpcWeb.Metadata | null,
-    callback?: (err: grpcWeb.RpcError,
-               response: ag_ag_pb.Group) => void) {
-    if (callback !== undefined) {
-      return this.client_.rpcCall(
-        this.hostname_ +
-          '/ag.AutograderService/GetGroupByUserAndCourse',
+    request: GroupRequest,
+    metadata: grpcWeb.Metadata | null,
+    callback?: (err: grpcWeb.Error,
+               response: Group) => void) {
+    if (callback !== undefined) {
+      return this.client_.rpcCall(
+        new URL('/ag.AutograderService/GetGroupByUserAndCourse', this.hostname_).toString(),
         request,
         metadata || {},
         this.methodInfoGetGroupByUserAndCourse,
@@ -336,36 +345,32 @@
     this.methodInfoGetGroupByUserAndCourse);
   }
 
-  methodInfoGetGroupsByCourse = new grpcWeb.MethodDescriptor(
-    '/ag.AutograderService/GetGroupsByCourse',
-    grpcWeb.MethodType.UNARY,
-    ag_ag_pb.CourseRequest,
-    ag_ag_pb.Groups,
-    (request: ag_ag_pb.CourseRequest) => {
-      return request.serializeBinary();
-    },
-    ag_ag_pb.Groups.deserializeBinary
+  methodInfoGetGroupsByCourse = new grpcWeb.AbstractClientBase.MethodInfo(
+    Groups,
+    (request: CourseRequest) => {
+      return request.serializeBinary();
+    },
+    Groups.deserializeBinary
   );
 
   getGroupsByCourse(
-    request: ag_ag_pb.CourseRequest,
-    metadata: grpcWeb.Metadata | null): Promise<ag_ag_pb.Groups>;
+    request: CourseRequest,
+    metadata: grpcWeb.Metadata | null): Promise<Groups>;
 
   getGroupsByCourse(
-    request: ag_ag_pb.CourseRequest,
-    metadata: grpcWeb.Metadata | null,
-    callback: (err: grpcWeb.RpcError,
-               response: ag_ag_pb.Groups) => void): grpcWeb.ClientReadableStream<ag_ag_pb.Groups>;
+    request: CourseRequest,
+    metadata: grpcWeb.Metadata | null,
+    callback: (err: grpcWeb.Error,
+               response: Groups) => void): grpcWeb.ClientReadableStream<Groups>;
 
   getGroupsByCourse(
-    request: ag_ag_pb.CourseRequest,
-    metadata: grpcWeb.Metadata | null,
-    callback?: (err: grpcWeb.RpcError,
-               response: ag_ag_pb.Groups) => void) {
-    if (callback !== undefined) {
-      return this.client_.rpcCall(
-        this.hostname_ +
-          '/ag.AutograderService/GetGroupsByCourse',
+    request: CourseRequest,
+    metadata: grpcWeb.Metadata | null,
+    callback?: (err: grpcWeb.Error,
+               response: Groups) => void) {
+    if (callback !== undefined) {
+      return this.client_.rpcCall(
+        new URL('/ag.AutograderService/GetGroupsByCourse', this.hostname_).toString(),
         request,
         metadata || {},
         this.methodInfoGetGroupsByCourse,
@@ -379,36 +384,32 @@
     this.methodInfoGetGroupsByCourse);
   }
 
-  methodInfoCreateGroup = new grpcWeb.MethodDescriptor(
-    '/ag.AutograderService/CreateGroup',
-    grpcWeb.MethodType.UNARY,
-    ag_ag_pb.Group,
-    ag_ag_pb.Group,
-    (request: ag_ag_pb.Group) => {
-      return request.serializeBinary();
-    },
-    ag_ag_pb.Group.deserializeBinary
+  methodInfoCreateGroup = new grpcWeb.AbstractClientBase.MethodInfo(
+    Group,
+    (request: Group) => {
+      return request.serializeBinary();
+    },
+    Group.deserializeBinary
   );
 
   createGroup(
-    request: ag_ag_pb.Group,
-    metadata: grpcWeb.Metadata | null): Promise<ag_ag_pb.Group>;
+    request: Group,
+    metadata: grpcWeb.Metadata | null): Promise<Group>;
 
   createGroup(
-    request: ag_ag_pb.Group,
-    metadata: grpcWeb.Metadata | null,
-    callback: (err: grpcWeb.RpcError,
-               response: ag_ag_pb.Group) => void): grpcWeb.ClientReadableStream<ag_ag_pb.Group>;
+    request: Group,
+    metadata: grpcWeb.Metadata | null,
+    callback: (err: grpcWeb.Error,
+               response: Group) => void): grpcWeb.ClientReadableStream<Group>;
 
   createGroup(
-    request: ag_ag_pb.Group,
-    metadata: grpcWeb.Metadata | null,
-    callback?: (err: grpcWeb.RpcError,
-               response: ag_ag_pb.Group) => void) {
-    if (callback !== undefined) {
-      return this.client_.rpcCall(
-        this.hostname_ +
-          '/ag.AutograderService/CreateGroup',
+    request: Group,
+    metadata: grpcWeb.Metadata | null,
+    callback?: (err: grpcWeb.Error,
+               response: Group) => void) {
+    if (callback !== undefined) {
+      return this.client_.rpcCall(
+        new URL('/ag.AutograderService/CreateGroup', this.hostname_).toString(),
         request,
         metadata || {},
         this.methodInfoCreateGroup,
@@ -422,36 +423,32 @@
     this.methodInfoCreateGroup);
   }
 
-  methodInfoUpdateGroup = new grpcWeb.MethodDescriptor(
-    '/ag.AutograderService/UpdateGroup',
-    grpcWeb.MethodType.UNARY,
-    ag_ag_pb.Group,
-    ag_ag_pb.Void,
-    (request: ag_ag_pb.Group) => {
-      return request.serializeBinary();
-    },
-    ag_ag_pb.Void.deserializeBinary
+  methodInfoUpdateGroup = new grpcWeb.AbstractClientBase.MethodInfo(
+    Void,
+    (request: Group) => {
+      return request.serializeBinary();
+    },
+    Void.deserializeBinary
   );
 
   updateGroup(
-    request: ag_ag_pb.Group,
-    metadata: grpcWeb.Metadata | null): Promise<ag_ag_pb.Void>;
+    request: Group,
+    metadata: grpcWeb.Metadata | null): Promise<Void>;
 
   updateGroup(
-    request: ag_ag_pb.Group,
-    metadata: grpcWeb.Metadata | null,
-    callback: (err: grpcWeb.RpcError,
-               response: ag_ag_pb.Void) => void): grpcWeb.ClientReadableStream<ag_ag_pb.Void>;
+    request: Group,
+    metadata: grpcWeb.Metadata | null,
+    callback: (err: grpcWeb.Error,
+               response: Void) => void): grpcWeb.ClientReadableStream<Void>;
 
   updateGroup(
-    request: ag_ag_pb.Group,
-    metadata: grpcWeb.Metadata | null,
-    callback?: (err: grpcWeb.RpcError,
-               response: ag_ag_pb.Void) => void) {
-    if (callback !== undefined) {
-      return this.client_.rpcCall(
-        this.hostname_ +
-          '/ag.AutograderService/UpdateGroup',
+    request: Group,
+    metadata: grpcWeb.Metadata | null,
+    callback?: (err: grpcWeb.Error,
+               response: Void) => void) {
+    if (callback !== undefined) {
+      return this.client_.rpcCall(
+        new URL('/ag.AutograderService/UpdateGroup', this.hostname_).toString(),
         request,
         metadata || {},
         this.methodInfoUpdateGroup,
@@ -465,36 +462,32 @@
     this.methodInfoUpdateGroup);
   }
 
-  methodInfoDeleteGroup = new grpcWeb.MethodDescriptor(
-    '/ag.AutograderService/DeleteGroup',
-    grpcWeb.MethodType.UNARY,
-    ag_ag_pb.GroupRequest,
-    ag_ag_pb.Void,
-    (request: ag_ag_pb.GroupRequest) => {
-      return request.serializeBinary();
-    },
-    ag_ag_pb.Void.deserializeBinary
+  methodInfoDeleteGroup = new grpcWeb.AbstractClientBase.MethodInfo(
+    Void,
+    (request: GroupRequest) => {
+      return request.serializeBinary();
+    },
+    Void.deserializeBinary
   );
 
   deleteGroup(
-    request: ag_ag_pb.GroupRequest,
-    metadata: grpcWeb.Metadata | null): Promise<ag_ag_pb.Void>;
+    request: GroupRequest,
+    metadata: grpcWeb.Metadata | null): Promise<Void>;
 
   deleteGroup(
-    request: ag_ag_pb.GroupRequest,
-    metadata: grpcWeb.Metadata | null,
-    callback: (err: grpcWeb.RpcError,
-               response: ag_ag_pb.Void) => void): grpcWeb.ClientReadableStream<ag_ag_pb.Void>;
+    request: GroupRequest,
+    metadata: grpcWeb.Metadata | null,
+    callback: (err: grpcWeb.Error,
+               response: Void) => void): grpcWeb.ClientReadableStream<Void>;
 
   deleteGroup(
-    request: ag_ag_pb.GroupRequest,
-    metadata: grpcWeb.Metadata | null,
-    callback?: (err: grpcWeb.RpcError,
-               response: ag_ag_pb.Void) => void) {
-    if (callback !== undefined) {
-      return this.client_.rpcCall(
-        this.hostname_ +
-          '/ag.AutograderService/DeleteGroup',
+    request: GroupRequest,
+    metadata: grpcWeb.Metadata | null,
+    callback?: (err: grpcWeb.Error,
+               response: Void) => void) {
+    if (callback !== undefined) {
+      return this.client_.rpcCall(
+        new URL('/ag.AutograderService/DeleteGroup', this.hostname_).toString(),
         request,
         metadata || {},
         this.methodInfoDeleteGroup,
@@ -508,36 +501,32 @@
     this.methodInfoDeleteGroup);
   }
 
-  methodInfoGetCourse = new grpcWeb.MethodDescriptor(
-    '/ag.AutograderService/GetCourse',
-    grpcWeb.MethodType.UNARY,
-    ag_ag_pb.CourseRequest,
-    ag_ag_pb.Course,
-    (request: ag_ag_pb.CourseRequest) => {
-      return request.serializeBinary();
-    },
-    ag_ag_pb.Course.deserializeBinary
+  methodInfoGetCourse = new grpcWeb.AbstractClientBase.MethodInfo(
+    Course,
+    (request: CourseRequest) => {
+      return request.serializeBinary();
+    },
+    Course.deserializeBinary
   );
 
   getCourse(
-    request: ag_ag_pb.CourseRequest,
-    metadata: grpcWeb.Metadata | null): Promise<ag_ag_pb.Course>;
+    request: CourseRequest,
+    metadata: grpcWeb.Metadata | null): Promise<Course>;
 
   getCourse(
-    request: ag_ag_pb.CourseRequest,
-    metadata: grpcWeb.Metadata | null,
-    callback: (err: grpcWeb.RpcError,
-               response: ag_ag_pb.Course) => void): grpcWeb.ClientReadableStream<ag_ag_pb.Course>;
+    request: CourseRequest,
+    metadata: grpcWeb.Metadata | null,
+    callback: (err: grpcWeb.Error,
+               response: Course) => void): grpcWeb.ClientReadableStream<Course>;
 
   getCourse(
-    request: ag_ag_pb.CourseRequest,
-    metadata: grpcWeb.Metadata | null,
-    callback?: (err: grpcWeb.RpcError,
-               response: ag_ag_pb.Course) => void) {
-    if (callback !== undefined) {
-      return this.client_.rpcCall(
-        this.hostname_ +
-          '/ag.AutograderService/GetCourse',
+    request: CourseRequest,
+    metadata: grpcWeb.Metadata | null,
+    callback?: (err: grpcWeb.Error,
+               response: Course) => void) {
+    if (callback !== undefined) {
+      return this.client_.rpcCall(
+        new URL('/ag.AutograderService/GetCourse', this.hostname_).toString(),
         request,
         metadata || {},
         this.methodInfoGetCourse,
@@ -551,36 +540,32 @@
     this.methodInfoGetCourse);
   }
 
-  methodInfoGetCourses = new grpcWeb.MethodDescriptor(
-    '/ag.AutograderService/GetCourses',
-    grpcWeb.MethodType.UNARY,
-    ag_ag_pb.Void,
-    ag_ag_pb.Courses,
-    (request: ag_ag_pb.Void) => {
-      return request.serializeBinary();
-    },
-    ag_ag_pb.Courses.deserializeBinary
+  methodInfoGetCourses = new grpcWeb.AbstractClientBase.MethodInfo(
+    Courses,
+    (request: Void) => {
+      return request.serializeBinary();
+    },
+    Courses.deserializeBinary
   );
 
   getCourses(
-    request: ag_ag_pb.Void,
-    metadata: grpcWeb.Metadata | null): Promise<ag_ag_pb.Courses>;
+    request: Void,
+    metadata: grpcWeb.Metadata | null): Promise<Courses>;
 
   getCourses(
-    request: ag_ag_pb.Void,
-    metadata: grpcWeb.Metadata | null,
-    callback: (err: grpcWeb.RpcError,
-               response: ag_ag_pb.Courses) => void): grpcWeb.ClientReadableStream<ag_ag_pb.Courses>;
+    request: Void,
+    metadata: grpcWeb.Metadata | null,
+    callback: (err: grpcWeb.Error,
+               response: Courses) => void): grpcWeb.ClientReadableStream<Courses>;
 
   getCourses(
-    request: ag_ag_pb.Void,
-    metadata: grpcWeb.Metadata | null,
-    callback?: (err: grpcWeb.RpcError,
-               response: ag_ag_pb.Courses) => void) {
-    if (callback !== undefined) {
-      return this.client_.rpcCall(
-        this.hostname_ +
-          '/ag.AutograderService/GetCourses',
+    request: Void,
+    metadata: grpcWeb.Metadata | null,
+    callback?: (err: grpcWeb.Error,
+               response: Courses) => void) {
+    if (callback !== undefined) {
+      return this.client_.rpcCall(
+        new URL('/ag.AutograderService/GetCourses', this.hostname_).toString(),
         request,
         metadata || {},
         this.methodInfoGetCourses,
@@ -594,36 +579,32 @@
     this.methodInfoGetCourses);
   }
 
-  methodInfoGetCoursesByUser = new grpcWeb.MethodDescriptor(
-    '/ag.AutograderService/GetCoursesByUser',
-    grpcWeb.MethodType.UNARY,
-    ag_ag_pb.EnrollmentStatusRequest,
-    ag_ag_pb.Courses,
-    (request: ag_ag_pb.EnrollmentStatusRequest) => {
-      return request.serializeBinary();
-    },
-    ag_ag_pb.Courses.deserializeBinary
+  methodInfoGetCoursesByUser = new grpcWeb.AbstractClientBase.MethodInfo(
+    Courses,
+    (request: EnrollmentStatusRequest) => {
+      return request.serializeBinary();
+    },
+    Courses.deserializeBinary
   );
 
   getCoursesByUser(
-    request: ag_ag_pb.EnrollmentStatusRequest,
-    metadata: grpcWeb.Metadata | null): Promise<ag_ag_pb.Courses>;
+    request: EnrollmentStatusRequest,
+    metadata: grpcWeb.Metadata | null): Promise<Courses>;
 
   getCoursesByUser(
-    request: ag_ag_pb.EnrollmentStatusRequest,
-    metadata: grpcWeb.Metadata | null,
-    callback: (err: grpcWeb.RpcError,
-               response: ag_ag_pb.Courses) => void): grpcWeb.ClientReadableStream<ag_ag_pb.Courses>;
+    request: EnrollmentStatusRequest,
+    metadata: grpcWeb.Metadata | null,
+    callback: (err: grpcWeb.Error,
+               response: Courses) => void): grpcWeb.ClientReadableStream<Courses>;
 
   getCoursesByUser(
-    request: ag_ag_pb.EnrollmentStatusRequest,
-    metadata: grpcWeb.Metadata | null,
-    callback?: (err: grpcWeb.RpcError,
-               response: ag_ag_pb.Courses) => void) {
-    if (callback !== undefined) {
-      return this.client_.rpcCall(
-        this.hostname_ +
-          '/ag.AutograderService/GetCoursesByUser',
+    request: EnrollmentStatusRequest,
+    metadata: grpcWeb.Metadata | null,
+    callback?: (err: grpcWeb.Error,
+               response: Courses) => void) {
+    if (callback !== undefined) {
+      return this.client_.rpcCall(
+        new URL('/ag.AutograderService/GetCoursesByUser', this.hostname_).toString(),
         request,
         metadata || {},
         this.methodInfoGetCoursesByUser,
@@ -637,36 +618,32 @@
     this.methodInfoGetCoursesByUser);
   }
 
-  methodInfoCreateCourse = new grpcWeb.MethodDescriptor(
-    '/ag.AutograderService/CreateCourse',
-    grpcWeb.MethodType.UNARY,
-    ag_ag_pb.Course,
-    ag_ag_pb.Course,
-    (request: ag_ag_pb.Course) => {
-      return request.serializeBinary();
-    },
-    ag_ag_pb.Course.deserializeBinary
+  methodInfoCreateCourse = new grpcWeb.AbstractClientBase.MethodInfo(
+    Course,
+    (request: Course) => {
+      return request.serializeBinary();
+    },
+    Course.deserializeBinary
   );
 
   createCourse(
-    request: ag_ag_pb.Course,
-    metadata: grpcWeb.Metadata | null): Promise<ag_ag_pb.Course>;
+    request: Course,
+    metadata: grpcWeb.Metadata | null): Promise<Course>;
 
   createCourse(
-    request: ag_ag_pb.Course,
-    metadata: grpcWeb.Metadata | null,
-    callback: (err: grpcWeb.RpcError,
-               response: ag_ag_pb.Course) => void): grpcWeb.ClientReadableStream<ag_ag_pb.Course>;
+    request: Course,
+    metadata: grpcWeb.Metadata | null,
+    callback: (err: grpcWeb.Error,
+               response: Course) => void): grpcWeb.ClientReadableStream<Course>;
 
   createCourse(
-    request: ag_ag_pb.Course,
-    metadata: grpcWeb.Metadata | null,
-    callback?: (err: grpcWeb.RpcError,
-               response: ag_ag_pb.Course) => void) {
-    if (callback !== undefined) {
-      return this.client_.rpcCall(
-        this.hostname_ +
-          '/ag.AutograderService/CreateCourse',
+    request: Course,
+    metadata: grpcWeb.Metadata | null,
+    callback?: (err: grpcWeb.Error,
+               response: Course) => void) {
+    if (callback !== undefined) {
+      return this.client_.rpcCall(
+        new URL('/ag.AutograderService/CreateCourse', this.hostname_).toString(),
         request,
         metadata || {},
         this.methodInfoCreateCourse,
@@ -680,36 +657,32 @@
     this.methodInfoCreateCourse);
   }
 
-  methodInfoUpdateCourse = new grpcWeb.MethodDescriptor(
-    '/ag.AutograderService/UpdateCourse',
-    grpcWeb.MethodType.UNARY,
-    ag_ag_pb.Course,
-    ag_ag_pb.Void,
-    (request: ag_ag_pb.Course) => {
-      return request.serializeBinary();
-    },
-    ag_ag_pb.Void.deserializeBinary
+  methodInfoUpdateCourse = new grpcWeb.AbstractClientBase.MethodInfo(
+    Void,
+    (request: Course) => {
+      return request.serializeBinary();
+    },
+    Void.deserializeBinary
   );
 
   updateCourse(
-    request: ag_ag_pb.Course,
-    metadata: grpcWeb.Metadata | null): Promise<ag_ag_pb.Void>;
+    request: Course,
+    metadata: grpcWeb.Metadata | null): Promise<Void>;
 
   updateCourse(
-    request: ag_ag_pb.Course,
-    metadata: grpcWeb.Metadata | null,
-    callback: (err: grpcWeb.RpcError,
-               response: ag_ag_pb.Void) => void): grpcWeb.ClientReadableStream<ag_ag_pb.Void>;
+    request: Course,
+    metadata: grpcWeb.Metadata | null,
+    callback: (err: grpcWeb.Error,
+               response: Void) => void): grpcWeb.ClientReadableStream<Void>;
 
   updateCourse(
-    request: ag_ag_pb.Course,
-    metadata: grpcWeb.Metadata | null,
-    callback?: (err: grpcWeb.RpcError,
-               response: ag_ag_pb.Void) => void) {
-    if (callback !== undefined) {
-      return this.client_.rpcCall(
-        this.hostname_ +
-          '/ag.AutograderService/UpdateCourse',
+    request: Course,
+    metadata: grpcWeb.Metadata | null,
+    callback?: (err: grpcWeb.Error,
+               response: Void) => void) {
+    if (callback !== undefined) {
+      return this.client_.rpcCall(
+        new URL('/ag.AutograderService/UpdateCourse', this.hostname_).toString(),
         request,
         metadata || {},
         this.methodInfoUpdateCourse,
@@ -723,36 +696,32 @@
     this.methodInfoUpdateCourse);
   }
 
-  methodInfoUpdateCourseVisibility = new grpcWeb.MethodDescriptor(
-    '/ag.AutograderService/UpdateCourseVisibility',
-    grpcWeb.MethodType.UNARY,
-    ag_ag_pb.Enrollment,
-    ag_ag_pb.Void,
-    (request: ag_ag_pb.Enrollment) => {
-      return request.serializeBinary();
-    },
-    ag_ag_pb.Void.deserializeBinary
+  methodInfoUpdateCourseVisibility = new grpcWeb.AbstractClientBase.MethodInfo(
+    Void,
+    (request: Enrollment) => {
+      return request.serializeBinary();
+    },
+    Void.deserializeBinary
   );
 
   updateCourseVisibility(
-    request: ag_ag_pb.Enrollment,
-    metadata: grpcWeb.Metadata | null): Promise<ag_ag_pb.Void>;
+    request: Enrollment,
+    metadata: grpcWeb.Metadata | null): Promise<Void>;
 
   updateCourseVisibility(
-    request: ag_ag_pb.Enrollment,
-    metadata: grpcWeb.Metadata | null,
-    callback: (err: grpcWeb.RpcError,
-               response: ag_ag_pb.Void) => void): grpcWeb.ClientReadableStream<ag_ag_pb.Void>;
+    request: Enrollment,
+    metadata: grpcWeb.Metadata | null,
+    callback: (err: grpcWeb.Error,
+               response: Void) => void): grpcWeb.ClientReadableStream<Void>;
 
   updateCourseVisibility(
-    request: ag_ag_pb.Enrollment,
-    metadata: grpcWeb.Metadata | null,
-    callback?: (err: grpcWeb.RpcError,
-               response: ag_ag_pb.Void) => void) {
-    if (callback !== undefined) {
-      return this.client_.rpcCall(
-        this.hostname_ +
-          '/ag.AutograderService/UpdateCourseVisibility',
+    request: Enrollment,
+    metadata: grpcWeb.Metadata | null,
+    callback?: (err: grpcWeb.Error,
+               response: Void) => void) {
+    if (callback !== undefined) {
+      return this.client_.rpcCall(
+        new URL('/ag.AutograderService/UpdateCourseVisibility', this.hostname_).toString(),
         request,
         metadata || {},
         this.methodInfoUpdateCourseVisibility,
@@ -766,36 +735,32 @@
     this.methodInfoUpdateCourseVisibility);
   }
 
-  methodInfoGetAssignments = new grpcWeb.MethodDescriptor(
-    '/ag.AutograderService/GetAssignments',
-    grpcWeb.MethodType.UNARY,
-    ag_ag_pb.CourseRequest,
-    ag_ag_pb.Assignments,
-    (request: ag_ag_pb.CourseRequest) => {
-      return request.serializeBinary();
-    },
-    ag_ag_pb.Assignments.deserializeBinary
+  methodInfoGetAssignments = new grpcWeb.AbstractClientBase.MethodInfo(
+    Assignments,
+    (request: CourseRequest) => {
+      return request.serializeBinary();
+    },
+    Assignments.deserializeBinary
   );
 
   getAssignments(
-    request: ag_ag_pb.CourseRequest,
-    metadata: grpcWeb.Metadata | null): Promise<ag_ag_pb.Assignments>;
+    request: CourseRequest,
+    metadata: grpcWeb.Metadata | null): Promise<Assignments>;
 
   getAssignments(
-    request: ag_ag_pb.CourseRequest,
-    metadata: grpcWeb.Metadata | null,
-    callback: (err: grpcWeb.RpcError,
-               response: ag_ag_pb.Assignments) => void): grpcWeb.ClientReadableStream<ag_ag_pb.Assignments>;
+    request: CourseRequest,
+    metadata: grpcWeb.Metadata | null,
+    callback: (err: grpcWeb.Error,
+               response: Assignments) => void): grpcWeb.ClientReadableStream<Assignments>;
 
   getAssignments(
-    request: ag_ag_pb.CourseRequest,
-    metadata: grpcWeb.Metadata | null,
-    callback?: (err: grpcWeb.RpcError,
-               response: ag_ag_pb.Assignments) => void) {
-    if (callback !== undefined) {
-      return this.client_.rpcCall(
-        this.hostname_ +
-          '/ag.AutograderService/GetAssignments',
+    request: CourseRequest,
+    metadata: grpcWeb.Metadata | null,
+    callback?: (err: grpcWeb.Error,
+               response: Assignments) => void) {
+    if (callback !== undefined) {
+      return this.client_.rpcCall(
+        new URL('/ag.AutograderService/GetAssignments', this.hostname_).toString(),
         request,
         metadata || {},
         this.methodInfoGetAssignments,
@@ -809,36 +774,32 @@
     this.methodInfoGetAssignments);
   }
 
-  methodInfoUpdateAssignments = new grpcWeb.MethodDescriptor(
-    '/ag.AutograderService/UpdateAssignments',
-    grpcWeb.MethodType.UNARY,
-    ag_ag_pb.CourseRequest,
-    ag_ag_pb.Void,
-    (request: ag_ag_pb.CourseRequest) => {
-      return request.serializeBinary();
-    },
-    ag_ag_pb.Void.deserializeBinary
+  methodInfoUpdateAssignments = new grpcWeb.AbstractClientBase.MethodInfo(
+    Void,
+    (request: CourseRequest) => {
+      return request.serializeBinary();
+    },
+    Void.deserializeBinary
   );
 
   updateAssignments(
-    request: ag_ag_pb.CourseRequest,
-    metadata: grpcWeb.Metadata | null): Promise<ag_ag_pb.Void>;
+    request: CourseRequest,
+    metadata: grpcWeb.Metadata | null): Promise<Void>;
 
   updateAssignments(
-    request: ag_ag_pb.CourseRequest,
-    metadata: grpcWeb.Metadata | null,
-    callback: (err: grpcWeb.RpcError,
-               response: ag_ag_pb.Void) => void): grpcWeb.ClientReadableStream<ag_ag_pb.Void>;
+    request: CourseRequest,
+    metadata: grpcWeb.Metadata | null,
+    callback: (err: grpcWeb.Error,
+               response: Void) => void): grpcWeb.ClientReadableStream<Void>;
 
   updateAssignments(
-    request: ag_ag_pb.CourseRequest,
-    metadata: grpcWeb.Metadata | null,
-    callback?: (err: grpcWeb.RpcError,
-               response: ag_ag_pb.Void) => void) {
-    if (callback !== undefined) {
-      return this.client_.rpcCall(
-        this.hostname_ +
-          '/ag.AutograderService/UpdateAssignments',
+    request: CourseRequest,
+    metadata: grpcWeb.Metadata | null,
+    callback?: (err: grpcWeb.Error,
+               response: Void) => void) {
+    if (callback !== undefined) {
+      return this.client_.rpcCall(
+        new URL('/ag.AutograderService/UpdateAssignments', this.hostname_).toString(),
         request,
         metadata || {},
         this.methodInfoUpdateAssignments,
@@ -852,36 +813,32 @@
     this.methodInfoUpdateAssignments);
   }
 
-  methodInfoGetEnrollmentsByUser = new grpcWeb.MethodDescriptor(
-    '/ag.AutograderService/GetEnrollmentsByUser',
-    grpcWeb.MethodType.UNARY,
-    ag_ag_pb.EnrollmentStatusRequest,
-    ag_ag_pb.Enrollments,
-    (request: ag_ag_pb.EnrollmentStatusRequest) => {
-      return request.serializeBinary();
-    },
-    ag_ag_pb.Enrollments.deserializeBinary
+  methodInfoGetEnrollmentsByUser = new grpcWeb.AbstractClientBase.MethodInfo(
+    Enrollments,
+    (request: EnrollmentStatusRequest) => {
+      return request.serializeBinary();
+    },
+    Enrollments.deserializeBinary
   );
 
   getEnrollmentsByUser(
-    request: ag_ag_pb.EnrollmentStatusRequest,
-    metadata: grpcWeb.Metadata | null): Promise<ag_ag_pb.Enrollments>;
+    request: EnrollmentStatusRequest,
+    metadata: grpcWeb.Metadata | null): Promise<Enrollments>;
 
   getEnrollmentsByUser(
-    request: ag_ag_pb.EnrollmentStatusRequest,
-    metadata: grpcWeb.Metadata | null,
-    callback: (err: grpcWeb.RpcError,
-               response: ag_ag_pb.Enrollments) => void): grpcWeb.ClientReadableStream<ag_ag_pb.Enrollments>;
+    request: EnrollmentStatusRequest,
+    metadata: grpcWeb.Metadata | null,
+    callback: (err: grpcWeb.Error,
+               response: Enrollments) => void): grpcWeb.ClientReadableStream<Enrollments>;
 
   getEnrollmentsByUser(
-    request: ag_ag_pb.EnrollmentStatusRequest,
-    metadata: grpcWeb.Metadata | null,
-    callback?: (err: grpcWeb.RpcError,
-               response: ag_ag_pb.Enrollments) => void) {
-    if (callback !== undefined) {
-      return this.client_.rpcCall(
-        this.hostname_ +
-          '/ag.AutograderService/GetEnrollmentsByUser',
+    request: EnrollmentStatusRequest,
+    metadata: grpcWeb.Metadata | null,
+    callback?: (err: grpcWeb.Error,
+               response: Enrollments) => void) {
+    if (callback !== undefined) {
+      return this.client_.rpcCall(
+        new URL('/ag.AutograderService/GetEnrollmentsByUser', this.hostname_).toString(),
         request,
         metadata || {},
         this.methodInfoGetEnrollmentsByUser,
@@ -895,36 +852,32 @@
     this.methodInfoGetEnrollmentsByUser);
   }
 
-  methodInfoGetEnrollmentsByCourse = new grpcWeb.MethodDescriptor(
-    '/ag.AutograderService/GetEnrollmentsByCourse',
-    grpcWeb.MethodType.UNARY,
-    ag_ag_pb.EnrollmentRequest,
-    ag_ag_pb.Enrollments,
-    (request: ag_ag_pb.EnrollmentRequest) => {
-      return request.serializeBinary();
-    },
-    ag_ag_pb.Enrollments.deserializeBinary
+  methodInfoGetEnrollmentsByCourse = new grpcWeb.AbstractClientBase.MethodInfo(
+    Enrollments,
+    (request: EnrollmentRequest) => {
+      return request.serializeBinary();
+    },
+    Enrollments.deserializeBinary
   );
 
   getEnrollmentsByCourse(
-    request: ag_ag_pb.EnrollmentRequest,
-    metadata: grpcWeb.Metadata | null): Promise<ag_ag_pb.Enrollments>;
+    request: EnrollmentRequest,
+    metadata: grpcWeb.Metadata | null): Promise<Enrollments>;
 
   getEnrollmentsByCourse(
-    request: ag_ag_pb.EnrollmentRequest,
-    metadata: grpcWeb.Metadata | null,
-    callback: (err: grpcWeb.RpcError,
-               response: ag_ag_pb.Enrollments) => void): grpcWeb.ClientReadableStream<ag_ag_pb.Enrollments>;
+    request: EnrollmentRequest,
+    metadata: grpcWeb.Metadata | null,
+    callback: (err: grpcWeb.Error,
+               response: Enrollments) => void): grpcWeb.ClientReadableStream<Enrollments>;
 
   getEnrollmentsByCourse(
-    request: ag_ag_pb.EnrollmentRequest,
-    metadata: grpcWeb.Metadata | null,
-    callback?: (err: grpcWeb.RpcError,
-               response: ag_ag_pb.Enrollments) => void) {
-    if (callback !== undefined) {
-      return this.client_.rpcCall(
-        this.hostname_ +
-          '/ag.AutograderService/GetEnrollmentsByCourse',
+    request: EnrollmentRequest,
+    metadata: grpcWeb.Metadata | null,
+    callback?: (err: grpcWeb.Error,
+               response: Enrollments) => void) {
+    if (callback !== undefined) {
+      return this.client_.rpcCall(
+        new URL('/ag.AutograderService/GetEnrollmentsByCourse', this.hostname_).toString(),
         request,
         metadata || {},
         this.methodInfoGetEnrollmentsByCourse,
@@ -938,36 +891,32 @@
     this.methodInfoGetEnrollmentsByCourse);
   }
 
-  methodInfoCreateEnrollment = new grpcWeb.MethodDescriptor(
-    '/ag.AutograderService/CreateEnrollment',
-    grpcWeb.MethodType.UNARY,
-    ag_ag_pb.Enrollment,
-    ag_ag_pb.Void,
-    (request: ag_ag_pb.Enrollment) => {
-      return request.serializeBinary();
-    },
-    ag_ag_pb.Void.deserializeBinary
+  methodInfoCreateEnrollment = new grpcWeb.AbstractClientBase.MethodInfo(
+    Void,
+    (request: Enrollment) => {
+      return request.serializeBinary();
+    },
+    Void.deserializeBinary
   );
 
   createEnrollment(
-    request: ag_ag_pb.Enrollment,
-    metadata: grpcWeb.Metadata | null): Promise<ag_ag_pb.Void>;
+    request: Enrollment,
+    metadata: grpcWeb.Metadata | null): Promise<Void>;
 
   createEnrollment(
-    request: ag_ag_pb.Enrollment,
-    metadata: grpcWeb.Metadata | null,
-    callback: (err: grpcWeb.RpcError,
-               response: ag_ag_pb.Void) => void): grpcWeb.ClientReadableStream<ag_ag_pb.Void>;
+    request: Enrollment,
+    metadata: grpcWeb.Metadata | null,
+    callback: (err: grpcWeb.Error,
+               response: Void) => void): grpcWeb.ClientReadableStream<Void>;
 
   createEnrollment(
-    request: ag_ag_pb.Enrollment,
-    metadata: grpcWeb.Metadata | null,
-    callback?: (err: grpcWeb.RpcError,
-               response: ag_ag_pb.Void) => void) {
-    if (callback !== undefined) {
-      return this.client_.rpcCall(
-        this.hostname_ +
-          '/ag.AutograderService/CreateEnrollment',
+    request: Enrollment,
+    metadata: grpcWeb.Metadata | null,
+    callback?: (err: grpcWeb.Error,
+               response: Void) => void) {
+    if (callback !== undefined) {
+      return this.client_.rpcCall(
+        new URL('/ag.AutograderService/CreateEnrollment', this.hostname_).toString(),
         request,
         metadata || {},
         this.methodInfoCreateEnrollment,
@@ -981,83 +930,32 @@
     this.methodInfoCreateEnrollment);
   }
 
-<<<<<<< HEAD
-  methodInfoUpdateEnrollment = new grpcWeb.MethodDescriptor(
-    '/ag.AutograderService/UpdateEnrollment',
-    grpcWeb.MethodType.UNARY,
-    ag_ag_pb.Enrollment,
-    ag_ag_pb.Void,
-    (request: ag_ag_pb.Enrollment) => {
-      return request.serializeBinary();
-    },
-    ag_ag_pb.Void.deserializeBinary
-  );
-
-  updateEnrollment(
-    request: ag_ag_pb.Enrollment,
-    metadata: grpcWeb.Metadata | null): Promise<ag_ag_pb.Void>;
-
-  updateEnrollment(
-    request: ag_ag_pb.Enrollment,
-    metadata: grpcWeb.Metadata | null,
-    callback: (err: grpcWeb.RpcError,
-               response: ag_ag_pb.Void) => void): grpcWeb.ClientReadableStream<ag_ag_pb.Void>;
-
-  updateEnrollment(
-    request: ag_ag_pb.Enrollment,
-    metadata: grpcWeb.Metadata | null,
-    callback?: (err: grpcWeb.RpcError,
-               response: ag_ag_pb.Void) => void) {
-    if (callback !== undefined) {
-      return this.client_.rpcCall(
-        this.hostname_ +
-          '/ag.AutograderService/UpdateEnrollment',
-        request,
-        metadata || {},
-        this.methodInfoUpdateEnrollment,
-        callback);
-    }
-    return this.client_.unaryCall(
-    this.hostname_ +
-      '/ag.AutograderService/UpdateEnrollment',
-    request,
-    metadata || {},
-    this.methodInfoUpdateEnrollment);
-  }
-
-  methodInfoUpdateEnrollments = new grpcWeb.MethodDescriptor(
-=======
-  methodDescriptorUpdateEnrollments = new grpcWeb.MethodDescriptor(
->>>>>>> 1905ed4f
-    '/ag.AutograderService/UpdateEnrollments',
-    grpcWeb.MethodType.UNARY,
-    ag_ag_pb.Enrollments,
-    ag_ag_pb.Void,
-    (request: ag_ag_pb.Enrollments) => {
-      return request.serializeBinary();
-    },
-    ag_ag_pb.Void.deserializeBinary
+  methodInfoUpdateEnrollments = new grpcWeb.AbstractClientBase.MethodInfo(
+    Void,
+    (request: Enrollments) => {
+      return request.serializeBinary();
+    },
+    Void.deserializeBinary
   );
 
   updateEnrollments(
-    request: ag_ag_pb.Enrollments,
-    metadata: grpcWeb.Metadata | null): Promise<ag_ag_pb.Void>;
+    request: Enrollments,
+    metadata: grpcWeb.Metadata | null): Promise<Void>;
 
   updateEnrollments(
-    request: ag_ag_pb.Enrollments,
-    metadata: grpcWeb.Metadata | null,
-    callback: (err: grpcWeb.RpcError,
-               response: ag_ag_pb.Void) => void): grpcWeb.ClientReadableStream<ag_ag_pb.Void>;
+    request: Enrollments,
+    metadata: grpcWeb.Metadata | null,
+    callback: (err: grpcWeb.Error,
+               response: Void) => void): grpcWeb.ClientReadableStream<Void>;
 
   updateEnrollments(
-    request: ag_ag_pb.Enrollments,
-    metadata: grpcWeb.Metadata | null,
-    callback?: (err: grpcWeb.RpcError,
-               response: ag_ag_pb.Void) => void) {
-    if (callback !== undefined) {
-      return this.client_.rpcCall(
-        this.hostname_ +
-          '/ag.AutograderService/UpdateEnrollments',
+    request: Enrollments,
+    metadata: grpcWeb.Metadata | null,
+    callback?: (err: grpcWeb.Error,
+               response: Void) => void) {
+    if (callback !== undefined) {
+      return this.client_.rpcCall(
+        new URL('/ag.AutograderService/UpdateEnrollments', this.hostname_).toString(),
         request,
         metadata || {},
         this.methodInfoUpdateEnrollments,
@@ -1071,36 +969,32 @@
     this.methodInfoUpdateEnrollments);
   }
 
-  methodInfoGetSubmissions = new grpcWeb.MethodDescriptor(
-    '/ag.AutograderService/GetSubmissions',
-    grpcWeb.MethodType.UNARY,
-    ag_ag_pb.SubmissionRequest,
-    ag_ag_pb.Submissions,
-    (request: ag_ag_pb.SubmissionRequest) => {
-      return request.serializeBinary();
-    },
-    ag_ag_pb.Submissions.deserializeBinary
+  methodInfoGetSubmissions = new grpcWeb.AbstractClientBase.MethodInfo(
+    Submissions,
+    (request: SubmissionRequest) => {
+      return request.serializeBinary();
+    },
+    Submissions.deserializeBinary
   );
 
   getSubmissions(
-    request: ag_ag_pb.SubmissionRequest,
-    metadata: grpcWeb.Metadata | null): Promise<ag_ag_pb.Submissions>;
+    request: SubmissionRequest,
+    metadata: grpcWeb.Metadata | null): Promise<Submissions>;
 
   getSubmissions(
-    request: ag_ag_pb.SubmissionRequest,
-    metadata: grpcWeb.Metadata | null,
-    callback: (err: grpcWeb.RpcError,
-               response: ag_ag_pb.Submissions) => void): grpcWeb.ClientReadableStream<ag_ag_pb.Submissions>;
+    request: SubmissionRequest,
+    metadata: grpcWeb.Metadata | null,
+    callback: (err: grpcWeb.Error,
+               response: Submissions) => void): grpcWeb.ClientReadableStream<Submissions>;
 
   getSubmissions(
-    request: ag_ag_pb.SubmissionRequest,
-    metadata: grpcWeb.Metadata | null,
-    callback?: (err: grpcWeb.RpcError,
-               response: ag_ag_pb.Submissions) => void) {
-    if (callback !== undefined) {
-      return this.client_.rpcCall(
-        this.hostname_ +
-          '/ag.AutograderService/GetSubmissions',
+    request: SubmissionRequest,
+    metadata: grpcWeb.Metadata | null,
+    callback?: (err: grpcWeb.Error,
+               response: Submissions) => void) {
+    if (callback !== undefined) {
+      return this.client_.rpcCall(
+        new URL('/ag.AutograderService/GetSubmissions', this.hostname_).toString(),
         request,
         metadata || {},
         this.methodInfoGetSubmissions,
@@ -1114,36 +1008,32 @@
     this.methodInfoGetSubmissions);
   }
 
-  methodInfoGetSubmissionsByCourse = new grpcWeb.MethodDescriptor(
-    '/ag.AutograderService/GetSubmissionsByCourse',
-    grpcWeb.MethodType.UNARY,
-    ag_ag_pb.SubmissionsForCourseRequest,
-    ag_ag_pb.CourseSubmissions,
-    (request: ag_ag_pb.SubmissionsForCourseRequest) => {
-      return request.serializeBinary();
-    },
-    ag_ag_pb.CourseSubmissions.deserializeBinary
+  methodInfoGetSubmissionsByCourse = new grpcWeb.AbstractClientBase.MethodInfo(
+    CourseSubmissions,
+    (request: SubmissionsForCourseRequest) => {
+      return request.serializeBinary();
+    },
+    CourseSubmissions.deserializeBinary
   );
 
   getSubmissionsByCourse(
-    request: ag_ag_pb.SubmissionsForCourseRequest,
-    metadata: grpcWeb.Metadata | null): Promise<ag_ag_pb.CourseSubmissions>;
+    request: SubmissionsForCourseRequest,
+    metadata: grpcWeb.Metadata | null): Promise<CourseSubmissions>;
 
   getSubmissionsByCourse(
-    request: ag_ag_pb.SubmissionsForCourseRequest,
-    metadata: grpcWeb.Metadata | null,
-    callback: (err: grpcWeb.RpcError,
-               response: ag_ag_pb.CourseSubmissions) => void): grpcWeb.ClientReadableStream<ag_ag_pb.CourseSubmissions>;
+    request: SubmissionsForCourseRequest,
+    metadata: grpcWeb.Metadata | null,
+    callback: (err: grpcWeb.Error,
+               response: CourseSubmissions) => void): grpcWeb.ClientReadableStream<CourseSubmissions>;
 
   getSubmissionsByCourse(
-    request: ag_ag_pb.SubmissionsForCourseRequest,
-    metadata: grpcWeb.Metadata | null,
-    callback?: (err: grpcWeb.RpcError,
-               response: ag_ag_pb.CourseSubmissions) => void) {
-    if (callback !== undefined) {
-      return this.client_.rpcCall(
-        this.hostname_ +
-          '/ag.AutograderService/GetSubmissionsByCourse',
+    request: SubmissionsForCourseRequest,
+    metadata: grpcWeb.Metadata | null,
+    callback?: (err: grpcWeb.Error,
+               response: CourseSubmissions) => void) {
+    if (callback !== undefined) {
+      return this.client_.rpcCall(
+        new URL('/ag.AutograderService/GetSubmissionsByCourse', this.hostname_).toString(),
         request,
         metadata || {},
         this.methodInfoGetSubmissionsByCourse,
@@ -1157,36 +1047,32 @@
     this.methodInfoGetSubmissionsByCourse);
   }
 
-  methodInfoUpdateSubmission = new grpcWeb.MethodDescriptor(
-    '/ag.AutograderService/UpdateSubmission',
-    grpcWeb.MethodType.UNARY,
-    ag_ag_pb.UpdateSubmissionRequest,
-    ag_ag_pb.Void,
-    (request: ag_ag_pb.UpdateSubmissionRequest) => {
-      return request.serializeBinary();
-    },
-    ag_ag_pb.Void.deserializeBinary
+  methodInfoUpdateSubmission = new grpcWeb.AbstractClientBase.MethodInfo(
+    Void,
+    (request: UpdateSubmissionRequest) => {
+      return request.serializeBinary();
+    },
+    Void.deserializeBinary
   );
 
   updateSubmission(
-    request: ag_ag_pb.UpdateSubmissionRequest,
-    metadata: grpcWeb.Metadata | null): Promise<ag_ag_pb.Void>;
+    request: UpdateSubmissionRequest,
+    metadata: grpcWeb.Metadata | null): Promise<Void>;
 
   updateSubmission(
-    request: ag_ag_pb.UpdateSubmissionRequest,
-    metadata: grpcWeb.Metadata | null,
-    callback: (err: grpcWeb.RpcError,
-               response: ag_ag_pb.Void) => void): grpcWeb.ClientReadableStream<ag_ag_pb.Void>;
+    request: UpdateSubmissionRequest,
+    metadata: grpcWeb.Metadata | null,
+    callback: (err: grpcWeb.Error,
+               response: Void) => void): grpcWeb.ClientReadableStream<Void>;
 
   updateSubmission(
-    request: ag_ag_pb.UpdateSubmissionRequest,
-    metadata: grpcWeb.Metadata | null,
-    callback?: (err: grpcWeb.RpcError,
-               response: ag_ag_pb.Void) => void) {
-    if (callback !== undefined) {
-      return this.client_.rpcCall(
-        this.hostname_ +
-          '/ag.AutograderService/UpdateSubmission',
+    request: UpdateSubmissionRequest,
+    metadata: grpcWeb.Metadata | null,
+    callback?: (err: grpcWeb.Error,
+               response: Void) => void) {
+    if (callback !== undefined) {
+      return this.client_.rpcCall(
+        new URL('/ag.AutograderService/UpdateSubmission', this.hostname_).toString(),
         request,
         metadata || {},
         this.methodInfoUpdateSubmission,
@@ -1200,36 +1086,32 @@
     this.methodInfoUpdateSubmission);
   }
 
-  methodInfoUpdateSubmissions = new grpcWeb.MethodDescriptor(
-    '/ag.AutograderService/UpdateSubmissions',
-    grpcWeb.MethodType.UNARY,
-    ag_ag_pb.UpdateSubmissionsRequest,
-    ag_ag_pb.Void,
-    (request: ag_ag_pb.UpdateSubmissionsRequest) => {
-      return request.serializeBinary();
-    },
-    ag_ag_pb.Void.deserializeBinary
+  methodInfoUpdateSubmissions = new grpcWeb.AbstractClientBase.MethodInfo(
+    Void,
+    (request: UpdateSubmissionsRequest) => {
+      return request.serializeBinary();
+    },
+    Void.deserializeBinary
   );
 
   updateSubmissions(
-    request: ag_ag_pb.UpdateSubmissionsRequest,
-    metadata: grpcWeb.Metadata | null): Promise<ag_ag_pb.Void>;
+    request: UpdateSubmissionsRequest,
+    metadata: grpcWeb.Metadata | null): Promise<Void>;
 
   updateSubmissions(
-    request: ag_ag_pb.UpdateSubmissionsRequest,
-    metadata: grpcWeb.Metadata | null,
-    callback: (err: grpcWeb.RpcError,
-               response: ag_ag_pb.Void) => void): grpcWeb.ClientReadableStream<ag_ag_pb.Void>;
+    request: UpdateSubmissionsRequest,
+    metadata: grpcWeb.Metadata | null,
+    callback: (err: grpcWeb.Error,
+               response: Void) => void): grpcWeb.ClientReadableStream<Void>;
 
   updateSubmissions(
-    request: ag_ag_pb.UpdateSubmissionsRequest,
-    metadata: grpcWeb.Metadata | null,
-    callback?: (err: grpcWeb.RpcError,
-               response: ag_ag_pb.Void) => void) {
-    if (callback !== undefined) {
-      return this.client_.rpcCall(
-        this.hostname_ +
-          '/ag.AutograderService/UpdateSubmissions',
+    request: UpdateSubmissionsRequest,
+    metadata: grpcWeb.Metadata | null,
+    callback?: (err: grpcWeb.Error,
+               response: Void) => void) {
+    if (callback !== undefined) {
+      return this.client_.rpcCall(
+        new URL('/ag.AutograderService/UpdateSubmissions', this.hostname_).toString(),
         request,
         metadata || {},
         this.methodInfoUpdateSubmissions,
@@ -1243,36 +1125,32 @@
     this.methodInfoUpdateSubmissions);
   }
 
-  methodInfoRebuildSubmissions = new grpcWeb.MethodDescriptor(
-    '/ag.AutograderService/RebuildSubmissions',
-    grpcWeb.MethodType.UNARY,
-    ag_ag_pb.RebuildRequest,
-    ag_ag_pb.Void,
-    (request: ag_ag_pb.RebuildRequest) => {
-      return request.serializeBinary();
-    },
-    ag_ag_pb.Void.deserializeBinary
+  methodInfoRebuildSubmissions = new grpcWeb.AbstractClientBase.MethodInfo(
+    Void,
+    (request: RebuildRequest) => {
+      return request.serializeBinary();
+    },
+    Void.deserializeBinary
   );
 
   rebuildSubmissions(
-    request: ag_ag_pb.RebuildRequest,
-    metadata: grpcWeb.Metadata | null): Promise<ag_ag_pb.Void>;
+    request: RebuildRequest,
+    metadata: grpcWeb.Metadata | null): Promise<Void>;
 
   rebuildSubmissions(
-    request: ag_ag_pb.RebuildRequest,
-    metadata: grpcWeb.Metadata | null,
-    callback: (err: grpcWeb.RpcError,
-               response: ag_ag_pb.Void) => void): grpcWeb.ClientReadableStream<ag_ag_pb.Void>;
+    request: RebuildRequest,
+    metadata: grpcWeb.Metadata | null,
+    callback: (err: grpcWeb.Error,
+               response: Void) => void): grpcWeb.ClientReadableStream<Void>;
 
   rebuildSubmissions(
-    request: ag_ag_pb.RebuildRequest,
-    metadata: grpcWeb.Metadata | null,
-    callback?: (err: grpcWeb.RpcError,
-               response: ag_ag_pb.Void) => void) {
-    if (callback !== undefined) {
-      return this.client_.rpcCall(
-        this.hostname_ +
-          '/ag.AutograderService/RebuildSubmissions',
+    request: RebuildRequest,
+    metadata: grpcWeb.Metadata | null,
+    callback?: (err: grpcWeb.Error,
+               response: Void) => void) {
+    if (callback !== undefined) {
+      return this.client_.rpcCall(
+        new URL('/ag.AutograderService/RebuildSubmissions', this.hostname_).toString(),
         request,
         metadata || {},
         this.methodInfoRebuildSubmissions,
@@ -1286,36 +1164,32 @@
     this.methodInfoRebuildSubmissions);
   }
 
-  methodInfoCreateBenchmark = new grpcWeb.MethodDescriptor(
-    '/ag.AutograderService/CreateBenchmark',
-    grpcWeb.MethodType.UNARY,
-    ag_ag_pb.GradingBenchmark,
-    ag_ag_pb.GradingBenchmark,
-    (request: ag_ag_pb.GradingBenchmark) => {
-      return request.serializeBinary();
-    },
-    ag_ag_pb.GradingBenchmark.deserializeBinary
+  methodInfoCreateBenchmark = new grpcWeb.AbstractClientBase.MethodInfo(
+    GradingBenchmark,
+    (request: GradingBenchmark) => {
+      return request.serializeBinary();
+    },
+    GradingBenchmark.deserializeBinary
   );
 
   createBenchmark(
-    request: ag_ag_pb.GradingBenchmark,
-    metadata: grpcWeb.Metadata | null): Promise<ag_ag_pb.GradingBenchmark>;
+    request: GradingBenchmark,
+    metadata: grpcWeb.Metadata | null): Promise<GradingBenchmark>;
 
   createBenchmark(
-    request: ag_ag_pb.GradingBenchmark,
-    metadata: grpcWeb.Metadata | null,
-    callback: (err: grpcWeb.RpcError,
-               response: ag_ag_pb.GradingBenchmark) => void): grpcWeb.ClientReadableStream<ag_ag_pb.GradingBenchmark>;
+    request: GradingBenchmark,
+    metadata: grpcWeb.Metadata | null,
+    callback: (err: grpcWeb.Error,
+               response: GradingBenchmark) => void): grpcWeb.ClientReadableStream<GradingBenchmark>;
 
   createBenchmark(
-    request: ag_ag_pb.GradingBenchmark,
-    metadata: grpcWeb.Metadata | null,
-    callback?: (err: grpcWeb.RpcError,
-               response: ag_ag_pb.GradingBenchmark) => void) {
-    if (callback !== undefined) {
-      return this.client_.rpcCall(
-        this.hostname_ +
-          '/ag.AutograderService/CreateBenchmark',
+    request: GradingBenchmark,
+    metadata: grpcWeb.Metadata | null,
+    callback?: (err: grpcWeb.Error,
+               response: GradingBenchmark) => void) {
+    if (callback !== undefined) {
+      return this.client_.rpcCall(
+        new URL('/ag.AutograderService/CreateBenchmark', this.hostname_).toString(),
         request,
         metadata || {},
         this.methodInfoCreateBenchmark,
@@ -1329,36 +1203,32 @@
     this.methodInfoCreateBenchmark);
   }
 
-  methodInfoUpdateBenchmark = new grpcWeb.MethodDescriptor(
-    '/ag.AutograderService/UpdateBenchmark',
-    grpcWeb.MethodType.UNARY,
-    ag_ag_pb.GradingBenchmark,
-    ag_ag_pb.Void,
-    (request: ag_ag_pb.GradingBenchmark) => {
-      return request.serializeBinary();
-    },
-    ag_ag_pb.Void.deserializeBinary
+  methodInfoUpdateBenchmark = new grpcWeb.AbstractClientBase.MethodInfo(
+    Void,
+    (request: GradingBenchmark) => {
+      return request.serializeBinary();
+    },
+    Void.deserializeBinary
   );
 
   updateBenchmark(
-    request: ag_ag_pb.GradingBenchmark,
-    metadata: grpcWeb.Metadata | null): Promise<ag_ag_pb.Void>;
+    request: GradingBenchmark,
+    metadata: grpcWeb.Metadata | null): Promise<Void>;
 
   updateBenchmark(
-    request: ag_ag_pb.GradingBenchmark,
-    metadata: grpcWeb.Metadata | null,
-    callback: (err: grpcWeb.RpcError,
-               response: ag_ag_pb.Void) => void): grpcWeb.ClientReadableStream<ag_ag_pb.Void>;
+    request: GradingBenchmark,
+    metadata: grpcWeb.Metadata | null,
+    callback: (err: grpcWeb.Error,
+               response: Void) => void): grpcWeb.ClientReadableStream<Void>;
 
   updateBenchmark(
-    request: ag_ag_pb.GradingBenchmark,
-    metadata: grpcWeb.Metadata | null,
-    callback?: (err: grpcWeb.RpcError,
-               response: ag_ag_pb.Void) => void) {
-    if (callback !== undefined) {
-      return this.client_.rpcCall(
-        this.hostname_ +
-          '/ag.AutograderService/UpdateBenchmark',
+    request: GradingBenchmark,
+    metadata: grpcWeb.Metadata | null,
+    callback?: (err: grpcWeb.Error,
+               response: Void) => void) {
+    if (callback !== undefined) {
+      return this.client_.rpcCall(
+        new URL('/ag.AutograderService/UpdateBenchmark', this.hostname_).toString(),
         request,
         metadata || {},
         this.methodInfoUpdateBenchmark,
@@ -1372,36 +1242,32 @@
     this.methodInfoUpdateBenchmark);
   }
 
-  methodInfoDeleteBenchmark = new grpcWeb.MethodDescriptor(
-    '/ag.AutograderService/DeleteBenchmark',
-    grpcWeb.MethodType.UNARY,
-    ag_ag_pb.GradingBenchmark,
-    ag_ag_pb.Void,
-    (request: ag_ag_pb.GradingBenchmark) => {
-      return request.serializeBinary();
-    },
-    ag_ag_pb.Void.deserializeBinary
+  methodInfoDeleteBenchmark = new grpcWeb.AbstractClientBase.MethodInfo(
+    Void,
+    (request: GradingBenchmark) => {
+      return request.serializeBinary();
+    },
+    Void.deserializeBinary
   );
 
   deleteBenchmark(
-    request: ag_ag_pb.GradingBenchmark,
-    metadata: grpcWeb.Metadata | null): Promise<ag_ag_pb.Void>;
+    request: GradingBenchmark,
+    metadata: grpcWeb.Metadata | null): Promise<Void>;
 
   deleteBenchmark(
-    request: ag_ag_pb.GradingBenchmark,
-    metadata: grpcWeb.Metadata | null,
-    callback: (err: grpcWeb.RpcError,
-               response: ag_ag_pb.Void) => void): grpcWeb.ClientReadableStream<ag_ag_pb.Void>;
+    request: GradingBenchmark,
+    metadata: grpcWeb.Metadata | null,
+    callback: (err: grpcWeb.Error,
+               response: Void) => void): grpcWeb.ClientReadableStream<Void>;
 
   deleteBenchmark(
-    request: ag_ag_pb.GradingBenchmark,
-    metadata: grpcWeb.Metadata | null,
-    callback?: (err: grpcWeb.RpcError,
-               response: ag_ag_pb.Void) => void) {
-    if (callback !== undefined) {
-      return this.client_.rpcCall(
-        this.hostname_ +
-          '/ag.AutograderService/DeleteBenchmark',
+    request: GradingBenchmark,
+    metadata: grpcWeb.Metadata | null,
+    callback?: (err: grpcWeb.Error,
+               response: Void) => void) {
+    if (callback !== undefined) {
+      return this.client_.rpcCall(
+        new URL('/ag.AutograderService/DeleteBenchmark', this.hostname_).toString(),
         request,
         metadata || {},
         this.methodInfoDeleteBenchmark,
@@ -1415,36 +1281,32 @@
     this.methodInfoDeleteBenchmark);
   }
 
-  methodInfoCreateCriterion = new grpcWeb.MethodDescriptor(
-    '/ag.AutograderService/CreateCriterion',
-    grpcWeb.MethodType.UNARY,
-    ag_ag_pb.GradingCriterion,
-    ag_ag_pb.GradingCriterion,
-    (request: ag_ag_pb.GradingCriterion) => {
-      return request.serializeBinary();
-    },
-    ag_ag_pb.GradingCriterion.deserializeBinary
+  methodInfoCreateCriterion = new grpcWeb.AbstractClientBase.MethodInfo(
+    GradingCriterion,
+    (request: GradingCriterion) => {
+      return request.serializeBinary();
+    },
+    GradingCriterion.deserializeBinary
   );
 
   createCriterion(
-    request: ag_ag_pb.GradingCriterion,
-    metadata: grpcWeb.Metadata | null): Promise<ag_ag_pb.GradingCriterion>;
+    request: GradingCriterion,
+    metadata: grpcWeb.Metadata | null): Promise<GradingCriterion>;
 
   createCriterion(
-    request: ag_ag_pb.GradingCriterion,
-    metadata: grpcWeb.Metadata | null,
-    callback: (err: grpcWeb.RpcError,
-               response: ag_ag_pb.GradingCriterion) => void): grpcWeb.ClientReadableStream<ag_ag_pb.GradingCriterion>;
+    request: GradingCriterion,
+    metadata: grpcWeb.Metadata | null,
+    callback: (err: grpcWeb.Error,
+               response: GradingCriterion) => void): grpcWeb.ClientReadableStream<GradingCriterion>;
 
   createCriterion(
-    request: ag_ag_pb.GradingCriterion,
-    metadata: grpcWeb.Metadata | null,
-    callback?: (err: grpcWeb.RpcError,
-               response: ag_ag_pb.GradingCriterion) => void) {
-    if (callback !== undefined) {
-      return this.client_.rpcCall(
-        this.hostname_ +
-          '/ag.AutograderService/CreateCriterion',
+    request: GradingCriterion,
+    metadata: grpcWeb.Metadata | null,
+    callback?: (err: grpcWeb.Error,
+               response: GradingCriterion) => void) {
+    if (callback !== undefined) {
+      return this.client_.rpcCall(
+        new URL('/ag.AutograderService/CreateCriterion', this.hostname_).toString(),
         request,
         metadata || {},
         this.methodInfoCreateCriterion,
@@ -1458,36 +1320,32 @@
     this.methodInfoCreateCriterion);
   }
 
-  methodInfoUpdateCriterion = new grpcWeb.MethodDescriptor(
-    '/ag.AutograderService/UpdateCriterion',
-    grpcWeb.MethodType.UNARY,
-    ag_ag_pb.GradingCriterion,
-    ag_ag_pb.Void,
-    (request: ag_ag_pb.GradingCriterion) => {
-      return request.serializeBinary();
-    },
-    ag_ag_pb.Void.deserializeBinary
+  methodInfoUpdateCriterion = new grpcWeb.AbstractClientBase.MethodInfo(
+    Void,
+    (request: GradingCriterion) => {
+      return request.serializeBinary();
+    },
+    Void.deserializeBinary
   );
 
   updateCriterion(
-    request: ag_ag_pb.GradingCriterion,
-    metadata: grpcWeb.Metadata | null): Promise<ag_ag_pb.Void>;
+    request: GradingCriterion,
+    metadata: grpcWeb.Metadata | null): Promise<Void>;
 
   updateCriterion(
-    request: ag_ag_pb.GradingCriterion,
-    metadata: grpcWeb.Metadata | null,
-    callback: (err: grpcWeb.RpcError,
-               response: ag_ag_pb.Void) => void): grpcWeb.ClientReadableStream<ag_ag_pb.Void>;
+    request: GradingCriterion,
+    metadata: grpcWeb.Metadata | null,
+    callback: (err: grpcWeb.Error,
+               response: Void) => void): grpcWeb.ClientReadableStream<Void>;
 
   updateCriterion(
-    request: ag_ag_pb.GradingCriterion,
-    metadata: grpcWeb.Metadata | null,
-    callback?: (err: grpcWeb.RpcError,
-               response: ag_ag_pb.Void) => void) {
-    if (callback !== undefined) {
-      return this.client_.rpcCall(
-        this.hostname_ +
-          '/ag.AutograderService/UpdateCriterion',
+    request: GradingCriterion,
+    metadata: grpcWeb.Metadata | null,
+    callback?: (err: grpcWeb.Error,
+               response: Void) => void) {
+    if (callback !== undefined) {
+      return this.client_.rpcCall(
+        new URL('/ag.AutograderService/UpdateCriterion', this.hostname_).toString(),
         request,
         metadata || {},
         this.methodInfoUpdateCriterion,
@@ -1501,36 +1359,32 @@
     this.methodInfoUpdateCriterion);
   }
 
-  methodInfoDeleteCriterion = new grpcWeb.MethodDescriptor(
-    '/ag.AutograderService/DeleteCriterion',
-    grpcWeb.MethodType.UNARY,
-    ag_ag_pb.GradingCriterion,
-    ag_ag_pb.Void,
-    (request: ag_ag_pb.GradingCriterion) => {
-      return request.serializeBinary();
-    },
-    ag_ag_pb.Void.deserializeBinary
+  methodInfoDeleteCriterion = new grpcWeb.AbstractClientBase.MethodInfo(
+    Void,
+    (request: GradingCriterion) => {
+      return request.serializeBinary();
+    },
+    Void.deserializeBinary
   );
 
   deleteCriterion(
-    request: ag_ag_pb.GradingCriterion,
-    metadata: grpcWeb.Metadata | null): Promise<ag_ag_pb.Void>;
+    request: GradingCriterion,
+    metadata: grpcWeb.Metadata | null): Promise<Void>;
 
   deleteCriterion(
-    request: ag_ag_pb.GradingCriterion,
-    metadata: grpcWeb.Metadata | null,
-    callback: (err: grpcWeb.RpcError,
-               response: ag_ag_pb.Void) => void): grpcWeb.ClientReadableStream<ag_ag_pb.Void>;
+    request: GradingCriterion,
+    metadata: grpcWeb.Metadata | null,
+    callback: (err: grpcWeb.Error,
+               response: Void) => void): grpcWeb.ClientReadableStream<Void>;
 
   deleteCriterion(
-    request: ag_ag_pb.GradingCriterion,
-    metadata: grpcWeb.Metadata | null,
-    callback?: (err: grpcWeb.RpcError,
-               response: ag_ag_pb.Void) => void) {
-    if (callback !== undefined) {
-      return this.client_.rpcCall(
-        this.hostname_ +
-          '/ag.AutograderService/DeleteCriterion',
+    request: GradingCriterion,
+    metadata: grpcWeb.Metadata | null,
+    callback?: (err: grpcWeb.Error,
+               response: Void) => void) {
+    if (callback !== undefined) {
+      return this.client_.rpcCall(
+        new URL('/ag.AutograderService/DeleteCriterion', this.hostname_).toString(),
         request,
         metadata || {},
         this.methodInfoDeleteCriterion,
@@ -1544,36 +1398,32 @@
     this.methodInfoDeleteCriterion);
   }
 
-  methodInfoCreateReview = new grpcWeb.MethodDescriptor(
-    '/ag.AutograderService/CreateReview',
-    grpcWeb.MethodType.UNARY,
-    ag_ag_pb.ReviewRequest,
-    ag_ag_pb.Review,
-    (request: ag_ag_pb.ReviewRequest) => {
-      return request.serializeBinary();
-    },
-    ag_ag_pb.Review.deserializeBinary
+  methodInfoCreateReview = new grpcWeb.AbstractClientBase.MethodInfo(
+    Review,
+    (request: ReviewRequest) => {
+      return request.serializeBinary();
+    },
+    Review.deserializeBinary
   );
 
   createReview(
-    request: ag_ag_pb.ReviewRequest,
-    metadata: grpcWeb.Metadata | null): Promise<ag_ag_pb.Review>;
+    request: ReviewRequest,
+    metadata: grpcWeb.Metadata | null): Promise<Review>;
 
   createReview(
-    request: ag_ag_pb.ReviewRequest,
-    metadata: grpcWeb.Metadata | null,
-    callback: (err: grpcWeb.RpcError,
-               response: ag_ag_pb.Review) => void): grpcWeb.ClientReadableStream<ag_ag_pb.Review>;
+    request: ReviewRequest,
+    metadata: grpcWeb.Metadata | null,
+    callback: (err: grpcWeb.Error,
+               response: Review) => void): grpcWeb.ClientReadableStream<Review>;
 
   createReview(
-    request: ag_ag_pb.ReviewRequest,
-    metadata: grpcWeb.Metadata | null,
-    callback?: (err: grpcWeb.RpcError,
-               response: ag_ag_pb.Review) => void) {
-    if (callback !== undefined) {
-      return this.client_.rpcCall(
-        this.hostname_ +
-          '/ag.AutograderService/CreateReview',
+    request: ReviewRequest,
+    metadata: grpcWeb.Metadata | null,
+    callback?: (err: grpcWeb.Error,
+               response: Review) => void) {
+    if (callback !== undefined) {
+      return this.client_.rpcCall(
+        new URL('/ag.AutograderService/CreateReview', this.hostname_).toString(),
         request,
         metadata || {},
         this.methodInfoCreateReview,
@@ -1587,36 +1437,32 @@
     this.methodInfoCreateReview);
   }
 
-  methodInfoUpdateReview = new grpcWeb.MethodDescriptor(
-    '/ag.AutograderService/UpdateReview',
-    grpcWeb.MethodType.UNARY,
-    ag_ag_pb.ReviewRequest,
-    ag_ag_pb.Review,
-    (request: ag_ag_pb.ReviewRequest) => {
-      return request.serializeBinary();
-    },
-    ag_ag_pb.Review.deserializeBinary
+  methodInfoUpdateReview = new grpcWeb.AbstractClientBase.MethodInfo(
+    Review,
+    (request: ReviewRequest) => {
+      return request.serializeBinary();
+    },
+    Review.deserializeBinary
   );
 
   updateReview(
-    request: ag_ag_pb.ReviewRequest,
-    metadata: grpcWeb.Metadata | null): Promise<ag_ag_pb.Review>;
+    request: ReviewRequest,
+    metadata: grpcWeb.Metadata | null): Promise<Review>;
 
   updateReview(
-    request: ag_ag_pb.ReviewRequest,
-    metadata: grpcWeb.Metadata | null,
-    callback: (err: grpcWeb.RpcError,
-               response: ag_ag_pb.Review) => void): grpcWeb.ClientReadableStream<ag_ag_pb.Review>;
+    request: ReviewRequest,
+    metadata: grpcWeb.Metadata | null,
+    callback: (err: grpcWeb.Error,
+               response: Review) => void): grpcWeb.ClientReadableStream<Review>;
 
   updateReview(
-    request: ag_ag_pb.ReviewRequest,
-    metadata: grpcWeb.Metadata | null,
-    callback?: (err: grpcWeb.RpcError,
-               response: ag_ag_pb.Review) => void) {
-    if (callback !== undefined) {
-      return this.client_.rpcCall(
-        this.hostname_ +
-          '/ag.AutograderService/UpdateReview',
+    request: ReviewRequest,
+    metadata: grpcWeb.Metadata | null,
+    callback?: (err: grpcWeb.Error,
+               response: Review) => void) {
+    if (callback !== undefined) {
+      return this.client_.rpcCall(
+        new URL('/ag.AutograderService/UpdateReview', this.hostname_).toString(),
         request,
         metadata || {},
         this.methodInfoUpdateReview,
@@ -1630,36 +1476,32 @@
     this.methodInfoUpdateReview);
   }
 
-  methodInfoGetReviewers = new grpcWeb.MethodDescriptor(
-    '/ag.AutograderService/GetReviewers',
-    grpcWeb.MethodType.UNARY,
-    ag_ag_pb.SubmissionReviewersRequest,
-    ag_ag_pb.Reviewers,
-    (request: ag_ag_pb.SubmissionReviewersRequest) => {
-      return request.serializeBinary();
-    },
-    ag_ag_pb.Reviewers.deserializeBinary
+  methodInfoGetReviewers = new grpcWeb.AbstractClientBase.MethodInfo(
+    Reviewers,
+    (request: SubmissionReviewersRequest) => {
+      return request.serializeBinary();
+    },
+    Reviewers.deserializeBinary
   );
 
   getReviewers(
-    request: ag_ag_pb.SubmissionReviewersRequest,
-    metadata: grpcWeb.Metadata | null): Promise<ag_ag_pb.Reviewers>;
+    request: SubmissionReviewersRequest,
+    metadata: grpcWeb.Metadata | null): Promise<Reviewers>;
 
   getReviewers(
-    request: ag_ag_pb.SubmissionReviewersRequest,
-    metadata: grpcWeb.Metadata | null,
-    callback: (err: grpcWeb.RpcError,
-               response: ag_ag_pb.Reviewers) => void): grpcWeb.ClientReadableStream<ag_ag_pb.Reviewers>;
+    request: SubmissionReviewersRequest,
+    metadata: grpcWeb.Metadata | null,
+    callback: (err: grpcWeb.Error,
+               response: Reviewers) => void): grpcWeb.ClientReadableStream<Reviewers>;
 
   getReviewers(
-    request: ag_ag_pb.SubmissionReviewersRequest,
-    metadata: grpcWeb.Metadata | null,
-    callback?: (err: grpcWeb.RpcError,
-               response: ag_ag_pb.Reviewers) => void) {
-    if (callback !== undefined) {
-      return this.client_.rpcCall(
-        this.hostname_ +
-          '/ag.AutograderService/GetReviewers',
+    request: SubmissionReviewersRequest,
+    metadata: grpcWeb.Metadata | null,
+    callback?: (err: grpcWeb.Error,
+               response: Reviewers) => void) {
+    if (callback !== undefined) {
+      return this.client_.rpcCall(
+        new URL('/ag.AutograderService/GetReviewers', this.hostname_).toString(),
         request,
         metadata || {},
         this.methodInfoGetReviewers,
@@ -1673,36 +1515,32 @@
     this.methodInfoGetReviewers);
   }
 
-  methodInfoGetProviders = new grpcWeb.MethodDescriptor(
-    '/ag.AutograderService/GetProviders',
-    grpcWeb.MethodType.UNARY,
-    ag_ag_pb.Void,
-    ag_ag_pb.Providers,
-    (request: ag_ag_pb.Void) => {
-      return request.serializeBinary();
-    },
-    ag_ag_pb.Providers.deserializeBinary
+  methodInfoGetProviders = new grpcWeb.AbstractClientBase.MethodInfo(
+    Providers,
+    (request: Void) => {
+      return request.serializeBinary();
+    },
+    Providers.deserializeBinary
   );
 
   getProviders(
-    request: ag_ag_pb.Void,
-    metadata: grpcWeb.Metadata | null): Promise<ag_ag_pb.Providers>;
+    request: Void,
+    metadata: grpcWeb.Metadata | null): Promise<Providers>;
 
   getProviders(
-    request: ag_ag_pb.Void,
-    metadata: grpcWeb.Metadata | null,
-    callback: (err: grpcWeb.RpcError,
-               response: ag_ag_pb.Providers) => void): grpcWeb.ClientReadableStream<ag_ag_pb.Providers>;
+    request: Void,
+    metadata: grpcWeb.Metadata | null,
+    callback: (err: grpcWeb.Error,
+               response: Providers) => void): grpcWeb.ClientReadableStream<Providers>;
 
   getProviders(
-    request: ag_ag_pb.Void,
-    metadata: grpcWeb.Metadata | null,
-    callback?: (err: grpcWeb.RpcError,
-               response: ag_ag_pb.Providers) => void) {
-    if (callback !== undefined) {
-      return this.client_.rpcCall(
-        this.hostname_ +
-          '/ag.AutograderService/GetProviders',
+    request: Void,
+    metadata: grpcWeb.Metadata | null,
+    callback?: (err: grpcWeb.Error,
+               response: Providers) => void) {
+    if (callback !== undefined) {
+      return this.client_.rpcCall(
+        new URL('/ag.AutograderService/GetProviders', this.hostname_).toString(),
         request,
         metadata || {},
         this.methodInfoGetProviders,
@@ -1716,36 +1554,32 @@
     this.methodInfoGetProviders);
   }
 
-  methodInfoGetOrganization = new grpcWeb.MethodDescriptor(
-    '/ag.AutograderService/GetOrganization',
-    grpcWeb.MethodType.UNARY,
-    ag_ag_pb.OrgRequest,
-    ag_ag_pb.Organization,
-    (request: ag_ag_pb.OrgRequest) => {
-      return request.serializeBinary();
-    },
-    ag_ag_pb.Organization.deserializeBinary
+  methodInfoGetOrganization = new grpcWeb.AbstractClientBase.MethodInfo(
+    Organization,
+    (request: OrgRequest) => {
+      return request.serializeBinary();
+    },
+    Organization.deserializeBinary
   );
 
   getOrganization(
-    request: ag_ag_pb.OrgRequest,
-    metadata: grpcWeb.Metadata | null): Promise<ag_ag_pb.Organization>;
+    request: OrgRequest,
+    metadata: grpcWeb.Metadata | null): Promise<Organization>;
 
   getOrganization(
-    request: ag_ag_pb.OrgRequest,
-    metadata: grpcWeb.Metadata | null,
-    callback: (err: grpcWeb.RpcError,
-               response: ag_ag_pb.Organization) => void): grpcWeb.ClientReadableStream<ag_ag_pb.Organization>;
+    request: OrgRequest,
+    metadata: grpcWeb.Metadata | null,
+    callback: (err: grpcWeb.Error,
+               response: Organization) => void): grpcWeb.ClientReadableStream<Organization>;
 
   getOrganization(
-    request: ag_ag_pb.OrgRequest,
-    metadata: grpcWeb.Metadata | null,
-    callback?: (err: grpcWeb.RpcError,
-               response: ag_ag_pb.Organization) => void) {
-    if (callback !== undefined) {
-      return this.client_.rpcCall(
-        this.hostname_ +
-          '/ag.AutograderService/GetOrganization',
+    request: OrgRequest,
+    metadata: grpcWeb.Metadata | null,
+    callback?: (err: grpcWeb.Error,
+               response: Organization) => void) {
+    if (callback !== undefined) {
+      return this.client_.rpcCall(
+        new URL('/ag.AutograderService/GetOrganization', this.hostname_).toString(),
         request,
         metadata || {},
         this.methodInfoGetOrganization,
@@ -1759,36 +1593,32 @@
     this.methodInfoGetOrganization);
   }
 
-  methodInfoGetRepositories = new grpcWeb.MethodDescriptor(
-    '/ag.AutograderService/GetRepositories',
-    grpcWeb.MethodType.UNARY,
-    ag_ag_pb.URLRequest,
-    ag_ag_pb.Repositories,
-    (request: ag_ag_pb.URLRequest) => {
-      return request.serializeBinary();
-    },
-    ag_ag_pb.Repositories.deserializeBinary
+  methodInfoGetRepositories = new grpcWeb.AbstractClientBase.MethodInfo(
+    Repositories,
+    (request: URLRequest) => {
+      return request.serializeBinary();
+    },
+    Repositories.deserializeBinary
   );
 
   getRepositories(
-    request: ag_ag_pb.URLRequest,
-    metadata: grpcWeb.Metadata | null): Promise<ag_ag_pb.Repositories>;
+    request: URLRequest,
+    metadata: grpcWeb.Metadata | null): Promise<Repositories>;
 
   getRepositories(
-    request: ag_ag_pb.URLRequest,
-    metadata: grpcWeb.Metadata | null,
-    callback: (err: grpcWeb.RpcError,
-               response: ag_ag_pb.Repositories) => void): grpcWeb.ClientReadableStream<ag_ag_pb.Repositories>;
+    request: URLRequest,
+    metadata: grpcWeb.Metadata | null,
+    callback: (err: grpcWeb.Error,
+               response: Repositories) => void): grpcWeb.ClientReadableStream<Repositories>;
 
   getRepositories(
-    request: ag_ag_pb.URLRequest,
-    metadata: grpcWeb.Metadata | null,
-    callback?: (err: grpcWeb.RpcError,
-               response: ag_ag_pb.Repositories) => void) {
-    if (callback !== undefined) {
-      return this.client_.rpcCall(
-        this.hostname_ +
-          '/ag.AutograderService/GetRepositories',
+    request: URLRequest,
+    metadata: grpcWeb.Metadata | null,
+    callback?: (err: grpcWeb.Error,
+               response: Repositories) => void) {
+    if (callback !== undefined) {
+      return this.client_.rpcCall(
+        new URL('/ag.AutograderService/GetRepositories', this.hostname_).toString(),
         request,
         metadata || {},
         this.methodInfoGetRepositories,
@@ -1802,36 +1632,32 @@
     this.methodInfoGetRepositories);
   }
 
-  methodInfoIsEmptyRepo = new grpcWeb.MethodDescriptor(
-    '/ag.AutograderService/IsEmptyRepo',
-    grpcWeb.MethodType.UNARY,
-    ag_ag_pb.RepositoryRequest,
-    ag_ag_pb.Void,
-    (request: ag_ag_pb.RepositoryRequest) => {
-      return request.serializeBinary();
-    },
-    ag_ag_pb.Void.deserializeBinary
+  methodInfoIsEmptyRepo = new grpcWeb.AbstractClientBase.MethodInfo(
+    Void,
+    (request: RepositoryRequest) => {
+      return request.serializeBinary();
+    },
+    Void.deserializeBinary
   );
 
   isEmptyRepo(
-    request: ag_ag_pb.RepositoryRequest,
-    metadata: grpcWeb.Metadata | null): Promise<ag_ag_pb.Void>;
+    request: RepositoryRequest,
+    metadata: grpcWeb.Metadata | null): Promise<Void>;
 
   isEmptyRepo(
-    request: ag_ag_pb.RepositoryRequest,
-    metadata: grpcWeb.Metadata | null,
-    callback: (err: grpcWeb.RpcError,
-               response: ag_ag_pb.Void) => void): grpcWeb.ClientReadableStream<ag_ag_pb.Void>;
+    request: RepositoryRequest,
+    metadata: grpcWeb.Metadata | null,
+    callback: (err: grpcWeb.Error,
+               response: Void) => void): grpcWeb.ClientReadableStream<Void>;
 
   isEmptyRepo(
-    request: ag_ag_pb.RepositoryRequest,
-    metadata: grpcWeb.Metadata | null,
-    callback?: (err: grpcWeb.RpcError,
-               response: ag_ag_pb.Void) => void) {
-    if (callback !== undefined) {
-      return this.client_.rpcCall(
-        this.hostname_ +
-          '/ag.AutograderService/IsEmptyRepo',
+    request: RepositoryRequest,
+    metadata: grpcWeb.Metadata | null,
+    callback?: (err: grpcWeb.Error,
+               response: Void) => void) {
+    if (callback !== undefined) {
+      return this.client_.rpcCall(
+        new URL('/ag.AutograderService/IsEmptyRepo', this.hostname_).toString(),
         request,
         metadata || {},
         this.methodInfoIsEmptyRepo,
