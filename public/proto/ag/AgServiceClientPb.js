--- conflicted
+++ resolved
@@ -79,14 +79,7 @@
         this.methodDescriptorCreateEnrollment = new grpcWeb.MethodDescriptor('/ag.AutograderService/CreateEnrollment', grpcWeb.MethodType.UNARY, ag_ag_pb.Enrollment, ag_ag_pb.Void, function (request) {
             return request.serializeBinary();
         }, ag_ag_pb.Void.deserializeBinary);
-<<<<<<< HEAD
-        this.methodInfoUpdateEnrollments = new grpcWeb.MethodDescriptor('/ag.AutograderService/UpdateEnrollments', grpcWeb.MethodType.UNARY, ag_ag_pb.UpdateEnrollmentsRequest, ag_ag_pb.Void, function (request) {
-=======
-        this.methodDescriptorUpdateEnrollment = new grpcWeb.MethodDescriptor('/ag.AutograderService/UpdateEnrollment', grpcWeb.MethodType.UNARY, ag_ag_pb.Enrollment, ag_ag_pb.Void, function (request) {
-            return request.serializeBinary();
-        }, ag_ag_pb.Void.deserializeBinary);
-        this.methodDescriptorUpdateEnrollments = new grpcWeb.MethodDescriptor('/ag.AutograderService/UpdateEnrollments', grpcWeb.MethodType.UNARY, ag_ag_pb.CourseRequest, ag_ag_pb.Void, function (request) {
->>>>>>> cabd01a2
+        this.methodDescriptorUpdateEnrollments = new grpcWeb.MethodDescriptor('/ag.AutograderService/UpdateEnrollments', grpcWeb.MethodType.UNARY, ag_ag_pb.UpdateEnrollmentsRequest, ag_ag_pb.Void, function (request) {
             return request.serializeBinary();
         }, ag_ag_pb.Void.deserializeBinary);
         this.methodDescriptorGetSubmissions = new grpcWeb.MethodDescriptor('/ag.AutograderService/GetSubmissions', grpcWeb.MethodType.UNARY, ag_ag_pb.SubmissionRequest, ag_ag_pb.Submissions, function (request) {
@@ -329,17 +322,6 @@
         return this.client_.unaryCall(this.hostname_ +
             '/ag.AutograderService/CreateEnrollment', request, metadata || {}, this.methodDescriptorCreateEnrollment);
     };
-<<<<<<< HEAD
-=======
-    AutograderServiceClient.prototype.updateEnrollment = function (request, metadata, callback) {
-        if (callback !== undefined) {
-            return this.client_.rpcCall(this.hostname_ +
-                '/ag.AutograderService/UpdateEnrollment', request, metadata || {}, this.methodDescriptorUpdateEnrollment, callback);
-        }
-        return this.client_.unaryCall(this.hostname_ +
-            '/ag.AutograderService/UpdateEnrollment', request, metadata || {}, this.methodDescriptorUpdateEnrollment);
-    };
->>>>>>> cabd01a2
     AutograderServiceClient.prototype.updateEnrollments = function (request, metadata, callback) {
         if (callback !== undefined) {
             return this.client_.rpcCall(this.hostname_ +
