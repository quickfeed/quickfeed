"use strict";
/**
 * @fileoverview gRPC-Web generated client stub for qf
 * @enhanceable
 * @public
 */
exports.__esModule = true;
exports.QuickFeedServiceClient = void 0;
// GENERATED CODE -- DO NOT EDIT!
/* eslint-disable */
// @ts-nocheck
var grpcWeb = require("grpc-web");
var qf_types_pb = require("../qf/types_pb");
var qf_requests_pb = require("../qf/requests_pb");
var QuickFeedServiceClient = /** @class */ (function () {
    function QuickFeedServiceClient(hostname, credentials, options) {
        this.methodInfoGetUser = new grpcWeb.MethodDescriptor('/qf.QuickFeedService/GetUser', grpcWeb.MethodType.UNARY, qf_requests_pb.Void, qf_types_pb.User, function (request) {
            return request.serializeBinary();
        }, qf_types_pb.User.deserializeBinary);
        this.methodInfoGetUsers = new grpcWeb.MethodDescriptor('/qf.QuickFeedService/GetUsers', grpcWeb.MethodType.UNARY, qf_requests_pb.Void, qf_types_pb.Users, function (request) {
            return request.serializeBinary();
        }, qf_types_pb.Users.deserializeBinary);
        this.methodInfoGetUserByCourse = new grpcWeb.MethodDescriptor('/qf.QuickFeedService/GetUserByCourse', grpcWeb.MethodType.UNARY, qf_requests_pb.CourseUserRequest, qf_types_pb.User, function (request) {
            return request.serializeBinary();
        }, qf_types_pb.User.deserializeBinary);
        this.methodInfoUpdateUser = new grpcWeb.MethodDescriptor('/qf.QuickFeedService/UpdateUser', grpcWeb.MethodType.UNARY, qf_types_pb.User, qf_requests_pb.Void, function (request) {
            return request.serializeBinary();
        }, qf_requests_pb.Void.deserializeBinary);
        this.methodInfoIsAuthorizedTeacher = new grpcWeb.MethodDescriptor('/qf.QuickFeedService/IsAuthorizedTeacher', grpcWeb.MethodType.UNARY, qf_requests_pb.Void, qf_requests_pb.AuthorizationResponse, function (request) {
            return request.serializeBinary();
        }, qf_requests_pb.AuthorizationResponse.deserializeBinary);
        this.methodInfoGetGroup = new grpcWeb.MethodDescriptor('/qf.QuickFeedService/GetGroup', grpcWeb.MethodType.UNARY, qf_requests_pb.GetGroupRequest, qf_types_pb.Group, function (request) {
            return request.serializeBinary();
        }, qf_types_pb.Group.deserializeBinary);
        this.methodInfoGetGroupByUserAndCourse = new grpcWeb.MethodDescriptor('/qf.QuickFeedService/GetGroupByUserAndCourse', grpcWeb.MethodType.UNARY, qf_requests_pb.GroupRequest, qf_types_pb.Group, function (request) {
            return request.serializeBinary();
        }, qf_types_pb.Group.deserializeBinary);
        this.methodInfoGetGroupsByCourse = new grpcWeb.MethodDescriptor('/qf.QuickFeedService/GetGroupsByCourse', grpcWeb.MethodType.UNARY, qf_requests_pb.CourseRequest, qf_types_pb.Groups, function (request) {
            return request.serializeBinary();
        }, qf_types_pb.Groups.deserializeBinary);
        this.methodInfoCreateGroup = new grpcWeb.MethodDescriptor('/qf.QuickFeedService/CreateGroup', grpcWeb.MethodType.UNARY, qf_types_pb.Group, qf_types_pb.Group, function (request) {
            return request.serializeBinary();
        }, qf_types_pb.Group.deserializeBinary);
        this.methodInfoUpdateGroup = new grpcWeb.MethodDescriptor('/qf.QuickFeedService/UpdateGroup', grpcWeb.MethodType.UNARY, qf_types_pb.Group, qf_types_pb.Group, function (request) {
            return request.serializeBinary();
        }, qf_types_pb.Group.deserializeBinary);
        this.methodInfoDeleteGroup = new grpcWeb.MethodDescriptor('/qf.QuickFeedService/DeleteGroup', grpcWeb.MethodType.UNARY, qf_requests_pb.GroupRequest, qf_requests_pb.Void, function (request) {
            return request.serializeBinary();
        }, qf_requests_pb.Void.deserializeBinary);
        this.methodInfoGetCourse = new grpcWeb.MethodDescriptor('/qf.QuickFeedService/GetCourse', grpcWeb.MethodType.UNARY, qf_requests_pb.CourseRequest, qf_types_pb.Course, function (request) {
            return request.serializeBinary();
        }, qf_types_pb.Course.deserializeBinary);
        this.methodInfoGetCourses = new grpcWeb.MethodDescriptor('/qf.QuickFeedService/GetCourses', grpcWeb.MethodType.UNARY, qf_requests_pb.Void, qf_types_pb.Courses, function (request) {
            return request.serializeBinary();
        }, qf_types_pb.Courses.deserializeBinary);
        this.methodInfoGetCoursesByUser = new grpcWeb.MethodDescriptor('/qf.QuickFeedService/GetCoursesByUser', grpcWeb.MethodType.UNARY, qf_requests_pb.EnrollmentStatusRequest, qf_types_pb.Courses, function (request) {
            return request.serializeBinary();
        }, qf_types_pb.Courses.deserializeBinary);
        this.methodInfoCreateCourse = new grpcWeb.MethodDescriptor('/qf.QuickFeedService/CreateCourse', grpcWeb.MethodType.UNARY, qf_types_pb.Course, qf_types_pb.Course, function (request) {
            return request.serializeBinary();
        }, qf_types_pb.Course.deserializeBinary);
        this.methodInfoUpdateCourse = new grpcWeb.MethodDescriptor('/qf.QuickFeedService/UpdateCourse', grpcWeb.MethodType.UNARY, qf_types_pb.Course, qf_requests_pb.Void, function (request) {
            return request.serializeBinary();
        }, qf_requests_pb.Void.deserializeBinary);
        this.methodInfoUpdateCourseVisibility = new grpcWeb.MethodDescriptor('/qf.QuickFeedService/UpdateCourseVisibility', grpcWeb.MethodType.UNARY, qf_types_pb.Enrollment, qf_requests_pb.Void, function (request) {
            return request.serializeBinary();
        }, qf_requests_pb.Void.deserializeBinary);
        this.methodInfoGetAssignments = new grpcWeb.MethodDescriptor('/qf.QuickFeedService/GetAssignments', grpcWeb.MethodType.UNARY, qf_requests_pb.CourseRequest, qf_types_pb.Assignments, function (request) {
            return request.serializeBinary();
        }, qf_types_pb.Assignments.deserializeBinary);
        this.methodInfoUpdateAssignments = new grpcWeb.MethodDescriptor('/qf.QuickFeedService/UpdateAssignments', grpcWeb.MethodType.UNARY, qf_requests_pb.CourseRequest, qf_requests_pb.Void, function (request) {
            return request.serializeBinary();
        }, qf_requests_pb.Void.deserializeBinary);
        this.methodInfoGetEnrollmentsByUser = new grpcWeb.MethodDescriptor('/qf.QuickFeedService/GetEnrollmentsByUser', grpcWeb.MethodType.UNARY, qf_requests_pb.EnrollmentStatusRequest, qf_types_pb.Enrollments, function (request) {
            return request.serializeBinary();
        }, qf_types_pb.Enrollments.deserializeBinary);
        this.methodInfoGetEnrollmentsByCourse = new grpcWeb.MethodDescriptor('/qf.QuickFeedService/GetEnrollmentsByCourse', grpcWeb.MethodType.UNARY, qf_requests_pb.EnrollmentRequest, qf_types_pb.Enrollments, function (request) {
            return request.serializeBinary();
        }, qf_types_pb.Enrollments.deserializeBinary);
        this.methodInfoCreateEnrollment = new grpcWeb.MethodDescriptor('/qf.QuickFeedService/CreateEnrollment', grpcWeb.MethodType.UNARY, qf_types_pb.Enrollment, qf_requests_pb.Void, function (request) {
            return request.serializeBinary();
        }, qf_requests_pb.Void.deserializeBinary);
        this.methodInfoUpdateEnrollments = new grpcWeb.MethodDescriptor('/qf.QuickFeedService/UpdateEnrollments', grpcWeb.MethodType.UNARY, qf_types_pb.Enrollments, qf_requests_pb.Void, function (request) {
            return request.serializeBinary();
        }, qf_requests_pb.Void.deserializeBinary);
        this.methodInfoGetSubmissions = new grpcWeb.MethodDescriptor('/qf.QuickFeedService/GetSubmissions', grpcWeb.MethodType.UNARY, qf_requests_pb.SubmissionRequest, qf_types_pb.Submissions, function (request) {
            return request.serializeBinary();
        }, qf_types_pb.Submissions.deserializeBinary);
        this.methodInfoGetSubmissionsByCourse = new grpcWeb.MethodDescriptor('/qf.QuickFeedService/GetSubmissionsByCourse', grpcWeb.MethodType.UNARY, qf_requests_pb.SubmissionsForCourseRequest, qf_requests_pb.CourseSubmissions, function (request) {
            return request.serializeBinary();
        }, qf_requests_pb.CourseSubmissions.deserializeBinary);
        this.methodInfoUpdateSubmission = new grpcWeb.MethodDescriptor('/qf.QuickFeedService/UpdateSubmission', grpcWeb.MethodType.UNARY, qf_requests_pb.UpdateSubmissionRequest, qf_requests_pb.Void, function (request) {
            return request.serializeBinary();
        }, qf_requests_pb.Void.deserializeBinary);
        this.methodInfoUpdateSubmissions = new grpcWeb.MethodDescriptor('/qf.QuickFeedService/UpdateSubmissions', grpcWeb.MethodType.UNARY, qf_requests_pb.UpdateSubmissionsRequest, qf_requests_pb.Void, function (request) {
            return request.serializeBinary();
        }, qf_requests_pb.Void.deserializeBinary);
        this.methodInfoRebuildSubmissions = new grpcWeb.MethodDescriptor('/qf.QuickFeedService/RebuildSubmissions', grpcWeb.MethodType.UNARY, qf_requests_pb.RebuildRequest, qf_requests_pb.Void, function (request) {
            return request.serializeBinary();
        }, qf_requests_pb.Void.deserializeBinary);
        this.methodInfoCreateBenchmark = new grpcWeb.MethodDescriptor('/qf.QuickFeedService/CreateBenchmark', grpcWeb.MethodType.UNARY, qf_types_pb.GradingBenchmark, qf_types_pb.GradingBenchmark, function (request) {
            return request.serializeBinary();
        }, qf_types_pb.GradingBenchmark.deserializeBinary);
        this.methodInfoUpdateBenchmark = new grpcWeb.MethodDescriptor('/qf.QuickFeedService/UpdateBenchmark', grpcWeb.MethodType.UNARY, qf_types_pb.GradingBenchmark, qf_requests_pb.Void, function (request) {
            return request.serializeBinary();
        }, qf_requests_pb.Void.deserializeBinary);
        this.methodInfoDeleteBenchmark = new grpcWeb.MethodDescriptor('/qf.QuickFeedService/DeleteBenchmark', grpcWeb.MethodType.UNARY, qf_types_pb.GradingBenchmark, qf_requests_pb.Void, function (request) {
            return request.serializeBinary();
        }, qf_requests_pb.Void.deserializeBinary);
        this.methodInfoCreateCriterion = new grpcWeb.MethodDescriptor('/qf.QuickFeedService/CreateCriterion', grpcWeb.MethodType.UNARY, qf_types_pb.GradingCriterion, qf_types_pb.GradingCriterion, function (request) {
            return request.serializeBinary();
        }, qf_types_pb.GradingCriterion.deserializeBinary);
        this.methodInfoUpdateCriterion = new grpcWeb.MethodDescriptor('/qf.QuickFeedService/UpdateCriterion', grpcWeb.MethodType.UNARY, qf_types_pb.GradingCriterion, qf_requests_pb.Void, function (request) {
            return request.serializeBinary();
        }, qf_requests_pb.Void.deserializeBinary);
        this.methodInfoDeleteCriterion = new grpcWeb.MethodDescriptor('/qf.QuickFeedService/DeleteCriterion', grpcWeb.MethodType.UNARY, qf_types_pb.GradingCriterion, qf_requests_pb.Void, function (request) {
            return request.serializeBinary();
        }, qf_requests_pb.Void.deserializeBinary);
        this.methodInfoCreateReview = new grpcWeb.MethodDescriptor('/qf.QuickFeedService/CreateReview', grpcWeb.MethodType.UNARY, qf_requests_pb.ReviewRequest, qf_types_pb.Review, function (request) {
            return request.serializeBinary();
        }, qf_types_pb.Review.deserializeBinary);
        this.methodInfoUpdateReview = new grpcWeb.MethodDescriptor('/qf.QuickFeedService/UpdateReview', grpcWeb.MethodType.UNARY, qf_requests_pb.ReviewRequest, qf_types_pb.Review, function (request) {
            return request.serializeBinary();
        }, qf_types_pb.Review.deserializeBinary);
        this.methodInfoGetReviewers = new grpcWeb.MethodDescriptor('/qf.QuickFeedService/GetReviewers', grpcWeb.MethodType.UNARY, qf_requests_pb.SubmissionReviewersRequest, qf_requests_pb.Reviewers, function (request) {
            return request.serializeBinary();
        }, qf_requests_pb.Reviewers.deserializeBinary);
<<<<<<< HEAD
        this.methodInfoGetProviders = new grpcWeb.MethodDescriptor('/qf.QuickFeedService/GetProviders', grpcWeb.MethodType.UNARY, qf_requests_pb.Void, qf_requests_pb.Providers, function (request) {
            return request.serializeBinary();
        }, qf_requests_pb.Providers.deserializeBinary);
        this.methodInfoGetOrganization = new grpcWeb.MethodDescriptor('/qf.QuickFeedService/GetOrganization', grpcWeb.MethodType.UNARY, qf_requests_pb.OrgRequest, qf_requests_pb.Organization, function (request) {
=======
        this.methodDescriptorGetOrganization = new grpcWeb.MethodDescriptor('/qf.QuickFeedService/GetOrganization', grpcWeb.MethodType.UNARY, qf_requests_pb.OrgRequest, qf_requests_pb.Organization, function (request) {
>>>>>>> 1431f05d
            return request.serializeBinary();
        }, qf_requests_pb.Organization.deserializeBinary);
        this.methodInfoGetRepositories = new grpcWeb.MethodDescriptor('/qf.QuickFeedService/GetRepositories', grpcWeb.MethodType.UNARY, qf_requests_pb.URLRequest, qf_requests_pb.Repositories, function (request) {
            return request.serializeBinary();
        }, qf_requests_pb.Repositories.deserializeBinary);
        this.methodInfoIsEmptyRepo = new grpcWeb.MethodDescriptor('/qf.QuickFeedService/IsEmptyRepo', grpcWeb.MethodType.UNARY, qf_requests_pb.RepositoryRequest, qf_requests_pb.Void, function (request) {
            return request.serializeBinary();
        }, qf_requests_pb.Void.deserializeBinary);
        if (!options)
            options = {};
        if (!credentials)
            credentials = {};
        options['format'] = 'text';
        this.client_ = new grpcWeb.GrpcWebClientBase(options);
        this.hostname_ = hostname;
        this.credentials_ = credentials;
        this.options_ = options;
    }
    QuickFeedServiceClient.prototype.getUser = function (request, metadata, callback) {
        if (callback !== undefined) {
            return this.client_.rpcCall(this.hostname_ +
                '/qf.QuickFeedService/GetUser', request, metadata || {}, this.methodInfoGetUser, callback);
        }
        return this.client_.unaryCall(this.hostname_ +
            '/qf.QuickFeedService/GetUser', request, metadata || {}, this.methodInfoGetUser);
    };
    QuickFeedServiceClient.prototype.getUsers = function (request, metadata, callback) {
        if (callback !== undefined) {
            return this.client_.rpcCall(this.hostname_ +
                '/qf.QuickFeedService/GetUsers', request, metadata || {}, this.methodInfoGetUsers, callback);
        }
        return this.client_.unaryCall(this.hostname_ +
            '/qf.QuickFeedService/GetUsers', request, metadata || {}, this.methodInfoGetUsers);
    };
    QuickFeedServiceClient.prototype.getUserByCourse = function (request, metadata, callback) {
        if (callback !== undefined) {
            return this.client_.rpcCall(this.hostname_ +
                '/qf.QuickFeedService/GetUserByCourse', request, metadata || {}, this.methodInfoGetUserByCourse, callback);
        }
        return this.client_.unaryCall(this.hostname_ +
            '/qf.QuickFeedService/GetUserByCourse', request, metadata || {}, this.methodInfoGetUserByCourse);
    };
    QuickFeedServiceClient.prototype.updateUser = function (request, metadata, callback) {
        if (callback !== undefined) {
            return this.client_.rpcCall(this.hostname_ +
                '/qf.QuickFeedService/UpdateUser', request, metadata || {}, this.methodInfoUpdateUser, callback);
        }
        return this.client_.unaryCall(this.hostname_ +
            '/qf.QuickFeedService/UpdateUser', request, metadata || {}, this.methodInfoUpdateUser);
    };
    QuickFeedServiceClient.prototype.isAuthorizedTeacher = function (request, metadata, callback) {
        if (callback !== undefined) {
            return this.client_.rpcCall(this.hostname_ +
                '/qf.QuickFeedService/IsAuthorizedTeacher', request, metadata || {}, this.methodInfoIsAuthorizedTeacher, callback);
        }
        return this.client_.unaryCall(this.hostname_ +
            '/qf.QuickFeedService/IsAuthorizedTeacher', request, metadata || {}, this.methodInfoIsAuthorizedTeacher);
    };
    QuickFeedServiceClient.prototype.getGroup = function (request, metadata, callback) {
        if (callback !== undefined) {
            return this.client_.rpcCall(this.hostname_ +
                '/qf.QuickFeedService/GetGroup', request, metadata || {}, this.methodInfoGetGroup, callback);
        }
        return this.client_.unaryCall(this.hostname_ +
            '/qf.QuickFeedService/GetGroup', request, metadata || {}, this.methodInfoGetGroup);
    };
    QuickFeedServiceClient.prototype.getGroupByUserAndCourse = function (request, metadata, callback) {
        if (callback !== undefined) {
            return this.client_.rpcCall(this.hostname_ +
                '/qf.QuickFeedService/GetGroupByUserAndCourse', request, metadata || {}, this.methodInfoGetGroupByUserAndCourse, callback);
        }
        return this.client_.unaryCall(this.hostname_ +
            '/qf.QuickFeedService/GetGroupByUserAndCourse', request, metadata || {}, this.methodInfoGetGroupByUserAndCourse);
    };
    QuickFeedServiceClient.prototype.getGroupsByCourse = function (request, metadata, callback) {
        if (callback !== undefined) {
            return this.client_.rpcCall(this.hostname_ +
                '/qf.QuickFeedService/GetGroupsByCourse', request, metadata || {}, this.methodInfoGetGroupsByCourse, callback);
        }
        return this.client_.unaryCall(this.hostname_ +
            '/qf.QuickFeedService/GetGroupsByCourse', request, metadata || {}, this.methodInfoGetGroupsByCourse);
    };
    QuickFeedServiceClient.prototype.createGroup = function (request, metadata, callback) {
        if (callback !== undefined) {
            return this.client_.rpcCall(this.hostname_ +
                '/qf.QuickFeedService/CreateGroup', request, metadata || {}, this.methodInfoCreateGroup, callback);
        }
        return this.client_.unaryCall(this.hostname_ +
            '/qf.QuickFeedService/CreateGroup', request, metadata || {}, this.methodInfoCreateGroup);
    };
    QuickFeedServiceClient.prototype.updateGroup = function (request, metadata, callback) {
        if (callback !== undefined) {
            return this.client_.rpcCall(this.hostname_ +
                '/qf.QuickFeedService/UpdateGroup', request, metadata || {}, this.methodInfoUpdateGroup, callback);
        }
        return this.client_.unaryCall(this.hostname_ +
            '/qf.QuickFeedService/UpdateGroup', request, metadata || {}, this.methodInfoUpdateGroup);
    };
    QuickFeedServiceClient.prototype.deleteGroup = function (request, metadata, callback) {
        if (callback !== undefined) {
            return this.client_.rpcCall(this.hostname_ +
                '/qf.QuickFeedService/DeleteGroup', request, metadata || {}, this.methodInfoDeleteGroup, callback);
        }
        return this.client_.unaryCall(this.hostname_ +
            '/qf.QuickFeedService/DeleteGroup', request, metadata || {}, this.methodInfoDeleteGroup);
    };
    QuickFeedServiceClient.prototype.getCourse = function (request, metadata, callback) {
        if (callback !== undefined) {
            return this.client_.rpcCall(this.hostname_ +
                '/qf.QuickFeedService/GetCourse', request, metadata || {}, this.methodInfoGetCourse, callback);
        }
        return this.client_.unaryCall(this.hostname_ +
            '/qf.QuickFeedService/GetCourse', request, metadata || {}, this.methodInfoGetCourse);
    };
    QuickFeedServiceClient.prototype.getCourses = function (request, metadata, callback) {
        if (callback !== undefined) {
            return this.client_.rpcCall(this.hostname_ +
                '/qf.QuickFeedService/GetCourses', request, metadata || {}, this.methodInfoGetCourses, callback);
        }
        return this.client_.unaryCall(this.hostname_ +
            '/qf.QuickFeedService/GetCourses', request, metadata || {}, this.methodInfoGetCourses);
    };
    QuickFeedServiceClient.prototype.getCoursesByUser = function (request, metadata, callback) {
        if (callback !== undefined) {
            return this.client_.rpcCall(this.hostname_ +
                '/qf.QuickFeedService/GetCoursesByUser', request, metadata || {}, this.methodInfoGetCoursesByUser, callback);
        }
        return this.client_.unaryCall(this.hostname_ +
            '/qf.QuickFeedService/GetCoursesByUser', request, metadata || {}, this.methodInfoGetCoursesByUser);
    };
    QuickFeedServiceClient.prototype.createCourse = function (request, metadata, callback) {
        if (callback !== undefined) {
            return this.client_.rpcCall(this.hostname_ +
                '/qf.QuickFeedService/CreateCourse', request, metadata || {}, this.methodInfoCreateCourse, callback);
        }
        return this.client_.unaryCall(this.hostname_ +
            '/qf.QuickFeedService/CreateCourse', request, metadata || {}, this.methodInfoCreateCourse);
    };
    QuickFeedServiceClient.prototype.updateCourse = function (request, metadata, callback) {
        if (callback !== undefined) {
            return this.client_.rpcCall(this.hostname_ +
                '/qf.QuickFeedService/UpdateCourse', request, metadata || {}, this.methodInfoUpdateCourse, callback);
        }
        return this.client_.unaryCall(this.hostname_ +
            '/qf.QuickFeedService/UpdateCourse', request, metadata || {}, this.methodInfoUpdateCourse);
    };
    QuickFeedServiceClient.prototype.updateCourseVisibility = function (request, metadata, callback) {
        if (callback !== undefined) {
            return this.client_.rpcCall(this.hostname_ +
                '/qf.QuickFeedService/UpdateCourseVisibility', request, metadata || {}, this.methodInfoUpdateCourseVisibility, callback);
        }
        return this.client_.unaryCall(this.hostname_ +
            '/qf.QuickFeedService/UpdateCourseVisibility', request, metadata || {}, this.methodInfoUpdateCourseVisibility);
    };
    QuickFeedServiceClient.prototype.getAssignments = function (request, metadata, callback) {
        if (callback !== undefined) {
            return this.client_.rpcCall(this.hostname_ +
                '/qf.QuickFeedService/GetAssignments', request, metadata || {}, this.methodInfoGetAssignments, callback);
        }
        return this.client_.unaryCall(this.hostname_ +
            '/qf.QuickFeedService/GetAssignments', request, metadata || {}, this.methodInfoGetAssignments);
    };
    QuickFeedServiceClient.prototype.updateAssignments = function (request, metadata, callback) {
        if (callback !== undefined) {
            return this.client_.rpcCall(this.hostname_ +
                '/qf.QuickFeedService/UpdateAssignments', request, metadata || {}, this.methodInfoUpdateAssignments, callback);
        }
        return this.client_.unaryCall(this.hostname_ +
            '/qf.QuickFeedService/UpdateAssignments', request, metadata || {}, this.methodInfoUpdateAssignments);
    };
    QuickFeedServiceClient.prototype.getEnrollmentsByUser = function (request, metadata, callback) {
        if (callback !== undefined) {
            return this.client_.rpcCall(this.hostname_ +
                '/qf.QuickFeedService/GetEnrollmentsByUser', request, metadata || {}, this.methodInfoGetEnrollmentsByUser, callback);
        }
        return this.client_.unaryCall(this.hostname_ +
            '/qf.QuickFeedService/GetEnrollmentsByUser', request, metadata || {}, this.methodInfoGetEnrollmentsByUser);
    };
    QuickFeedServiceClient.prototype.getEnrollmentsByCourse = function (request, metadata, callback) {
        if (callback !== undefined) {
            return this.client_.rpcCall(this.hostname_ +
                '/qf.QuickFeedService/GetEnrollmentsByCourse', request, metadata || {}, this.methodInfoGetEnrollmentsByCourse, callback);
        }
        return this.client_.unaryCall(this.hostname_ +
            '/qf.QuickFeedService/GetEnrollmentsByCourse', request, metadata || {}, this.methodInfoGetEnrollmentsByCourse);
    };
    QuickFeedServiceClient.prototype.createEnrollment = function (request, metadata, callback) {
        if (callback !== undefined) {
            return this.client_.rpcCall(this.hostname_ +
                '/qf.QuickFeedService/CreateEnrollment', request, metadata || {}, this.methodInfoCreateEnrollment, callback);
        }
        return this.client_.unaryCall(this.hostname_ +
            '/qf.QuickFeedService/CreateEnrollment', request, metadata || {}, this.methodInfoCreateEnrollment);
    };
    QuickFeedServiceClient.prototype.updateEnrollments = function (request, metadata, callback) {
        if (callback !== undefined) {
            return this.client_.rpcCall(this.hostname_ +
                '/qf.QuickFeedService/UpdateEnrollments', request, metadata || {}, this.methodInfoUpdateEnrollments, callback);
        }
        return this.client_.unaryCall(this.hostname_ +
            '/qf.QuickFeedService/UpdateEnrollments', request, metadata || {}, this.methodInfoUpdateEnrollments);
    };
    QuickFeedServiceClient.prototype.getSubmissions = function (request, metadata, callback) {
        if (callback !== undefined) {
            return this.client_.rpcCall(this.hostname_ +
                '/qf.QuickFeedService/GetSubmissions', request, metadata || {}, this.methodInfoGetSubmissions, callback);
        }
        return this.client_.unaryCall(this.hostname_ +
            '/qf.QuickFeedService/GetSubmissions', request, metadata || {}, this.methodInfoGetSubmissions);
    };
    QuickFeedServiceClient.prototype.getSubmissionsByCourse = function (request, metadata, callback) {
        if (callback !== undefined) {
            return this.client_.rpcCall(this.hostname_ +
                '/qf.QuickFeedService/GetSubmissionsByCourse', request, metadata || {}, this.methodInfoGetSubmissionsByCourse, callback);
        }
        return this.client_.unaryCall(this.hostname_ +
            '/qf.QuickFeedService/GetSubmissionsByCourse', request, metadata || {}, this.methodInfoGetSubmissionsByCourse);
    };
    QuickFeedServiceClient.prototype.updateSubmission = function (request, metadata, callback) {
        if (callback !== undefined) {
            return this.client_.rpcCall(this.hostname_ +
                '/qf.QuickFeedService/UpdateSubmission', request, metadata || {}, this.methodInfoUpdateSubmission, callback);
        }
        return this.client_.unaryCall(this.hostname_ +
            '/qf.QuickFeedService/UpdateSubmission', request, metadata || {}, this.methodInfoUpdateSubmission);
    };
    QuickFeedServiceClient.prototype.updateSubmissions = function (request, metadata, callback) {
        if (callback !== undefined) {
            return this.client_.rpcCall(this.hostname_ +
                '/qf.QuickFeedService/UpdateSubmissions', request, metadata || {}, this.methodInfoUpdateSubmissions, callback);
        }
        return this.client_.unaryCall(this.hostname_ +
            '/qf.QuickFeedService/UpdateSubmissions', request, metadata || {}, this.methodInfoUpdateSubmissions);
    };
    QuickFeedServiceClient.prototype.rebuildSubmissions = function (request, metadata, callback) {
        if (callback !== undefined) {
            return this.client_.rpcCall(this.hostname_ +
                '/qf.QuickFeedService/RebuildSubmissions', request, metadata || {}, this.methodInfoRebuildSubmissions, callback);
        }
        return this.client_.unaryCall(this.hostname_ +
            '/qf.QuickFeedService/RebuildSubmissions', request, metadata || {}, this.methodInfoRebuildSubmissions);
    };
    QuickFeedServiceClient.prototype.createBenchmark = function (request, metadata, callback) {
        if (callback !== undefined) {
            return this.client_.rpcCall(this.hostname_ +
                '/qf.QuickFeedService/CreateBenchmark', request, metadata || {}, this.methodInfoCreateBenchmark, callback);
        }
        return this.client_.unaryCall(this.hostname_ +
            '/qf.QuickFeedService/CreateBenchmark', request, metadata || {}, this.methodInfoCreateBenchmark);
    };
    QuickFeedServiceClient.prototype.updateBenchmark = function (request, metadata, callback) {
        if (callback !== undefined) {
            return this.client_.rpcCall(this.hostname_ +
                '/qf.QuickFeedService/UpdateBenchmark', request, metadata || {}, this.methodInfoUpdateBenchmark, callback);
        }
        return this.client_.unaryCall(this.hostname_ +
            '/qf.QuickFeedService/UpdateBenchmark', request, metadata || {}, this.methodInfoUpdateBenchmark);
    };
    QuickFeedServiceClient.prototype.deleteBenchmark = function (request, metadata, callback) {
        if (callback !== undefined) {
            return this.client_.rpcCall(this.hostname_ +
                '/qf.QuickFeedService/DeleteBenchmark', request, metadata || {}, this.methodInfoDeleteBenchmark, callback);
        }
        return this.client_.unaryCall(this.hostname_ +
            '/qf.QuickFeedService/DeleteBenchmark', request, metadata || {}, this.methodInfoDeleteBenchmark);
    };
    QuickFeedServiceClient.prototype.createCriterion = function (request, metadata, callback) {
        if (callback !== undefined) {
            return this.client_.rpcCall(this.hostname_ +
                '/qf.QuickFeedService/CreateCriterion', request, metadata || {}, this.methodInfoCreateCriterion, callback);
        }
        return this.client_.unaryCall(this.hostname_ +
            '/qf.QuickFeedService/CreateCriterion', request, metadata || {}, this.methodInfoCreateCriterion);
    };
    QuickFeedServiceClient.prototype.updateCriterion = function (request, metadata, callback) {
        if (callback !== undefined) {
            return this.client_.rpcCall(this.hostname_ +
                '/qf.QuickFeedService/UpdateCriterion', request, metadata || {}, this.methodInfoUpdateCriterion, callback);
        }
        return this.client_.unaryCall(this.hostname_ +
            '/qf.QuickFeedService/UpdateCriterion', request, metadata || {}, this.methodInfoUpdateCriterion);
    };
    QuickFeedServiceClient.prototype.deleteCriterion = function (request, metadata, callback) {
        if (callback !== undefined) {
            return this.client_.rpcCall(this.hostname_ +
                '/qf.QuickFeedService/DeleteCriterion', request, metadata || {}, this.methodInfoDeleteCriterion, callback);
        }
        return this.client_.unaryCall(this.hostname_ +
            '/qf.QuickFeedService/DeleteCriterion', request, metadata || {}, this.methodInfoDeleteCriterion);
    };
    QuickFeedServiceClient.prototype.createReview = function (request, metadata, callback) {
        if (callback !== undefined) {
            return this.client_.rpcCall(this.hostname_ +
                '/qf.QuickFeedService/CreateReview', request, metadata || {}, this.methodInfoCreateReview, callback);
        }
        return this.client_.unaryCall(this.hostname_ +
            '/qf.QuickFeedService/CreateReview', request, metadata || {}, this.methodInfoCreateReview);
    };
    QuickFeedServiceClient.prototype.updateReview = function (request, metadata, callback) {
        if (callback !== undefined) {
            return this.client_.rpcCall(this.hostname_ +
                '/qf.QuickFeedService/UpdateReview', request, metadata || {}, this.methodInfoUpdateReview, callback);
        }
        return this.client_.unaryCall(this.hostname_ +
            '/qf.QuickFeedService/UpdateReview', request, metadata || {}, this.methodInfoUpdateReview);
    };
    QuickFeedServiceClient.prototype.getReviewers = function (request, metadata, callback) {
        if (callback !== undefined) {
            return this.client_.rpcCall(this.hostname_ +
                '/qf.QuickFeedService/GetReviewers', request, metadata || {}, this.methodInfoGetReviewers, callback);
        }
        return this.client_.unaryCall(this.hostname_ +
            '/qf.QuickFeedService/GetReviewers', request, metadata || {}, this.methodInfoGetReviewers);
    };
<<<<<<< HEAD
    QuickFeedServiceClient.prototype.getProviders = function (request, metadata, callback) {
        if (callback !== undefined) {
            return this.client_.rpcCall(this.hostname_ +
                '/qf.QuickFeedService/GetProviders', request, metadata || {}, this.methodInfoGetProviders, callback);
        }
        return this.client_.unaryCall(this.hostname_ +
            '/qf.QuickFeedService/GetProviders', request, metadata || {}, this.methodInfoGetProviders);
    };
=======
>>>>>>> 1431f05d
    QuickFeedServiceClient.prototype.getOrganization = function (request, metadata, callback) {
        if (callback !== undefined) {
            return this.client_.rpcCall(this.hostname_ +
                '/qf.QuickFeedService/GetOrganization', request, metadata || {}, this.methodInfoGetOrganization, callback);
        }
        return this.client_.unaryCall(this.hostname_ +
            '/qf.QuickFeedService/GetOrganization', request, metadata || {}, this.methodInfoGetOrganization);
    };
    QuickFeedServiceClient.prototype.getRepositories = function (request, metadata, callback) {
        if (callback !== undefined) {
            return this.client_.rpcCall(this.hostname_ +
                '/qf.QuickFeedService/GetRepositories', request, metadata || {}, this.methodInfoGetRepositories, callback);
        }
        return this.client_.unaryCall(this.hostname_ +
            '/qf.QuickFeedService/GetRepositories', request, metadata || {}, this.methodInfoGetRepositories);
    };
    QuickFeedServiceClient.prototype.isEmptyRepo = function (request, metadata, callback) {
        if (callback !== undefined) {
            return this.client_.rpcCall(this.hostname_ +
                '/qf.QuickFeedService/IsEmptyRepo', request, metadata || {}, this.methodInfoIsEmptyRepo, callback);
        }
        return this.client_.unaryCall(this.hostname_ +
            '/qf.QuickFeedService/IsEmptyRepo', request, metadata || {}, this.methodInfoIsEmptyRepo);
    };
    return QuickFeedServiceClient;
}());
exports.QuickFeedServiceClient = QuickFeedServiceClient;<|MERGE_RESOLUTION|>--- conflicted
+++ resolved
@@ -125,14 +125,7 @@
         this.methodInfoGetReviewers = new grpcWeb.MethodDescriptor('/qf.QuickFeedService/GetReviewers', grpcWeb.MethodType.UNARY, qf_requests_pb.SubmissionReviewersRequest, qf_requests_pb.Reviewers, function (request) {
             return request.serializeBinary();
         }, qf_requests_pb.Reviewers.deserializeBinary);
-<<<<<<< HEAD
-        this.methodInfoGetProviders = new grpcWeb.MethodDescriptor('/qf.QuickFeedService/GetProviders', grpcWeb.MethodType.UNARY, qf_requests_pb.Void, qf_requests_pb.Providers, function (request) {
-            return request.serializeBinary();
-        }, qf_requests_pb.Providers.deserializeBinary);
         this.methodInfoGetOrganization = new grpcWeb.MethodDescriptor('/qf.QuickFeedService/GetOrganization', grpcWeb.MethodType.UNARY, qf_requests_pb.OrgRequest, qf_requests_pb.Organization, function (request) {
-=======
-        this.methodDescriptorGetOrganization = new grpcWeb.MethodDescriptor('/qf.QuickFeedService/GetOrganization', grpcWeb.MethodType.UNARY, qf_requests_pb.OrgRequest, qf_requests_pb.Organization, function (request) {
->>>>>>> 1431f05d
             return request.serializeBinary();
         }, qf_requests_pb.Organization.deserializeBinary);
         this.methodInfoGetRepositories = new grpcWeb.MethodDescriptor('/qf.QuickFeedService/GetRepositories', grpcWeb.MethodType.UNARY, qf_requests_pb.URLRequest, qf_requests_pb.Repositories, function (request) {
@@ -447,17 +440,6 @@
         return this.client_.unaryCall(this.hostname_ +
             '/qf.QuickFeedService/GetReviewers', request, metadata || {}, this.methodInfoGetReviewers);
     };
-<<<<<<< HEAD
-    QuickFeedServiceClient.prototype.getProviders = function (request, metadata, callback) {
-        if (callback !== undefined) {
-            return this.client_.rpcCall(this.hostname_ +
-                '/qf.QuickFeedService/GetProviders', request, metadata || {}, this.methodInfoGetProviders, callback);
-        }
-        return this.client_.unaryCall(this.hostname_ +
-            '/qf.QuickFeedService/GetProviders', request, metadata || {}, this.methodInfoGetProviders);
-    };
-=======
->>>>>>> 1431f05d
     QuickFeedServiceClient.prototype.getOrganization = function (request, metadata, callback) {
         if (callback !== undefined) {
             return this.client_.rpcCall(this.hostname_ +
