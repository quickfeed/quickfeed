--- conflicted
+++ resolved
@@ -5,11 +5,7 @@
 
 import type {BinaryReadOptions, FieldList, JsonReadOptions, JsonValue, PartialMessage, PlainMessage} from "@bufbuild/protobuf";
 import {Message, proto3, protoInt64} from "@bufbuild/protobuf";
-<<<<<<< HEAD
-import {Enrollment_UserStatus, Repository_Type, Review, Submission_Status, Submissions} from "./types_pb.js";
-=======
-import {Course, Enrollment_UserStatus, EnrollmentLink, Review, Submission_Status} from "./types_pb.js";
->>>>>>> 1e5e4aa3
+import {Enrollment_UserStatus, Review, Submission_Status, Submissions} from "./types_pb.js";
 
 /**
  * @generated from message qf.CourseSubmissions
@@ -621,6 +617,8 @@
  */
 export class Repositories extends Message<Repositories> {
   /**
+   * Map key is the Repository.Type
+   *
    * @generated from field: map<uint32, string> URLs = 1;
    */
   URLs: { [key: number]: string } = {};
