--- conflicted
+++ resolved
@@ -1627,54 +1627,7 @@
     this.methodInfoGetReviewers);
   }
 
-<<<<<<< HEAD
-  methodInfoGetProviders = new grpcWeb.MethodDescriptor(
-    '/qf.QuickFeedService/GetProviders',
-    grpcWeb.MethodType.UNARY,
-    qf_requests_pb.Void,
-    qf_requests_pb.Providers,
-    (request: qf_requests_pb.Void) => {
-      return request.serializeBinary();
-    },
-    qf_requests_pb.Providers.deserializeBinary
-  );
-
-  getProviders(
-    request: qf_requests_pb.Void,
-    metadata: grpcWeb.Metadata | null): Promise<qf_requests_pb.Providers>;
-
-  getProviders(
-    request: qf_requests_pb.Void,
-    metadata: grpcWeb.Metadata | null,
-    callback: (err: grpcWeb.RpcError,
-               response: qf_requests_pb.Providers) => void): grpcWeb.ClientReadableStream<qf_requests_pb.Providers>;
-
-  getProviders(
-    request: qf_requests_pb.Void,
-    metadata: grpcWeb.Metadata | null,
-    callback?: (err: grpcWeb.RpcError,
-               response: qf_requests_pb.Providers) => void) {
-    if (callback !== undefined) {
-      return this.client_.rpcCall(
-        this.hostname_ +
-          '/qf.QuickFeedService/GetProviders',
-        request,
-        metadata || {},
-        this.methodInfoGetProviders,
-        callback);
-    }
-    return this.client_.unaryCall(
-    this.hostname_ +
-      '/qf.QuickFeedService/GetProviders',
-    request,
-    metadata || {},
-    this.methodInfoGetProviders);
-  }
-
   methodInfoGetOrganization = new grpcWeb.MethodDescriptor(
-=======
-  methodDescriptorGetOrganization = new grpcWeb.MethodDescriptor(
->>>>>>> 1431f05d
     '/qf.QuickFeedService/GetOrganization',
     grpcWeb.MethodType.UNARY,
     qf_requests_pb.OrgRequest,
