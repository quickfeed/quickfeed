/******/ (function(modules) { // webpackBootstrap
/******/ 	// The module cache
/******/ 	var installedModules = {};
/******/
/******/ 	// The require function
/******/ 	function __webpack_require__(moduleId) {
/******/
/******/ 		// Check if module is in cache
/******/ 		if(installedModules[moduleId]) {
/******/ 			return installedModules[moduleId].exports;
/******/ 		}
/******/ 		// Create a new module (and put it into the cache)
/******/ 		var module = installedModules[moduleId] = {
/******/ 			i: moduleId,
/******/ 			l: false,
/******/ 			exports: {}
/******/ 		};
/******/
/******/ 		// Execute the module function
/******/ 		modules[moduleId].call(module.exports, module, module.exports, __webpack_require__);
/******/
/******/ 		// Flag the module as loaded
/******/ 		module.l = true;
/******/
/******/ 		// Return the exports of the module
/******/ 		return module.exports;
/******/ 	}
/******/
/******/
/******/ 	// expose the modules object (__webpack_modules__)
/******/ 	__webpack_require__.m = modules;
/******/
/******/ 	// expose the module cache
/******/ 	__webpack_require__.c = installedModules;
/******/
/******/ 	// define getter function for harmony exports
/******/ 	__webpack_require__.d = function(exports, name, getter) {
/******/ 		if(!__webpack_require__.o(exports, name)) {
/******/ 			Object.defineProperty(exports, name, {
/******/ 				configurable: false,
/******/ 				enumerable: true,
/******/ 				get: getter
/******/ 			});
/******/ 		}
/******/ 	};
/******/
/******/ 	// getDefaultExport function for compatibility with non-harmony modules
/******/ 	__webpack_require__.n = function(module) {
/******/ 		var getter = module && module.__esModule ?
/******/ 			function getDefault() { return module['default']; } :
/******/ 			function getModuleExports() { return module; };
/******/ 		__webpack_require__.d(getter, 'a', getter);
/******/ 		return getter;
/******/ 	};
/******/
/******/ 	// Object.prototype.hasOwnProperty.call
/******/ 	__webpack_require__.o = function(object, property) { return Object.prototype.hasOwnProperty.call(object, property); };
/******/
/******/ 	// __webpack_public_path__
/******/ 	__webpack_require__.p = "";
/******/
/******/ 	// Load entry module and return exports
/******/ 	return __webpack_require__(__webpack_require__.s = 24);
/******/ })
/************************************************************************/
/******/ ([
/* 0 */
/***/ (function(module, exports) {

// shim for using process in browser
var process = module.exports = {};

// cached from whatever global is present so that test runners that stub it
// don't break things.  But we need to wrap it in a try catch in case it is
// wrapped in strict mode code which doesn't define any globals.  It's inside a
// function because try/catches deoptimize in certain engines.

var cachedSetTimeout;
var cachedClearTimeout;

function defaultSetTimout() {
    throw new Error('setTimeout has not been defined');
}
function defaultClearTimeout () {
    throw new Error('clearTimeout has not been defined');
}
(function () {
    try {
        if (typeof setTimeout === 'function') {
            cachedSetTimeout = setTimeout;
        } else {
            cachedSetTimeout = defaultSetTimout;
        }
    } catch (e) {
        cachedSetTimeout = defaultSetTimout;
    }
    try {
        if (typeof clearTimeout === 'function') {
            cachedClearTimeout = clearTimeout;
        } else {
            cachedClearTimeout = defaultClearTimeout;
        }
    } catch (e) {
        cachedClearTimeout = defaultClearTimeout;
    }
} ())
function runTimeout(fun) {
    if (cachedSetTimeout === setTimeout) {
        //normal enviroments in sane situations
        return setTimeout(fun, 0);
    }
    // if setTimeout wasn't available but was latter defined
    if ((cachedSetTimeout === defaultSetTimout || !cachedSetTimeout) && setTimeout) {
        cachedSetTimeout = setTimeout;
        return setTimeout(fun, 0);
    }
    try {
        // when when somebody has screwed with setTimeout but no I.E. maddness
        return cachedSetTimeout(fun, 0);
    } catch(e){
        try {
            // When we are in I.E. but the script has been evaled so I.E. doesn't trust the global object when called normally
            return cachedSetTimeout.call(null, fun, 0);
        } catch(e){
            // same as above but when it's a version of I.E. that must have the global object for 'this', hopfully our context correct otherwise it will throw a global error
            return cachedSetTimeout.call(this, fun, 0);
        }
    }


}
function runClearTimeout(marker) {
    if (cachedClearTimeout === clearTimeout) {
        //normal enviroments in sane situations
        return clearTimeout(marker);
    }
    // if clearTimeout wasn't available but was latter defined
    if ((cachedClearTimeout === defaultClearTimeout || !cachedClearTimeout) && clearTimeout) {
        cachedClearTimeout = clearTimeout;
        return clearTimeout(marker);
    }
    try {
        // when when somebody has screwed with setTimeout but no I.E. maddness
        return cachedClearTimeout(marker);
    } catch (e){
        try {
            // When we are in I.E. but the script has been evaled so I.E. doesn't  trust the global object when called normally
            return cachedClearTimeout.call(null, marker);
        } catch (e){
            // same as above but when it's a version of I.E. that must have the global object for 'this', hopfully our context correct otherwise it will throw a global error.
            // Some versions of I.E. have different rules for clearTimeout vs setTimeout
            return cachedClearTimeout.call(this, marker);
        }
    }



}
var queue = [];
var draining = false;
var currentQueue;
var queueIndex = -1;

function cleanUpNextTick() {
    if (!draining || !currentQueue) {
        return;
    }
    draining = false;
    if (currentQueue.length) {
        queue = currentQueue.concat(queue);
    } else {
        queueIndex = -1;
    }
    if (queue.length) {
        drainQueue();
    }
}

function drainQueue() {
    if (draining) {
        return;
    }
    var timeout = runTimeout(cleanUpNextTick);
    draining = true;

    var len = queue.length;
    while(len) {
        currentQueue = queue;
        queue = [];
        while (++queueIndex < len) {
            if (currentQueue) {
                currentQueue[queueIndex].run();
            }
        }
        queueIndex = -1;
        len = queue.length;
    }
    currentQueue = null;
    draining = false;
    runClearTimeout(timeout);
}

process.nextTick = function (fun) {
    var args = new Array(arguments.length - 1);
    if (arguments.length > 1) {
        for (var i = 1; i < arguments.length; i++) {
            args[i - 1] = arguments[i];
        }
    }
    queue.push(new Item(fun, args));
    if (queue.length === 1 && !draining) {
        runTimeout(drainQueue);
    }
};

// v8 likes predictible objects
function Item(fun, array) {
    this.fun = fun;
    this.array = array;
}
Item.prototype.run = function () {
    this.fun.apply(null, this.array);
};
process.title = 'browser';
process.browser = true;
process.env = {};
process.argv = [];
process.version = ''; // empty string to avoid regexp issues
process.versions = {};

function noop() {}

process.on = noop;
process.addListener = noop;
process.once = noop;
process.off = noop;
process.removeListener = noop;
process.removeAllListeners = noop;
process.emit = noop;
process.prependListener = noop;
process.prependOnceListener = noop;

process.listeners = function (name) { return [] }

process.binding = function (name) {
    throw new Error('process.binding is not supported');
};

process.cwd = function () { return '/' };
process.chdir = function (dir) {
    throw new Error('process.chdir is not supported');
};
process.umask = function() { return 0; };


/***/ }),
/* 1 */
/***/ (function(module, exports) {

module.exports = React;

/***/ }),
/* 2 */
/***/ (function(module, exports, __webpack_require__) {

"use strict";
/* WEBPACK VAR INJECTION */(function(process) {/**
 * Copyright 2014-2015, Facebook, Inc.
 * All rights reserved.
 *
 * This source code is licensed under the BSD-style license found in the
 * LICENSE file in the root directory of this source tree. An additional grant
 * of patent rights can be found in the PATENTS file in the same directory.
 *
 */



var emptyFunction = __webpack_require__(11);

/**
 * Similar to invariant but only logs a warning if the condition is not met.
 * This can be used to log issues in development environments in critical
 * paths. Removing the logging code for production environments will keep the
 * same logic and follow the same code paths.
 */

var warning = emptyFunction;

if (process.env.NODE_ENV !== 'production') {
  (function () {
    var printWarning = function printWarning(format) {
      for (var _len = arguments.length, args = Array(_len > 1 ? _len - 1 : 0), _key = 1; _key < _len; _key++) {
        args[_key - 1] = arguments[_key];
      }

      var argIndex = 0;
      var message = 'Warning: ' + format.replace(/%s/g, function () {
        return args[argIndex++];
      });
      if (typeof console !== 'undefined') {
        console.error(message);
      }
      try {
        // --- Welcome to debugging React ---
        // This error was thrown as a convenience so that you can use this stack
        // to find the callsite that caused this warning to fire.
        throw new Error(message);
      } catch (x) {}
    };

    warning = function warning(condition, format) {
      if (format === undefined) {
        throw new Error('`warning(condition, format, ...args)` requires a warning ' + 'message argument');
      }

      if (format.indexOf('Failed Composite propType: ') === 0) {
        return; // Ignore CompositeComponent proptype check.
      }

      if (!condition) {
        for (var _len2 = arguments.length, args = Array(_len2 > 2 ? _len2 - 2 : 0), _key2 = 2; _key2 < _len2; _key2++) {
          args[_key2 - 2] = arguments[_key2];
        }

        printWarning.apply(undefined, [format].concat(args));
      }
    };
  })();
}

module.exports = warning;
/* WEBPACK VAR INJECTION */}.call(exports, __webpack_require__(0)))

/***/ }),
/* 3 */
/***/ (function(module, exports, __webpack_require__) {

"use strict";
/* WEBPACK VAR INJECTION */(function(process) {/**
 * Copyright (c) 2013-present, Facebook, Inc.
 * All rights reserved.
 *
 * This source code is licensed under the BSD-style license found in the
 * LICENSE file in the root directory of this source tree. An additional grant
 * of patent rights can be found in the PATENTS file in the same directory.
 *
 */



/**
 * Use invariant() to assert state which your program assumes to be true.
 *
 * Provide sprintf-style format (only %s is supported) and arguments
 * to provide information about what broke and what you were
 * expecting.
 *
 * The invariant message will be stripped in production, but the invariant
 * will remain to ensure logic does not differ in production.
 */

var validateFormat = function validateFormat(format) {};

if (process.env.NODE_ENV !== 'production') {
  validateFormat = function validateFormat(format) {
    if (format === undefined) {
      throw new Error('invariant requires an error message argument');
    }
  };
}

function invariant(condition, format, a, b, c, d, e, f) {
  validateFormat(format);

  if (!condition) {
    var error;
    if (format === undefined) {
      error = new Error('Minified exception occurred; use the non-minified dev environment ' + 'for the full error message and additional helpful warnings.');
    } else {
      var args = [a, b, c, d, e, f];
      var argIndex = 0;
      error = new Error(format.replace(/%s/g, function () {
        return args[argIndex++];
      }));
      error.name = 'Invariant Violation';
    }

    error.framesToPop = 1; // we don't care about invariant's own frame
    throw error;
  }
}

module.exports = invariant;
/* WEBPACK VAR INJECTION */}.call(exports, __webpack_require__(0)))

/***/ }),
/* 4 */
/***/ (function(module, exports, __webpack_require__) {

"use strict";
/* WEBPACK VAR INJECTION */(function(process) {/**
 * Copyright 2014-present, Facebook, Inc.
 * All rights reserved.
 *
 * This source code is licensed under the BSD-style license found in the
 * LICENSE file in the root directory of this source tree. An additional grant
 * of patent rights can be found in the PATENTS file in the same directory.
 *
 */



var _assign = __webpack_require__(8);

var ReactCurrentOwner = __webpack_require__(10);

var warning = __webpack_require__(2);
var canDefineProperty = __webpack_require__(9);
var hasOwnProperty = Object.prototype.hasOwnProperty;

var REACT_ELEMENT_TYPE = __webpack_require__(18);

var RESERVED_PROPS = {
  key: true,
  ref: true,
  __self: true,
  __source: true
};

var specialPropKeyWarningShown, specialPropRefWarningShown;

function hasValidRef(config) {
  if (process.env.NODE_ENV !== 'production') {
    if (hasOwnProperty.call(config, 'ref')) {
      var getter = Object.getOwnPropertyDescriptor(config, 'ref').get;
      if (getter && getter.isReactWarning) {
        return false;
      }
    }
  }
  return config.ref !== undefined;
}

function hasValidKey(config) {
  if (process.env.NODE_ENV !== 'production') {
    if (hasOwnProperty.call(config, 'key')) {
      var getter = Object.getOwnPropertyDescriptor(config, 'key').get;
      if (getter && getter.isReactWarning) {
        return false;
      }
    }
  }
  return config.key !== undefined;
}

function defineKeyPropWarningGetter(props, displayName) {
  var warnAboutAccessingKey = function () {
    if (!specialPropKeyWarningShown) {
      specialPropKeyWarningShown = true;
      process.env.NODE_ENV !== 'production' ? warning(false, '%s: `key` is not a prop. Trying to access it will result ' + 'in `undefined` being returned. If you need to access the same ' + 'value within the child component, you should pass it as a different ' + 'prop. (https://fb.me/react-special-props)', displayName) : void 0;
    }
  };
  warnAboutAccessingKey.isReactWarning = true;
  Object.defineProperty(props, 'key', {
    get: warnAboutAccessingKey,
    configurable: true
  });
}

function defineRefPropWarningGetter(props, displayName) {
  var warnAboutAccessingRef = function () {
    if (!specialPropRefWarningShown) {
      specialPropRefWarningShown = true;
      process.env.NODE_ENV !== 'production' ? warning(false, '%s: `ref` is not a prop. Trying to access it will result ' + 'in `undefined` being returned. If you need to access the same ' + 'value within the child component, you should pass it as a different ' + 'prop. (https://fb.me/react-special-props)', displayName) : void 0;
    }
  };
  warnAboutAccessingRef.isReactWarning = true;
  Object.defineProperty(props, 'ref', {
    get: warnAboutAccessingRef,
    configurable: true
  });
}

/**
 * Factory method to create a new React element. This no longer adheres to
 * the class pattern, so do not use new to call it. Also, no instanceof check
 * will work. Instead test $$typeof field against Symbol.for('react.element') to check
 * if something is a React Element.
 *
 * @param {*} type
 * @param {*} key
 * @param {string|object} ref
 * @param {*} self A *temporary* helper to detect places where `this` is
 * different from the `owner` when React.createElement is called, so that we
 * can warn. We want to get rid of owner and replace string `ref`s with arrow
 * functions, and as long as `this` and owner are the same, there will be no
 * change in behavior.
 * @param {*} source An annotation object (added by a transpiler or otherwise)
 * indicating filename, line number, and/or other information.
 * @param {*} owner
 * @param {*} props
 * @internal
 */
var ReactElement = function (type, key, ref, self, source, owner, props) {
  var element = {
    // This tag allow us to uniquely identify this as a React Element
    $$typeof: REACT_ELEMENT_TYPE,

    // Built-in properties that belong on the element
    type: type,
    key: key,
    ref: ref,
    props: props,

    // Record the component responsible for creating this element.
    _owner: owner
  };

  if (process.env.NODE_ENV !== 'production') {
    // The validation flag is currently mutative. We put it on
    // an external backing store so that we can freeze the whole object.
    // This can be replaced with a WeakMap once they are implemented in
    // commonly used development environments.
    element._store = {};

    // To make comparing ReactElements easier for testing purposes, we make
    // the validation flag non-enumerable (where possible, which should
    // include every environment we run tests in), so the test framework
    // ignores it.
    if (canDefineProperty) {
      Object.defineProperty(element._store, 'validated', {
        configurable: false,
        enumerable: false,
        writable: true,
        value: false
      });
      // self and source are DEV only properties.
      Object.defineProperty(element, '_self', {
        configurable: false,
        enumerable: false,
        writable: false,
        value: self
      });
      // Two elements created in two different places should be considered
      // equal for testing purposes and therefore we hide it from enumeration.
      Object.defineProperty(element, '_source', {
        configurable: false,
        enumerable: false,
        writable: false,
        value: source
      });
    } else {
      element._store.validated = false;
      element._self = self;
      element._source = source;
    }
    if (Object.freeze) {
      Object.freeze(element.props);
      Object.freeze(element);
    }
  }

  return element;
};

/**
 * Create and return a new ReactElement of the given type.
 * See https://facebook.github.io/react/docs/top-level-api.html#react.createelement
 */
ReactElement.createElement = function (type, config, children) {
  var propName;

  // Reserved names are extracted
  var props = {};

  var key = null;
  var ref = null;
  var self = null;
  var source = null;

  if (config != null) {
    if (hasValidRef(config)) {
      ref = config.ref;
    }
    if (hasValidKey(config)) {
      key = '' + config.key;
    }

    self = config.__self === undefined ? null : config.__self;
    source = config.__source === undefined ? null : config.__source;
    // Remaining properties are added to a new props object
    for (propName in config) {
      if (hasOwnProperty.call(config, propName) && !RESERVED_PROPS.hasOwnProperty(propName)) {
        props[propName] = config[propName];
      }
    }
  }

  // Children can be more than one argument, and those are transferred onto
  // the newly allocated props object.
  var childrenLength = arguments.length - 2;
  if (childrenLength === 1) {
    props.children = children;
  } else if (childrenLength > 1) {
    var childArray = Array(childrenLength);
    for (var i = 0; i < childrenLength; i++) {
      childArray[i] = arguments[i + 2];
    }
    if (process.env.NODE_ENV !== 'production') {
      if (Object.freeze) {
        Object.freeze(childArray);
      }
    }
    props.children = childArray;
  }

  // Resolve default props
  if (type && type.defaultProps) {
    var defaultProps = type.defaultProps;
    for (propName in defaultProps) {
      if (props[propName] === undefined) {
        props[propName] = defaultProps[propName];
      }
    }
  }
  if (process.env.NODE_ENV !== 'production') {
    if (key || ref) {
      if (typeof props.$$typeof === 'undefined' || props.$$typeof !== REACT_ELEMENT_TYPE) {
        var displayName = typeof type === 'function' ? type.displayName || type.name || 'Unknown' : type;
        if (key) {
          defineKeyPropWarningGetter(props, displayName);
        }
        if (ref) {
          defineRefPropWarningGetter(props, displayName);
        }
      }
    }
  }
  return ReactElement(type, key, ref, self, source, ReactCurrentOwner.current, props);
};

/**
 * Return a function that produces ReactElements of a given type.
 * See https://facebook.github.io/react/docs/top-level-api.html#react.createfactory
 */
ReactElement.createFactory = function (type) {
  var factory = ReactElement.createElement.bind(null, type);
  // Expose the type on the factory and the prototype so that it can be
  // easily accessed on elements. E.g. `<Foo />.type === Foo`.
  // This should not be named `constructor` since this may not be the function
  // that created the element, and it may not even be a constructor.
  // Legacy hook TODO: Warn if this is accessed
  factory.type = type;
  return factory;
};

ReactElement.cloneAndReplaceKey = function (oldElement, newKey) {
  var newElement = ReactElement(oldElement.type, newKey, oldElement.ref, oldElement._self, oldElement._source, oldElement._owner, oldElement.props);

  return newElement;
};

/**
 * Clone and return a new ReactElement using element as the starting point.
 * See https://facebook.github.io/react/docs/top-level-api.html#react.cloneelement
 */
ReactElement.cloneElement = function (element, config, children) {
  var propName;

  // Original props are copied
  var props = _assign({}, element.props);

  // Reserved names are extracted
  var key = element.key;
  var ref = element.ref;
  // Self is preserved since the owner is preserved.
  var self = element._self;
  // Source is preserved since cloneElement is unlikely to be targeted by a
  // transpiler, and the original source is probably a better indicator of the
  // true owner.
  var source = element._source;

  // Owner will be preserved, unless ref is overridden
  var owner = element._owner;

  if (config != null) {
    if (hasValidRef(config)) {
      // Silently steal the ref from the parent.
      ref = config.ref;
      owner = ReactCurrentOwner.current;
    }
    if (hasValidKey(config)) {
      key = '' + config.key;
    }

    // Remaining properties override existing props
    var defaultProps;
    if (element.type && element.type.defaultProps) {
      defaultProps = element.type.defaultProps;
    }
    for (propName in config) {
      if (hasOwnProperty.call(config, propName) && !RESERVED_PROPS.hasOwnProperty(propName)) {
        if (config[propName] === undefined && defaultProps !== undefined) {
          // Resolve default props
          props[propName] = defaultProps[propName];
        } else {
          props[propName] = config[propName];
        }
      }
    }
  }

  // Children can be more than one argument, and those are transferred onto
  // the newly allocated props object.
  var childrenLength = arguments.length - 2;
  if (childrenLength === 1) {
    props.children = children;
  } else if (childrenLength > 1) {
    var childArray = Array(childrenLength);
    for (var i = 0; i < childrenLength; i++) {
      childArray[i] = arguments[i + 2];
    }
    props.children = childArray;
  }

  return ReactElement(element.type, key, ref, self, source, owner, props);
};

/**
 * Verifies the object is a ReactElement.
 * See https://facebook.github.io/react/docs/top-level-api.html#react.isvalidelement
 * @param {?object} object
 * @return {boolean} True if `object` is a valid component.
 * @final
 */
ReactElement.isValidElement = function (object) {
  return typeof object === 'object' && object !== null && object.$$typeof === REACT_ELEMENT_TYPE;
};

module.exports = ReactElement;
/* WEBPACK VAR INJECTION */}.call(exports, __webpack_require__(0)))

/***/ }),
/* 5 */
/***/ (function(module, exports, __webpack_require__) {

"use strict";
/**
 * Copyright (c) 2013-present, Facebook, Inc.
 * All rights reserved.
 *
 * This source code is licensed under the BSD-style license found in the
 * LICENSE file in the root directory of this source tree. An additional grant
 * of patent rights can be found in the PATENTS file in the same directory.
 *
 * 
 */


/**
 * WARNING: DO NOT manually require this module.
 * This is a replacement for `invariant(...)` used by the error code system
 * and will _only_ be required by the corresponding babel pass.
 * It always throws.
 */

function reactProdInvariant(code) {
  var argCount = arguments.length - 1;

  var message = 'Minified React error #' + code + '; visit ' + 'http://facebook.github.io/react/docs/error-decoder.html?invariant=' + code;

  for (var argIdx = 0; argIdx < argCount; argIdx++) {
    message += '&args[]=' + encodeURIComponent(arguments[argIdx + 1]);
  }

  message += ' for the full message or use the non-minified dev environment' + ' for full errors and additional helpful warnings.';

  var error = new Error(message);
  error.name = 'Invariant Violation';
  error.framesToPop = 1; // we don't care about reactProdInvariant's own frame

  throw error;
}

module.exports = reactProdInvariant;

/***/ }),
/* 6 */
/***/ (function(module, exports, __webpack_require__) {

"use strict";

function __export(m) {
    for (var p in m) if (!exports.hasOwnProperty(p)) exports[p] = m[p];
}
Object.defineProperty(exports, "__esModule", { value: true });
__export(__webpack_require__(8));
__export(__webpack_require__(3));
__export(__webpack_require__(9));
__export(__webpack_require__(10));
__export(__webpack_require__(11));
__export(__webpack_require__(12));
__export(__webpack_require__(13));
__export(__webpack_require__(14));
__export(__webpack_require__(15));
__export(__webpack_require__(16));


/***/ }),
/* 2 */
/***/ (function(module, exports, __webpack_require__) {

"use strict";

Object.defineProperty(exports, "__esModule", { value: true });
function isViewPage(item) {
    if (item instanceof ViewPage) {
        return true;
    }
    return false;
}
exports.isViewPage = isViewPage;
var ViewPage = (function () {
    function ViewPage() {
        this.template = null;
        this.defaultPage = "";
    }
    ViewPage.prototype.setPath = function (path) {
        this.pagePath = path;
    };
    ViewPage.prototype.renderMenu = function (menu) {
        return [];
    };
    return ViewPage;
}());
exports.ViewPage = ViewPage;


/***/ }),
<<<<<<< HEAD
/* 3 */
=======
/* 7 */
/***/ (function(module, exports, __webpack_require__) {

"use strict";

function __export(m) {
    for (var p in m) if (!exports.hasOwnProperty(p)) exports[p] = m[p];
}
Object.defineProperty(exports, "__esModule", { value: true });
__export(__webpack_require__(26));
__export(__webpack_require__(14));
__export(__webpack_require__(27));
__export(__webpack_require__(28));
__export(__webpack_require__(29));
__export(__webpack_require__(30));
__export(__webpack_require__(31));
__export(__webpack_require__(63));


/***/ }),
/* 8 */
/***/ (function(module, exports, __webpack_require__) {

"use strict";
/*
object-assign
(c) Sindre Sorhus
@license MIT
*/


/* eslint-disable no-unused-vars */
var getOwnPropertySymbols = Object.getOwnPropertySymbols;
var hasOwnProperty = Object.prototype.hasOwnProperty;
var propIsEnumerable = Object.prototype.propertyIsEnumerable;

function toObject(val) {
	if (val === null || val === undefined) {
		throw new TypeError('Object.assign cannot be called with null or undefined');
	}

	return Object(val);
}

function shouldUseNative() {
	try {
		if (!Object.assign) {
			return false;
		}

		// Detect buggy property enumeration order in older V8 versions.

		// https://bugs.chromium.org/p/v8/issues/detail?id=4118
		var test1 = new String('abc');  // eslint-disable-line no-new-wrappers
		test1[5] = 'de';
		if (Object.getOwnPropertyNames(test1)[0] === '5') {
			return false;
		}

		// https://bugs.chromium.org/p/v8/issues/detail?id=3056
		var test2 = {};
		for (var i = 0; i < 10; i++) {
			test2['_' + String.fromCharCode(i)] = i;
		}
		var order2 = Object.getOwnPropertyNames(test2).map(function (n) {
			return test2[n];
		});
		if (order2.join('') !== '0123456789') {
			return false;
		}

		// https://bugs.chromium.org/p/v8/issues/detail?id=3056
		var test3 = {};
		'abcdefghijklmnopqrst'.split('').forEach(function (letter) {
			test3[letter] = letter;
		});
		if (Object.keys(Object.assign({}, test3)).join('') !==
				'abcdefghijklmnopqrst') {
			return false;
		}

		return true;
	} catch (err) {
		// We don't expect any of the above to throw, but better to be safe.
		return false;
	}
}

module.exports = shouldUseNative() ? Object.assign : function (target, source) {
	var from;
	var to = toObject(target);
	var symbols;

	for (var s = 1; s < arguments.length; s++) {
		from = Object(arguments[s]);

		for (var key in from) {
			if (hasOwnProperty.call(from, key)) {
				to[key] = from[key];
			}
		}

		if (getOwnPropertySymbols) {
			symbols = getOwnPropertySymbols(from);
			for (var i = 0; i < symbols.length; i++) {
				if (propIsEnumerable.call(from, symbols[i])) {
					to[symbols[i]] = from[symbols[i]];
				}
			}
		}
	}

	return to;
};


/***/ }),
/* 9 */
/***/ (function(module, exports, __webpack_require__) {

"use strict";
/* WEBPACK VAR INJECTION */(function(process) {/**
 * Copyright 2013-present, Facebook, Inc.
 * All rights reserved.
 *
 * This source code is licensed under the BSD-style license found in the
 * LICENSE file in the root directory of this source tree. An additional grant
 * of patent rights can be found in the PATENTS file in the same directory.
 *
 * 
 */



var canDefineProperty = false;
if (process.env.NODE_ENV !== 'production') {
  try {
    // $FlowFixMe https://github.com/facebook/flow/issues/285
    Object.defineProperty({}, 'x', { get: function () {} });
    canDefineProperty = true;
  } catch (x) {
    // IE will fail on defineProperty
  }
}

module.exports = canDefineProperty;
/* WEBPACK VAR INJECTION */}.call(exports, __webpack_require__(0)))

/***/ }),
/* 10 */
/***/ (function(module, exports, __webpack_require__) {

"use strict";
/**
 * Copyright 2013-present, Facebook, Inc.
 * All rights reserved.
 *
 * This source code is licensed under the BSD-style license found in the
 * LICENSE file in the root directory of this source tree. An additional grant
 * of patent rights can be found in the PATENTS file in the same directory.
 *
 * 
 */



/**
 * Keeps track of the current owner.
 *
 * The current owner is the component who should own any components that are
 * currently being constructed.
 */
var ReactCurrentOwner = {
  /**
   * @internal
   * @type {ReactComponent}
   */
  current: null
};

module.exports = ReactCurrentOwner;

/***/ }),
/* 11 */
/***/ (function(module, exports, __webpack_require__) {

"use strict";


/**
 * Copyright (c) 2013-present, Facebook, Inc.
 * All rights reserved.
 *
 * This source code is licensed under the BSD-style license found in the
 * LICENSE file in the root directory of this source tree. An additional grant
 * of patent rights can be found in the PATENTS file in the same directory.
 *
 * 
 */

function makeEmptyFunction(arg) {
  return function () {
    return arg;
  };
}

/**
 * This function accepts and discards inputs; it has no side effects. This is
 * primarily useful idiomatically for overridable function endpoints which
 * always need to be callable, since JS lacks a null-call idiom ala Cocoa.
 */
var emptyFunction = function emptyFunction() {};

emptyFunction.thatReturns = makeEmptyFunction;
emptyFunction.thatReturnsFalse = makeEmptyFunction(false);
emptyFunction.thatReturnsTrue = makeEmptyFunction(true);
emptyFunction.thatReturnsNull = makeEmptyFunction(null);
emptyFunction.thatReturnsThis = function () {
  return this;
};
emptyFunction.thatReturnsArgument = function (arg) {
  return arg;
};

module.exports = emptyFunction;

/***/ }),
/* 12 */
/***/ (function(module, exports, __webpack_require__) {

"use strict";
/* WEBPACK VAR INJECTION */(function(process) {/**
 * Copyright 2014-2015, Facebook, Inc.
 * All rights reserved.
 *
 * This source code is licensed under the BSD-style license found in the
 * LICENSE file in the root directory of this source tree. An additional grant
 * of patent rights can be found in the PATENTS file in the same directory.
 *
 */



/**
 * Forked from fbjs/warning:
 * https://github.com/facebook/fbjs/blob/e66ba20ad5be433eb54423f2b097d829324d9de6/packages/fbjs/src/__forks__/warning.js
 *
 * Only change is we use console.warn instead of console.error,
 * and do nothing when 'console' is not supported.
 * This really simplifies the code.
 * ---
 * Similar to invariant but only logs a warning if the condition is not met.
 * This can be used to log issues in development environments in critical
 * paths. Removing the logging code for production environments will keep the
 * same logic and follow the same code paths.
 */

var lowPriorityWarning = function () {};

if (process.env.NODE_ENV !== 'production') {
  var printWarning = function (format) {
    for (var _len = arguments.length, args = Array(_len > 1 ? _len - 1 : 0), _key = 1; _key < _len; _key++) {
      args[_key - 1] = arguments[_key];
    }

    var argIndex = 0;
    var message = 'Warning: ' + format.replace(/%s/g, function () {
      return args[argIndex++];
    });
    if (typeof console !== 'undefined') {
      console.warn(message);
    }
    try {
      // --- Welcome to debugging React ---
      // This error was thrown as a convenience so that you can use this stack
      // to find the callsite that caused this warning to fire.
      throw new Error(message);
    } catch (x) {}
  };

  lowPriorityWarning = function (condition, format) {
    if (format === undefined) {
      throw new Error('`warning(condition, format, ...args)` requires a warning ' + 'message argument');
    }
    if (!condition) {
      for (var _len2 = arguments.length, args = Array(_len2 > 2 ? _len2 - 2 : 0), _key2 = 2; _key2 < _len2; _key2++) {
        args[_key2 - 2] = arguments[_key2];
      }

      printWarning.apply(undefined, [format].concat(args));
    }
  };
}

module.exports = lowPriorityWarning;
/* WEBPACK VAR INJECTION */}.call(exports, __webpack_require__(0)))

/***/ }),
/* 13 */
/***/ (function(module, exports, __webpack_require__) {

"use strict";
/* WEBPACK VAR INJECTION */(function(process) {/**
 * Copyright 2016-present, Facebook, Inc.
 * All rights reserved.
 *
 * This source code is licensed under the BSD-style license found in the
 * LICENSE file in the root directory of this source tree. An additional grant
 * of patent rights can be found in the PATENTS file in the same directory.
 *
 * 
 */



var _prodInvariant = __webpack_require__(5);

var ReactCurrentOwner = __webpack_require__(10);

var invariant = __webpack_require__(3);
var warning = __webpack_require__(2);

function isNative(fn) {
  // Based on isNative() from Lodash
  var funcToString = Function.prototype.toString;
  var hasOwnProperty = Object.prototype.hasOwnProperty;
  var reIsNative = RegExp('^' + funcToString
  // Take an example native function source for comparison
  .call(hasOwnProperty
  // Strip regex characters so we can use it for regex
  ).replace(/[\\^$.*+?()[\]{}|]/g, '\\$&'
  // Remove hasOwnProperty from the template to make it generic
  ).replace(/hasOwnProperty|(function).*?(?=\\\()| for .+?(?=\\\])/g, '$1.*?') + '$');
  try {
    var source = funcToString.call(fn);
    return reIsNative.test(source);
  } catch (err) {
    return false;
  }
}

var canUseCollections =
// Array.from
typeof Array.from === 'function' &&
// Map
typeof Map === 'function' && isNative(Map) &&
// Map.prototype.keys
Map.prototype != null && typeof Map.prototype.keys === 'function' && isNative(Map.prototype.keys) &&
// Set
typeof Set === 'function' && isNative(Set) &&
// Set.prototype.keys
Set.prototype != null && typeof Set.prototype.keys === 'function' && isNative(Set.prototype.keys);

var setItem;
var getItem;
var removeItem;
var getItemIDs;
var addRoot;
var removeRoot;
var getRootIDs;

if (canUseCollections) {
  var itemMap = new Map();
  var rootIDSet = new Set();

  setItem = function (id, item) {
    itemMap.set(id, item);
  };
  getItem = function (id) {
    return itemMap.get(id);
  };
  removeItem = function (id) {
    itemMap['delete'](id);
  };
  getItemIDs = function () {
    return Array.from(itemMap.keys());
  };

  addRoot = function (id) {
    rootIDSet.add(id);
  };
  removeRoot = function (id) {
    rootIDSet['delete'](id);
  };
  getRootIDs = function () {
    return Array.from(rootIDSet.keys());
  };
} else {
  var itemByKey = {};
  var rootByKey = {};

  // Use non-numeric keys to prevent V8 performance issues:
  // https://github.com/facebook/react/pull/7232
  var getKeyFromID = function (id) {
    return '.' + id;
  };
  var getIDFromKey = function (key) {
    return parseInt(key.substr(1), 10);
  };

  setItem = function (id, item) {
    var key = getKeyFromID(id);
    itemByKey[key] = item;
  };
  getItem = function (id) {
    var key = getKeyFromID(id);
    return itemByKey[key];
  };
  removeItem = function (id) {
    var key = getKeyFromID(id);
    delete itemByKey[key];
  };
  getItemIDs = function () {
    return Object.keys(itemByKey).map(getIDFromKey);
  };

  addRoot = function (id) {
    var key = getKeyFromID(id);
    rootByKey[key] = true;
  };
  removeRoot = function (id) {
    var key = getKeyFromID(id);
    delete rootByKey[key];
  };
  getRootIDs = function () {
    return Object.keys(rootByKey).map(getIDFromKey);
  };
}

var unmountedIDs = [];

function purgeDeep(id) {
  var item = getItem(id);
  if (item) {
    var childIDs = item.childIDs;

    removeItem(id);
    childIDs.forEach(purgeDeep);
  }
}

function describeComponentFrame(name, source, ownerName) {
  return '\n    in ' + (name || 'Unknown') + (source ? ' (at ' + source.fileName.replace(/^.*[\\\/]/, '') + ':' + source.lineNumber + ')' : ownerName ? ' (created by ' + ownerName + ')' : '');
}

function getDisplayName(element) {
  if (element == null) {
    return '#empty';
  } else if (typeof element === 'string' || typeof element === 'number') {
    return '#text';
  } else if (typeof element.type === 'string') {
    return element.type;
  } else {
    return element.type.displayName || element.type.name || 'Unknown';
  }
}

function describeID(id) {
  var name = ReactComponentTreeHook.getDisplayName(id);
  var element = ReactComponentTreeHook.getElement(id);
  var ownerID = ReactComponentTreeHook.getOwnerID(id);
  var ownerName;
  if (ownerID) {
    ownerName = ReactComponentTreeHook.getDisplayName(ownerID);
  }
  process.env.NODE_ENV !== 'production' ? warning(element, 'ReactComponentTreeHook: Missing React element for debugID %s when ' + 'building stack', id) : void 0;
  return describeComponentFrame(name, element && element._source, ownerName);
}

var ReactComponentTreeHook = {
  onSetChildren: function (id, nextChildIDs) {
    var item = getItem(id);
    !item ? process.env.NODE_ENV !== 'production' ? invariant(false, 'Item must have been set') : _prodInvariant('144') : void 0;
    item.childIDs = nextChildIDs;

    for (var i = 0; i < nextChildIDs.length; i++) {
      var nextChildID = nextChildIDs[i];
      var nextChild = getItem(nextChildID);
      !nextChild ? process.env.NODE_ENV !== 'production' ? invariant(false, 'Expected hook events to fire for the child before its parent includes it in onSetChildren().') : _prodInvariant('140') : void 0;
      !(nextChild.childIDs != null || typeof nextChild.element !== 'object' || nextChild.element == null) ? process.env.NODE_ENV !== 'production' ? invariant(false, 'Expected onSetChildren() to fire for a container child before its parent includes it in onSetChildren().') : _prodInvariant('141') : void 0;
      !nextChild.isMounted ? process.env.NODE_ENV !== 'production' ? invariant(false, 'Expected onMountComponent() to fire for the child before its parent includes it in onSetChildren().') : _prodInvariant('71') : void 0;
      if (nextChild.parentID == null) {
        nextChild.parentID = id;
        // TODO: This shouldn't be necessary but mounting a new root during in
        // componentWillMount currently causes not-yet-mounted components to
        // be purged from our tree data so their parent id is missing.
      }
      !(nextChild.parentID === id) ? process.env.NODE_ENV !== 'production' ? invariant(false, 'Expected onBeforeMountComponent() parent and onSetChildren() to be consistent (%s has parents %s and %s).', nextChildID, nextChild.parentID, id) : _prodInvariant('142', nextChildID, nextChild.parentID, id) : void 0;
    }
  },
  onBeforeMountComponent: function (id, element, parentID) {
    var item = {
      element: element,
      parentID: parentID,
      text: null,
      childIDs: [],
      isMounted: false,
      updateCount: 0
    };
    setItem(id, item);
  },
  onBeforeUpdateComponent: function (id, element) {
    var item = getItem(id);
    if (!item || !item.isMounted) {
      // We may end up here as a result of setState() in componentWillUnmount().
      // In this case, ignore the element.
      return;
    }
    item.element = element;
  },
  onMountComponent: function (id) {
    var item = getItem(id);
    !item ? process.env.NODE_ENV !== 'production' ? invariant(false, 'Item must have been set') : _prodInvariant('144') : void 0;
    item.isMounted = true;
    var isRoot = item.parentID === 0;
    if (isRoot) {
      addRoot(id);
    }
  },
  onUpdateComponent: function (id) {
    var item = getItem(id);
    if (!item || !item.isMounted) {
      // We may end up here as a result of setState() in componentWillUnmount().
      // In this case, ignore the element.
      return;
    }
    item.updateCount++;
  },
  onUnmountComponent: function (id) {
    var item = getItem(id);
    if (item) {
      // We need to check if it exists.
      // `item` might not exist if it is inside an error boundary, and a sibling
      // error boundary child threw while mounting. Then this instance never
      // got a chance to mount, but it still gets an unmounting event during
      // the error boundary cleanup.
      item.isMounted = false;
      var isRoot = item.parentID === 0;
      if (isRoot) {
        removeRoot(id);
      }
    }
    unmountedIDs.push(id);
  },
  purgeUnmountedComponents: function () {
    if (ReactComponentTreeHook._preventPurging) {
      // Should only be used for testing.
      return;
    }

    for (var i = 0; i < unmountedIDs.length; i++) {
      var id = unmountedIDs[i];
      purgeDeep(id);
    }
    unmountedIDs.length = 0;
  },
  isMounted: function (id) {
    var item = getItem(id);
    return item ? item.isMounted : false;
  },
  getCurrentStackAddendum: function (topElement) {
    var info = '';
    if (topElement) {
      var name = getDisplayName(topElement);
      var owner = topElement._owner;
      info += describeComponentFrame(name, topElement._source, owner && owner.getName());
    }

    var currentOwner = ReactCurrentOwner.current;
    var id = currentOwner && currentOwner._debugID;

    info += ReactComponentTreeHook.getStackAddendumByID(id);
    return info;
  },
  getStackAddendumByID: function (id) {
    var info = '';
    while (id) {
      info += describeID(id);
      id = ReactComponentTreeHook.getParentID(id);
    }
    return info;
  },
  getChildIDs: function (id) {
    var item = getItem(id);
    return item ? item.childIDs : [];
  },
  getDisplayName: function (id) {
    var element = ReactComponentTreeHook.getElement(id);
    if (!element) {
      return null;
    }
    return getDisplayName(element);
  },
  getElement: function (id) {
    var item = getItem(id);
    return item ? item.element : null;
  },
  getOwnerID: function (id) {
    var element = ReactComponentTreeHook.getElement(id);
    if (!element || !element._owner) {
      return null;
    }
    return element._owner._debugID;
  },
  getParentID: function (id) {
    var item = getItem(id);
    return item ? item.parentID : null;
  },
  getSource: function (id) {
    var item = getItem(id);
    var element = item ? item.element : null;
    var source = element != null ? element._source : null;
    return source;
  },
  getText: function (id) {
    var element = ReactComponentTreeHook.getElement(id);
    if (typeof element === 'string') {
      return element;
    } else if (typeof element === 'number') {
      return '' + element;
    } else {
      return null;
    }
  },
  getUpdateCount: function (id) {
    var item = getItem(id);
    return item ? item.updateCount : 0;
  },


  getRootIDs: getRootIDs,
  getRegisteredIDs: getItemIDs,

  pushNonStandardWarningStack: function (isCreatingElement, currentSource) {
    if (typeof console.reactStack !== 'function') {
      return;
    }

    var stack = [];
    var currentOwner = ReactCurrentOwner.current;
    var id = currentOwner && currentOwner._debugID;

    try {
      if (isCreatingElement) {
        stack.push({
          name: id ? ReactComponentTreeHook.getDisplayName(id) : null,
          fileName: currentSource ? currentSource.fileName : null,
          lineNumber: currentSource ? currentSource.lineNumber : null
        });
      }

      while (id) {
        var element = ReactComponentTreeHook.getElement(id);
        var parentID = ReactComponentTreeHook.getParentID(id);
        var ownerID = ReactComponentTreeHook.getOwnerID(id);
        var ownerName = ownerID ? ReactComponentTreeHook.getDisplayName(ownerID) : null;
        var source = element && element._source;
        stack.push({
          name: ownerName,
          fileName: source ? source.fileName : null,
          lineNumber: source ? source.lineNumber : null
        });
        id = parentID;
      }
    } catch (err) {
      // Internal state is messed up.
      // Stop building the stack (it's just a nice to have).
    }

    console.reactStack(stack);
  },
  popNonStandardWarningStack: function () {
    if (typeof console.reactStackEnd !== 'function') {
      return;
    }
    console.reactStackEnd();
  }
};

module.exports = ReactComponentTreeHook;
/* WEBPACK VAR INJECTION */}.call(exports, __webpack_require__(0)))

/***/ }),
/* 14 */
>>>>>>> e93d6da9
/***/ (function(module, exports, __webpack_require__) {

"use strict";

var __extends = (this && this.__extends) || (function () {
    var extendStatics = Object.setPrototypeOf ||
        ({ __proto__: [] } instanceof Array && function (d, b) { d.__proto__ = b; }) ||
        function (d, b) { for (var p in b) if (b.hasOwnProperty(p)) d[p] = b[p]; };
    return function (d, b) {
        extendStatics(d, b);
        function __() { this.constructor = d; }
        d.prototype = b === null ? Object.create(b) : (__.prototype = b.prototype, new __());
    };
})();
Object.defineProperty(exports, "__esModule", { value: true });
var React = __webpack_require__(1);
var NavHeaderBar = (function (_super) {
    __extends(NavHeaderBar, _super);
    function NavHeaderBar() {
        return _super !== null && _super.apply(this, arguments) || this;
    }
    NavHeaderBar.prototype.componentDidMount = function () {
        var temp = this.refs.button;
        temp.setAttribute("data-toggle", "collapse");
        temp.setAttribute("data-target", "#" + this.props.id);
        temp.setAttribute("aria-expanded", "false");
    };
    NavHeaderBar.prototype.render = function () {
        var _this = this;
        return React.createElement("div", { className: "navbar-header" },
            React.createElement("button", { ref: "button", type: "button", className: "navbar-toggle collapsed" },
                React.createElement("span", { className: "sr-only" }, "Toggle navigation"),
                React.createElement("span", { className: "icon-bar" }),
                React.createElement("span", { className: "icon-bar" }),
                React.createElement("span", { className: "icon-bar" })),
            React.createElement("a", { className: "navbar-brand", onClick: function (e) { e.preventDefault(); _this.props.brandClick(); }, href: ";/" }, this.props.brandName));
    };
    return NavHeaderBar;
}(React.Component));
exports.NavHeaderBar = NavHeaderBar;


/***/ }),
/* 15 */
/***/ (function(module, exports, __webpack_require__) {

"use strict";
<<<<<<< HEAD

var __extends = (this && this.__extends) || (function () {
    var extendStatics = Object.setPrototypeOf ||
        ({ __proto__: [] } instanceof Array && function (d, b) { d.__proto__ = b; }) ||
        function (d, b) { for (var p in b) if (b.hasOwnProperty(p)) d[p] = b[p]; };
    return function (d, b) {
        extendStatics(d, b);
        function __() { this.constructor = d; }
        d.prototype = b === null ? Object.create(b) : (__.prototype = b.prototype, new __());
    };
})();
Object.defineProperty(exports, "__esModule", { value: true });
var React = __webpack_require__(0);
var components_1 = __webpack_require__(1);
var UserView = (function (_super) {
    __extends(UserView, _super);
    function UserView() {
        return _super !== null && _super.apply(this, arguments) || this;
    }
    UserView.prototype.render = function () {
        return React.createElement(components_1.DynamicTable, { header: ["ID", "First name", "Last name", "Email", "StudentID"], data: this.props.users, selector: function (item) { return [item.id.toString(), item.firstName, item.lastName, item.email, item.personId.toString()]; } });
    };
    return UserView;
}(React.Component));
exports.UserView = UserView;
=======
/* WEBPACK VAR INJECTION */(function(process) {/**
 * Copyright 2013-present, Facebook, Inc.
 * All rights reserved.
 *
 * This source code is licensed under the BSD-style license found in the
 * LICENSE file in the root directory of this source tree. An additional grant
 * of patent rights can be found in the PATENTS file in the same directory.
 *
 */
>>>>>>> e93d6da9



var _prodInvariant = __webpack_require__(5),
    _assign = __webpack_require__(8);

var ReactNoopUpdateQueue = __webpack_require__(16);

var canDefineProperty = __webpack_require__(9);
var emptyObject = __webpack_require__(17);
var invariant = __webpack_require__(3);
var lowPriorityWarning = __webpack_require__(12);

/**
 * Base class helpers for the updating state of a component.
 */
function ReactComponent(props, context, updater) {
  this.props = props;
  this.context = context;
  this.refs = emptyObject;
  // We initialize the default updater but the real one gets injected by the
  // renderer.
  this.updater = updater || ReactNoopUpdateQueue;
}

ReactComponent.prototype.isReactComponent = {};

/**
 * Sets a subset of the state. Always use this to mutate
 * state. You should treat `this.state` as immutable.
 *
 * There is no guarantee that `this.state` will be immediately updated, so
 * accessing `this.state` after calling this method may return the old value.
 *
 * There is no guarantee that calls to `setState` will run synchronously,
 * as they may eventually be batched together.  You can provide an optional
 * callback that will be executed when the call to setState is actually
 * completed.
 *
 * When a function is provided to setState, it will be called at some point in
 * the future (not synchronously). It will be called with the up to date
 * component arguments (state, props, context). These values can be different
 * from this.* because your function may be called after receiveProps but before
 * shouldComponentUpdate, and this new state, props, and context will not yet be
 * assigned to this.
 *
 * @param {object|function} partialState Next partial state or function to
 *        produce next partial state to be merged with current state.
 * @param {?function} callback Called after state is updated.
 * @final
 * @protected
 */
ReactComponent.prototype.setState = function (partialState, callback) {
  !(typeof partialState === 'object' || typeof partialState === 'function' || partialState == null) ? process.env.NODE_ENV !== 'production' ? invariant(false, 'setState(...): takes an object of state variables to update or a function which returns an object of state variables.') : _prodInvariant('85') : void 0;
  this.updater.enqueueSetState(this, partialState);
  if (callback) {
    this.updater.enqueueCallback(this, callback, 'setState');
  }
};

/**
 * Forces an update. This should only be invoked when it is known with
 * certainty that we are **not** in a DOM transaction.
 *
 * You may want to call this when you know that some deeper aspect of the
 * component's state has changed but `setState` was not called.
 *
 * This will not invoke `shouldComponentUpdate`, but it will invoke
 * `componentWillUpdate` and `componentDidUpdate`.
 *
 * @param {?function} callback Called after update is complete.
 * @final
 * @protected
 */
ReactComponent.prototype.forceUpdate = function (callback) {
  this.updater.enqueueForceUpdate(this);
  if (callback) {
    this.updater.enqueueCallback(this, callback, 'forceUpdate');
  }
};

/**
 * Deprecated APIs. These APIs used to exist on classic React classes but since
 * we would like to deprecate them, we're not going to move them over to this
 * modern base class. Instead, we define a getter that warns if it's accessed.
 */
if (process.env.NODE_ENV !== 'production') {
  var deprecatedAPIs = {
    isMounted: ['isMounted', 'Instead, make sure to clean up subscriptions and pending requests in ' + 'componentWillUnmount to prevent memory leaks.'],
    replaceState: ['replaceState', 'Refactor your code to use setState instead (see ' + 'https://github.com/facebook/react/issues/3236).']
  };
  var defineDeprecationWarning = function (methodName, info) {
    if (canDefineProperty) {
      Object.defineProperty(ReactComponent.prototype, methodName, {
        get: function () {
          lowPriorityWarning(false, '%s(...) is deprecated in plain JavaScript React classes. %s', info[0], info[1]);
          return undefined;
        }
      });
    }
  };
  for (var fnName in deprecatedAPIs) {
    if (deprecatedAPIs.hasOwnProperty(fnName)) {
      defineDeprecationWarning(fnName, deprecatedAPIs[fnName]);
    }
  }
}

/**
 * Base class helpers for the updating state of a component.
 */
function ReactPureComponent(props, context, updater) {
  // Duplicated from ReactComponent.
  this.props = props;
  this.context = context;
  this.refs = emptyObject;
  // We initialize the default updater but the real one gets injected by the
  // renderer.
  this.updater = updater || ReactNoopUpdateQueue;
}

function ComponentDummy() {}
ComponentDummy.prototype = ReactComponent.prototype;
ReactPureComponent.prototype = new ComponentDummy();
ReactPureComponent.prototype.constructor = ReactPureComponent;
// Avoid an extra prototype jump for these methods.
_assign(ReactPureComponent.prototype, ReactComponent.prototype);
ReactPureComponent.prototype.isPureReactComponent = true;

module.exports = {
  Component: ReactComponent,
  PureComponent: ReactPureComponent
};
/* WEBPACK VAR INJECTION */}.call(exports, __webpack_require__(0)))

/***/ }),
/* 16 */
/***/ (function(module, exports, __webpack_require__) {

"use strict";
/* WEBPACK VAR INJECTION */(function(process) {/**
 * Copyright 2015-present, Facebook, Inc.
 * All rights reserved.
 *
 * This source code is licensed under the BSD-style license found in the
 * LICENSE file in the root directory of this source tree. An additional grant
 * of patent rights can be found in the PATENTS file in the same directory.
 *
 */



var warning = __webpack_require__(2);

function warnNoop(publicInstance, callerName) {
  if (process.env.NODE_ENV !== 'production') {
    var constructor = publicInstance.constructor;
    process.env.NODE_ENV !== 'production' ? warning(false, '%s(...): Can only update a mounted or mounting component. ' + 'This usually means you called %s() on an unmounted component. ' + 'This is a no-op. Please check the code for the %s component.', callerName, callerName, constructor && (constructor.displayName || constructor.name) || 'ReactClass') : void 0;
  }
}

/**
 * This is the abstract API for an update queue.
 */
var ReactNoopUpdateQueue = {
  /**
   * Checks whether or not this composite component is mounted.
   * @param {ReactClass} publicInstance The instance we want to test.
   * @return {boolean} True if mounted, false otherwise.
   * @protected
   * @final
   */
  isMounted: function (publicInstance) {
    return false;
  },

  /**
   * Enqueue a callback that will be executed after all the pending updates
   * have processed.
   *
   * @param {ReactClass} publicInstance The instance to use as `this` context.
   * @param {?function} callback Called after state is updated.
   * @internal
   */
  enqueueCallback: function (publicInstance, callback) {},

  /**
   * Forces an update. This should only be invoked when it is known with
   * certainty that we are **not** in a DOM transaction.
   *
   * You may want to call this when you know that some deeper aspect of the
   * component's state has changed but `setState` was not called.
   *
   * This will not invoke `shouldComponentUpdate`, but it will invoke
   * `componentWillUpdate` and `componentDidUpdate`.
   *
   * @param {ReactClass} publicInstance The instance that should rerender.
   * @internal
   */
  enqueueForceUpdate: function (publicInstance) {
    warnNoop(publicInstance, 'forceUpdate');
  },

  /**
   * Replaces all of the state. Always use this or `setState` to mutate state.
   * You should treat `this.state` as immutable.
   *
   * There is no guarantee that `this.state` will be immediately updated, so
   * accessing `this.state` after calling this method may return the old value.
   *
   * @param {ReactClass} publicInstance The instance that should rerender.
   * @param {object} completeState Next state.
   * @internal
   */
  enqueueReplaceState: function (publicInstance, completeState) {
    warnNoop(publicInstance, 'replaceState');
  },

  /**
   * Sets a subset of the state. This only exists because _pendingState is
   * internal. This provides a merging strategy that is not available to deep
   * properties which is confusing. TODO: Expose pendingState or don't use it
   * during the merge.
   *
   * @param {ReactClass} publicInstance The instance that should rerender.
   * @param {object} partialState Next partial state to be merged with state.
   * @internal
   */
  enqueueSetState: function (publicInstance, partialState) {
    warnNoop(publicInstance, 'setState');
  }
};

module.exports = ReactNoopUpdateQueue;
/* WEBPACK VAR INJECTION */}.call(exports, __webpack_require__(0)))

/***/ }),
/* 17 */
/***/ (function(module, exports, __webpack_require__) {

"use strict";
/* WEBPACK VAR INJECTION */(function(process) {/**
 * Copyright (c) 2013-present, Facebook, Inc.
 * All rights reserved.
 *
 * This source code is licensed under the BSD-style license found in the
 * LICENSE file in the root directory of this source tree. An additional grant
 * of patent rights can be found in the PATENTS file in the same directory.
 *
 */



var emptyObject = {};

if (process.env.NODE_ENV !== 'production') {
  Object.freeze(emptyObject);
}

module.exports = emptyObject;
/* WEBPACK VAR INJECTION */}.call(exports, __webpack_require__(0)))

/***/ }),
/* 18 */
/***/ (function(module, exports, __webpack_require__) {

"use strict";
/**
 * Copyright 2014-present, Facebook, Inc.
 * All rights reserved.
 *
 * This source code is licensed under the BSD-style license found in the
 * LICENSE file in the root directory of this source tree. An additional grant
 * of patent rights can be found in the PATENTS file in the same directory.
 *
 * 
 */



// The Symbol used to tag the ReactElement type. If there is no native Symbol
// nor polyfill, then a plain number is used for performance.

var REACT_ELEMENT_TYPE = typeof Symbol === 'function' && Symbol['for'] && Symbol['for']('react.element') || 0xeac7;

module.exports = REACT_ELEMENT_TYPE;

/***/ }),
/* 19 */
/***/ (function(module, exports, __webpack_require__) {

"use strict";
/**
 * Copyright 2013-present, Facebook, Inc.
 * All rights reserved.
 *
 * This source code is licensed under the BSD-style license found in the
 * LICENSE file in the root directory of this source tree. An additional grant
 * of patent rights can be found in the PATENTS file in the same directory.
 *
 * 
 */



/* global Symbol */

var ITERATOR_SYMBOL = typeof Symbol === 'function' && Symbol.iterator;
var FAUX_ITERATOR_SYMBOL = '@@iterator'; // Before Symbol spec.

/**
 * Returns the iterator method function contained on the iterable object.
 *
 * Be sure to invoke the function with the iterable as context:
 *
 *     var iteratorFn = getIteratorFn(myIterable);
 *     if (iteratorFn) {
 *       var iterator = iteratorFn.call(myIterable);
 *       ...
 *     }
 *
 * @param {?object} maybeIterable
 * @return {?function}
 */
function getIteratorFn(maybeIterable) {
  var iteratorFn = maybeIterable && (ITERATOR_SYMBOL && maybeIterable[ITERATOR_SYMBOL] || maybeIterable[FAUX_ITERATOR_SYMBOL]);
  if (typeof iteratorFn === 'function') {
    return iteratorFn;
  }
}

module.exports = getIteratorFn;

/***/ }),
/* 20 */
/***/ (function(module, exports, __webpack_require__) {

"use strict";
/* WEBPACK VAR INJECTION */(function(process) {/**
 * Copyright 2014-present, Facebook, Inc.
 * All rights reserved.
 *
 * This source code is licensed under the BSD-style license found in the
 * LICENSE file in the root directory of this source tree. An additional grant
 * of patent rights can be found in the PATENTS file in the same directory.
 *
 */

/**
 * ReactElementValidator provides a wrapper around a element factory
 * which validates the props passed to the element. This is intended to be
 * used only in DEV and could be replaced by a static type checker for languages
 * that support it.
 */



var ReactCurrentOwner = __webpack_require__(10);
var ReactComponentTreeHook = __webpack_require__(13);
var ReactElement = __webpack_require__(4);

var checkReactTypeSpec = __webpack_require__(39);

var canDefineProperty = __webpack_require__(9);
var getIteratorFn = __webpack_require__(19);
var warning = __webpack_require__(2);
var lowPriorityWarning = __webpack_require__(12);

function getDeclarationErrorAddendum() {
  if (ReactCurrentOwner.current) {
    var name = ReactCurrentOwner.current.getName();
    if (name) {
      return ' Check the render method of `' + name + '`.';
    }
  }
  return '';
}

function getSourceInfoErrorAddendum(elementProps) {
  if (elementProps !== null && elementProps !== undefined && elementProps.__source !== undefined) {
    var source = elementProps.__source;
    var fileName = source.fileName.replace(/^.*[\\\/]/, '');
    var lineNumber = source.lineNumber;
    return ' Check your code at ' + fileName + ':' + lineNumber + '.';
  }
  return '';
}

/**
 * Warn if there's no key explicitly set on dynamic arrays of children or
 * object keys are not valid. This allows us to keep track of children between
 * updates.
 */
var ownerHasKeyUseWarning = {};

function getCurrentComponentErrorInfo(parentType) {
  var info = getDeclarationErrorAddendum();

  if (!info) {
    var parentName = typeof parentType === 'string' ? parentType : parentType.displayName || parentType.name;
    if (parentName) {
      info = ' Check the top-level render call using <' + parentName + '>.';
    }
  }
  return info;
}

/**
 * Warn if the element doesn't have an explicit key assigned to it.
 * This element is in an array. The array could grow and shrink or be
 * reordered. All children that haven't already been validated are required to
 * have a "key" property assigned to it. Error statuses are cached so a warning
 * will only be shown once.
 *
 * @internal
 * @param {ReactElement} element Element that requires a key.
 * @param {*} parentType element's parent's type.
 */
function validateExplicitKey(element, parentType) {
  if (!element._store || element._store.validated || element.key != null) {
    return;
  }
  element._store.validated = true;

  var memoizer = ownerHasKeyUseWarning.uniqueKey || (ownerHasKeyUseWarning.uniqueKey = {});

  var currentComponentErrorInfo = getCurrentComponentErrorInfo(parentType);
  if (memoizer[currentComponentErrorInfo]) {
    return;
  }
  memoizer[currentComponentErrorInfo] = true;

  // Usually the current owner is the offender, but if it accepts children as a
  // property, it may be the creator of the child that's responsible for
  // assigning it a key.
  var childOwner = '';
  if (element && element._owner && element._owner !== ReactCurrentOwner.current) {
    // Give the component that originally created this child.
    childOwner = ' It was passed a child from ' + element._owner.getName() + '.';
  }

  process.env.NODE_ENV !== 'production' ? warning(false, 'Each child in an array or iterator should have a unique "key" prop.' + '%s%s See https://fb.me/react-warning-keys for more information.%s', currentComponentErrorInfo, childOwner, ReactComponentTreeHook.getCurrentStackAddendum(element)) : void 0;
}

/**
 * Ensure that every element either is passed in a static location, in an
 * array with an explicit keys property defined, or in an object literal
 * with valid key property.
 *
 * @internal
 * @param {ReactNode} node Statically passed child of any type.
 * @param {*} parentType node's parent's type.
 */
function validateChildKeys(node, parentType) {
  if (typeof node !== 'object') {
    return;
  }
  if (Array.isArray(node)) {
    for (var i = 0; i < node.length; i++) {
      var child = node[i];
      if (ReactElement.isValidElement(child)) {
        validateExplicitKey(child, parentType);
      }
    }
  } else if (ReactElement.isValidElement(node)) {
    // This element was passed in a valid location.
    if (node._store) {
      node._store.validated = true;
    }
  } else if (node) {
    var iteratorFn = getIteratorFn(node);
    // Entry iterators provide implicit keys.
    if (iteratorFn) {
      if (iteratorFn !== node.entries) {
        var iterator = iteratorFn.call(node);
        var step;
        while (!(step = iterator.next()).done) {
          if (ReactElement.isValidElement(step.value)) {
            validateExplicitKey(step.value, parentType);
          }
        }
      }
    }
  }
}

/**
 * Given an element, validate that its props follow the propTypes definition,
 * provided by the type.
 *
 * @param {ReactElement} element
 */
function validatePropTypes(element) {
  var componentClass = element.type;
  if (typeof componentClass !== 'function') {
    return;
  }
  var name = componentClass.displayName || componentClass.name;
  if (componentClass.propTypes) {
    checkReactTypeSpec(componentClass.propTypes, element.props, 'prop', name, element, null);
  }
  if (typeof componentClass.getDefaultProps === 'function') {
    process.env.NODE_ENV !== 'production' ? warning(componentClass.getDefaultProps.isReactClassApproved, 'getDefaultProps is only used on classic React.createClass ' + 'definitions. Use a static property named `defaultProps` instead.') : void 0;
  }
}

var ReactElementValidator = {
  createElement: function (type, props, children) {
    var validType = typeof type === 'string' || typeof type === 'function';
    // We warn in this case but don't throw. We expect the element creation to
    // succeed and there will likely be errors in render.
    if (!validType) {
      if (typeof type !== 'function' && typeof type !== 'string') {
        var info = '';
        if (type === undefined || typeof type === 'object' && type !== null && Object.keys(type).length === 0) {
          info += ' You likely forgot to export your component from the file ' + "it's defined in.";
        }

        var sourceInfo = getSourceInfoErrorAddendum(props);
        if (sourceInfo) {
          info += sourceInfo;
        } else {
          info += getDeclarationErrorAddendum();
        }

        info += ReactComponentTreeHook.getCurrentStackAddendum();

        var currentSource = props !== null && props !== undefined && props.__source !== undefined ? props.__source : null;
        ReactComponentTreeHook.pushNonStandardWarningStack(true, currentSource);
        process.env.NODE_ENV !== 'production' ? warning(false, 'React.createElement: type is invalid -- expected a string (for ' + 'built-in components) or a class/function (for composite ' + 'components) but got: %s.%s', type == null ? type : typeof type, info) : void 0;
        ReactComponentTreeHook.popNonStandardWarningStack();
      }
    }

    var element = ReactElement.createElement.apply(this, arguments);

    // The result can be nullish if a mock or a custom function is used.
    // TODO: Drop this when these are no longer allowed as the type argument.
    if (element == null) {
      return element;
    }

    // Skip key warning if the type isn't valid since our key validation logic
    // doesn't expect a non-string/function type and can throw confusing errors.
    // We don't want exception behavior to differ between dev and prod.
    // (Rendering will throw with a helpful message and as soon as the type is
    // fixed, the key warnings will appear.)
    if (validType) {
      for (var i = 2; i < arguments.length; i++) {
        validateChildKeys(arguments[i], type);
      }
    }

    validatePropTypes(element);

    return element;
  },

  createFactory: function (type) {
    var validatedFactory = ReactElementValidator.createElement.bind(null, type);
    // Legacy hook TODO: Warn if this is accessed
    validatedFactory.type = type;

    if (process.env.NODE_ENV !== 'production') {
      if (canDefineProperty) {
        Object.defineProperty(validatedFactory, 'type', {
          enumerable: false,
          get: function () {
            lowPriorityWarning(false, 'Factory.type is deprecated. Access the class directly ' + 'before passing it to createFactory.');
            Object.defineProperty(this, 'type', {
              value: type
            });
            return type;
          }
        });
      }
    }

    return validatedFactory;
  },

  cloneElement: function (element, props, children) {
    var newElement = ReactElement.cloneElement.apply(this, arguments);
    for (var i = 2; i < arguments.length; i++) {
      validateChildKeys(arguments[i], newElement.type);
    }
    validatePropTypes(newElement);
    return newElement;
  }
};

module.exports = ReactElementValidator;
/* WEBPACK VAR INJECTION */}.call(exports, __webpack_require__(0)))

/***/ }),
/* 21 */
/***/ (function(module, exports, __webpack_require__) {

"use strict";
/**
 * Copyright 2013-present, Facebook, Inc.
 * All rights reserved.
 *
 * This source code is licensed under the BSD-style license found in the
 * LICENSE file in the root directory of this source tree. An additional grant
 * of patent rights can be found in the PATENTS file in the same directory.
 */



var ReactPropTypesSecret = 'SECRET_DO_NOT_PASS_THIS_OR_YOU_WILL_BE_FIRED';

module.exports = ReactPropTypesSecret;


/***/ }),
/* 22 */
/***/ (function(module, exports, __webpack_require__) {

"use strict";

var __extends = (this && this.__extends) || (function () {
    var extendStatics = Object.setPrototypeOf ||
        ({ __proto__: [] } instanceof Array && function (d, b) { d.__proto__ = b; }) ||
        function (d, b) { for (var p in b) if (b.hasOwnProperty(p)) d[p] = b[p]; };
    return function (d, b) {
        extendStatics(d, b);
        function __() { this.constructor = d; }
        d.prototype = b === null ? Object.create(b) : (__.prototype = b.prototype, new __());
    };
})();
Object.defineProperty(exports, "__esModule", { value: true });
var React = __webpack_require__(1);
var HelloView = (function (_super) {
    __extends(HelloView, _super);
    function HelloView() {
        return _super !== null && _super.apply(this, arguments) || this;
    }
    HelloView.prototype.render = function () {
        return React.createElement("h1", null, "Hello world");
    };
    return HelloView;
}(React.Component));
exports.HelloView = HelloView;


/***/ }),
/* 23 */
/***/ (function(module, exports, __webpack_require__) {

"use strict";

var __extends = (this && this.__extends) || (function () {
    var extendStatics = Object.setPrototypeOf ||
        ({ __proto__: [] } instanceof Array && function (d, b) { d.__proto__ = b; }) ||
        function (d, b) { for (var p in b) if (b.hasOwnProperty(p)) d[p] = b[p]; };
    return function (d, b) {
        extendStatics(d, b);
        function __() { this.constructor = d; }
        d.prototype = b === null ? Object.create(b) : (__.prototype = b.prototype, new __());
    };
})();
Object.defineProperty(exports, "__esModule", { value: true });
var React = __webpack_require__(1);
var components_1 = __webpack_require__(7);
var UserView = (function (_super) {
    __extends(UserView, _super);
    function UserView() {
        return _super !== null && _super.apply(this, arguments) || this;
    }
    UserView.prototype.render = function () {
        return React.createElement(components_1.DynamicTable, { header: ["ID", "F irst name", "Last name", "Email", "StudentID"], data: this.props.users, selector: function (item) { return [
                item.id.toString(),
                item.firstName,
                item.lastName,
                item.email,
                item.personId.toString(),
            ]; } });
    };
    return UserView;
}(React.Component));
exports.UserView = UserView;


/***/ }),
/* 24 */
/***/ (function(module, exports, __webpack_require__) {

"use strict";

var __extends = (this && this.__extends) || (function () {
    var extendStatics = Object.setPrototypeOf ||
        ({ __proto__: [] } instanceof Array && function (d, b) { d.__proto__ = b; }) ||
        function (d, b) { for (var p in b) if (b.hasOwnProperty(p)) d[p] = b[p]; };
    return function (d, b) {
        extendStatics(d, b);
        function __() { this.constructor = d; }
        d.prototype = b === null ? Object.create(b) : (__.prototype = b.prototype, new __());
    };
})();
Object.defineProperty(exports, "__esModule", { value: true });
<<<<<<< HEAD
var React = __webpack_require__(0);
var ReactDOM = __webpack_require__(7);
var components_1 = __webpack_require__(1);
var NavigationManager_1 = __webpack_require__(17);
var UserManager_1 = __webpack_require__(19);
var StudentPage_1 = __webpack_require__(20);
var TempDataProvider_1 = __webpack_require__(22);
var CourseManager_1 = __webpack_require__(23);
var HomePage_1 = __webpack_require__(25);
var ErrorPage_1 = __webpack_require__(26);
var TeacherPage_1 = __webpack_require__(27);
var HelpPage_1 = __webpack_require__(28);
=======
var React = __webpack_require__(1);
var ReactDOM = __webpack_require__(25);
var components_1 = __webpack_require__(7);
var CourseManager_1 = __webpack_require__(50);
var NavigationManager_1 = __webpack_require__(53);
var TempDataProvider_1 = __webpack_require__(55);
var UserManager_1 = __webpack_require__(56);
var ErrorPage_1 = __webpack_require__(57);
var HelpPage_1 = __webpack_require__(58);
var HomePage_1 = __webpack_require__(60);
var StudentPage_1 = __webpack_require__(61);
var TeacherPage_1 = __webpack_require__(62);
>>>>>>> e93d6da9
var topLinks = [
    { name: "Teacher", uri: "app/teacher/", active: false },
    { name: "Student", uri: "app/student/", active: false },
    { name: "Admin", uri: "app/admin", active: false },
    { name: "Help", uri: "app/help", active: false },
];
var AutoGrader = (function (_super) {
    __extends(AutoGrader, _super);
    function AutoGrader(props) {
        var _this = _super.call(this) || this;
        _this.userManager = props.userManager;
        _this.navMan = props.navigationManager;
        _this.state = {
            activePage: undefined,
            topLink: topLinks,
        };
        _this.navMan.onNavigate.addEventListener(function (e) {
            _this.subPage = e.subPage;
            var old = _this.state.activePage;
            var tempLink = _this.state.topLink.slice();
            _this.checkLinks(tempLink);
            e.page.pageNavigation(e.subPage);
            _this.setState({ activePage: e.page, topLink: tempLink });
        });
        return _this;
    }
    AutoGrader.prototype.componentDidMount = function () {
        var curUrl = location.pathname;
        if (curUrl === "/") {
            this.navMan.navigateToDefault();
        }
        else {
            this.navMan.navigateTo(curUrl);
        }
    };
    AutoGrader.prototype.render = function () {
        if (this.state.activePage) {
            return this.renderTemplate(this.state.activePage.template);
        }
        else {
            return React.createElement("h1", null, "404 not found");
        }
    };
    AutoGrader.prototype.handleClick = function (link) {
        if (link.uri) {
            this.navMan.navigateTo(link.uri);
        }
        else {
            console.warn("Warning! Empty link detected", link);
        }
    };
    AutoGrader.prototype.renderActiveMenu = function (menu) {
        if (this.state.activePage) {
            return this.state.activePage.renderMenu(menu);
        }
        return "";
    };
    AutoGrader.prototype.renderActivePage = function (page) {
        var curPage = this.state.activePage;
        if (curPage) {
            return curPage.renderContent(page);
        }
        return React.createElement("h1", null, "404 Page not found");
    };
    AutoGrader.prototype.checkLinks = function (links) {
        this.navMan.checkLinks(links);
    };
    AutoGrader.prototype.renderTemplate = function (name) {
        var _this = this;
        var body;
        switch (name) {
            case "frontpage":
                body = (React.createElement(components_1.Row, { className: "container-fluid" },
                    React.createElement("div", { className: "col-xs-12" }, this.renderActivePage(this.subPage))));
            default:
                body = (React.createElement(components_1.Row, { className: "container-fluid" },
                    React.createElement("div", { className: "col-md-2 col-sm-3 col-xs-12" }, this.renderActiveMenu(0)),
                    React.createElement("div", { className: "col-md-10 col-sm-9 col-xs-12" }, this.renderActivePage(this.subPage))));
        }
        return (React.createElement("div", null,
            React.createElement(components_1.NavBar, { id: "top-bar", isFluid: false, isInverse: true, links: topLinks, onClick: function (link) { return _this.handleClick(link); }, user: this.userManager.getCurrentUser(), brandName: "Auto Grader" }),
            body));
    };
    return AutoGrader;
}(React.Component));
function main() {
    var tempData = new TempDataProvider_1.TempDataProvider();
    var userMan = new UserManager_1.UserManager(tempData);
    var courseMan = new CourseManager_1.CourseManager(tempData);
    var navMan = new NavigationManager_1.NavigationManager(history);
    window.debugData = { tempData: tempData, userMan: userMan, courseMan: courseMan, navMan: navMan };
    var user = userMan.tryLogin("test@testersen.no", "1234");
    navMan.setDefaultPath("app/home");
    navMan.registerPage("app/home", new HomePage_1.HomePage());
    navMan.registerPage("app/student", new StudentPage_1.StudentPage(userMan, navMan, courseMan));
    navMan.registerPage("app/teacher", new TeacherPage_1.TeacherPage(userMan, navMan));
    navMan.registerPage("app/help", new HelpPage_1.HelpPage(navMan));
    navMan.registerErrorPage(404, new ErrorPage_1.ErrorPage());
    navMan.onNavigate.addEventListener(function (e) { console.log(e); });
    ReactDOM.render(React.createElement(AutoGrader, { userManager: userMan, navigationManager: navMan }), document.getElementById("root"));
}
main();


/***/ }),
/* 25 */
/***/ (function(module, exports) {

module.exports = ReactDOM;

/***/ }),
/* 26 */
/***/ (function(module, exports, __webpack_require__) {

"use strict";

var __extends = (this && this.__extends) || (function () {
    var extendStatics = Object.setPrototypeOf ||
        ({ __proto__: [] } instanceof Array && function (d, b) { d.__proto__ = b; }) ||
        function (d, b) { for (var p in b) if (b.hasOwnProperty(p)) d[p] = b[p]; };
    return function (d, b) {
        extendStatics(d, b);
        function __() { this.constructor = d; }
        d.prototype = b === null ? Object.create(b) : (__.prototype = b.prototype, new __());
    };
})();
Object.defineProperty(exports, "__esModule", { value: true });
var React = __webpack_require__(1);
var NavHeaderBar_1 = __webpack_require__(14);
var NavBar = (function (_super) {
    __extends(NavBar, _super);
    function NavBar() {
        return _super !== null && _super.apply(this, arguments) || this;
    }
    NavBar.prototype.render = function () {
        var _this = this;
        var items = this.props.links.map(function (v, i) {
            var active = "";
            if (v.active) {
                active = "active";
            }
            return React.createElement("li", { className: active, key: i },
                React.createElement("a", { href: "/" + v.uri, onClick: function (e) { e.preventDefault(); _this.handleClick(v); } }, v.name));
        });
        return React.createElement("nav", { className: this.renderNavBarClass() },
            React.createElement("div", { className: this.renderIsFluid() },
                React.createElement(NavHeaderBar_1.NavHeaderBar, { id: this.props.id, brandName: this.props.brandName, brandClick: function () { return _this.handleClick({ name: "Home", uri: "/" }); } }),
                React.createElement("div", { className: "collapse navbar-collapse", id: this.props.id },
                    React.createElement("ul", { className: "nav navbar-nav" }, items),
                    React.createElement("p", { className: "navbar-text navbar-right" }, this.renderUser(this.props.user)))));
    };
    NavBar.prototype.renderIsFluid = function () {
        var name = "container";
        if (this.props.isFluid) {
            name += "-fluid";
        }
        return name;
    };
    NavBar.prototype.renderNavBarClass = function () {
        var name = "navbar navbar-absolute-top";
        if (this.props.isInverse) {
            name += " navbar-inverse";
        }
        else {
            name += " navbar-default";
        }
        return name;
    };
    NavBar.prototype.handleClick = function (link) {
        if (this.props.onClick) {
            this.props.onClick(link);
        }
    };
    NavBar.prototype.renderUser = function (user) {
        if (user) {
            return "Hello " + user.firstName;
        }
        return "Not logged in";
    };
    return NavBar;
}(React.Component));
exports.NavBar = NavBar;


/***/ }),
/* 27 */
/***/ (function(module, exports, __webpack_require__) {

"use strict";

var __extends = (this && this.__extends) || (function () {
    var extendStatics = Object.setPrototypeOf ||
        ({ __proto__: [] } instanceof Array && function (d, b) { d.__proto__ = b; }) ||
        function (d, b) { for (var p in b) if (b.hasOwnProperty(p)) d[p] = b[p]; };
    return function (d, b) {
        extendStatics(d, b);
        function __() { this.constructor = d; }
        d.prototype = b === null ? Object.create(b) : (__.prototype = b.prototype, new __());
    };
})();
Object.defineProperty(exports, "__esModule", { value: true });
var React = __webpack_require__(1);
var NavMenu = (function (_super) {
    __extends(NavMenu, _super);
    function NavMenu() {
        return _super !== null && _super.apply(this, arguments) || this;
    }
    NavMenu.prototype.render = function () {
        var _this = this;
        var items = this.props.links.map(function (v, i) {
            var active = "";
            if (v.active) {
                active = "active";
            }
            return React.createElement("li", { className: active, key: i },
                React.createElement("a", { href: "/" + v.uri, onClick: function (e) { return _this.handleClick(e, v); } }, v.name));
        });
        return React.createElement("ul", { className: "nav nav-pills nav-stacked" }, items);
    };
    NavMenu.prototype.handleClick = function (e, v) {
        e.preventDefault();
        if (this.props.onClick) {
            this.props.onClick(v);
        }
    };
    return NavMenu;
}(React.Component));
exports.NavMenu = NavMenu;


/***/ }),
/* 28 */
/***/ (function(module, exports, __webpack_require__) {

"use strict";

var __extends = (this && this.__extends) || (function () {
    var extendStatics = Object.setPrototypeOf ||
        ({ __proto__: [] } instanceof Array && function (d, b) { d.__proto__ = b; }) ||
        function (d, b) { for (var p in b) if (b.hasOwnProperty(p)) d[p] = b[p]; };
    return function (d, b) {
        extendStatics(d, b);
        function __() { this.constructor = d; }
        d.prototype = b === null ? Object.create(b) : (__.prototype = b.prototype, new __());
    };
})();
Object.defineProperty(exports, "__esModule", { value: true });
var React = __webpack_require__(1);
var NavMenuFormatable = (function (_super) {
    __extends(NavMenuFormatable, _super);
    function NavMenuFormatable() {
        return _super !== null && _super.apply(this, arguments) || this;
    }
    NavMenuFormatable.prototype.render = function () {
        var _this = this;
        var items = this.props.items.map(function (v, i) {
            return React.createElement("li", { key: i },
                React.createElement("a", { href: "#", onClick: function () { _this.handleItemClick(v); } }, _this.renderObj(v)));
        });
        return React.createElement("ul", { className: "nav nav-pills nav-stacked" }, items);
    };
    NavMenuFormatable.prototype.renderObj = function (item) {
        if (this.props.formater) {
            return this.props.formater(item);
        }
        return item.toString();
    };
    NavMenuFormatable.prototype.handleItemClick = function (item) {
        if (this.props.onClick) {
            this.props.onClick(item);
        }
    };
    return NavMenuFormatable;
}(React.Component));
exports.NavMenuFormatable = NavMenuFormatable;


/***/ }),
/* 29 */
/***/ (function(module, exports, __webpack_require__) {

"use strict";

var __extends = (this && this.__extends) || (function () {
    var extendStatics = Object.setPrototypeOf ||
        ({ __proto__: [] } instanceof Array && function (d, b) { d.__proto__ = b; }) ||
        function (d, b) { for (var p in b) if (b.hasOwnProperty(p)) d[p] = b[p]; };
    return function (d, b) {
        extendStatics(d, b);
        function __() { this.constructor = d; }
        d.prototype = b === null ? Object.create(b) : (__.prototype = b.prototype, new __());
    };
})();
Object.defineProperty(exports, "__esModule", { value: true });
var React = __webpack_require__(1);
var DynamicTable = (function (_super) {
    __extends(DynamicTable, _super);
    function DynamicTable() {
        return _super !== null && _super.apply(this, arguments) || this;
    }
    DynamicTable.prototype.render = function () {
        var _this = this;
        var rows = this.props.data.map(function (v, i) {
            return _this.renderRow(v, i);
        });
        return React.createElement("table", { className: "table" },
            React.createElement("thead", null,
                React.createElement("tr", null, this.renderCells(this.props.header))),
            React.createElement("tbody", null, rows));
    };
    DynamicTable.prototype.renderCells = function (values) {
        return values.map(function (v, i) {
            return React.createElement("td", { key: i }, v);
        });
    };
    DynamicTable.prototype.renderRow = function (item, i) {
        return React.createElement("tr", { key: i }, this.renderCells(this.props.selector(item)));
    };
    return DynamicTable;
}(React.Component));
exports.DynamicTable = DynamicTable;


/***/ }),
/* 30 */
/***/ (function(module, exports, __webpack_require__) {

"use strict";

Object.defineProperty(exports, "__esModule", { value: true });
var React = __webpack_require__(1);
function Row(props) {
    return React.createElement("div", { className:  true ? props.className : "" }, props.children);
}
exports.Row = Row;


/***/ }),
/* 31 */
/***/ (function(module, exports, __webpack_require__) {

"use strict";

var __extends = (this && this.__extends) || (function () {
    var extendStatics = Object.setPrototypeOf ||
        ({ __proto__: [] } instanceof Array && function (d, b) { d.__proto__ = b; }) ||
        function (d, b) { for (var p in b) if (b.hasOwnProperty(p)) d[p] = b[p]; };
    return function (d, b) {
        extendStatics(d, b);
        function __() { this.constructor = d; }
        d.prototype = b === null ? Object.create(b) : (__.prototype = b.prototype, new __());
    };
})();
Object.defineProperty(exports, "__esModule", { value: true });
var React = __webpack_require__(32);
var StudentLab = (function (_super) {
    __extends(StudentLab, _super);
    function StudentLab() {
        return _super !== null && _super.apply(this, arguments) || this;
    }
    StudentLab.prototype.render = function () {
        return React.createElement("h1", null, this.props.assignment.name);
    };
    return StudentLab;
}(React.Component));
exports.StudentLab = StudentLab;


/***/ }),
/* 32 */
/***/ (function(module, exports, __webpack_require__) {

"use strict";


module.exports = __webpack_require__(33);


/***/ }),
/* 33 */
/***/ (function(module, exports, __webpack_require__) {

"use strict";
/* WEBPACK VAR INJECTION */(function(process) {/**
 * Copyright 2013-present, Facebook, Inc.
 * All rights reserved.
 *
 * This source code is licensed under the BSD-style license found in the
 * LICENSE file in the root directory of this source tree. An additional grant
 * of patent rights can be found in the PATENTS file in the same directory.
 *
 */



var _assign = __webpack_require__(8);

var ReactBaseClasses = __webpack_require__(15);
var ReactChildren = __webpack_require__(34);
var ReactDOMFactories = __webpack_require__(38);
var ReactElement = __webpack_require__(4);
var ReactPropTypes = __webpack_require__(42);
var ReactVersion = __webpack_require__(46);

var createReactClass = __webpack_require__(47);
var onlyChild = __webpack_require__(49);

var createElement = ReactElement.createElement;
var createFactory = ReactElement.createFactory;
var cloneElement = ReactElement.cloneElement;

if (process.env.NODE_ENV !== 'production') {
  var lowPriorityWarning = __webpack_require__(12);
  var canDefineProperty = __webpack_require__(9);
  var ReactElementValidator = __webpack_require__(20);
  var didWarnPropTypesDeprecated = false;
  createElement = ReactElementValidator.createElement;
  createFactory = ReactElementValidator.createFactory;
  cloneElement = ReactElementValidator.cloneElement;
}

var __spread = _assign;
var createMixin = function (mixin) {
  return mixin;
};

if (process.env.NODE_ENV !== 'production') {
  var warnedForSpread = false;
  var warnedForCreateMixin = false;
  __spread = function () {
    lowPriorityWarning(warnedForSpread, 'React.__spread is deprecated and should not be used. Use ' + 'Object.assign directly or another helper function with similar ' + 'semantics. You may be seeing this warning due to your compiler. ' + 'See https://fb.me/react-spread-deprecation for more details.');
    warnedForSpread = true;
    return _assign.apply(null, arguments);
  };

  createMixin = function (mixin) {
    lowPriorityWarning(warnedForCreateMixin, 'React.createMixin is deprecated and should not be used. ' + 'In React v16.0, it will be removed. ' + 'You can use this mixin directly instead. ' + 'See https://fb.me/createmixin-was-never-implemented for more info.');
    warnedForCreateMixin = true;
    return mixin;
  };
}

var React = {
  // Modern

  Children: {
    map: ReactChildren.map,
    forEach: ReactChildren.forEach,
    count: ReactChildren.count,
    toArray: ReactChildren.toArray,
    only: onlyChild
  },

  Component: ReactBaseClasses.Component,
  PureComponent: ReactBaseClasses.PureComponent,

  createElement: createElement,
  cloneElement: cloneElement,
  isValidElement: ReactElement.isValidElement,

  // Classic

  PropTypes: ReactPropTypes,
  createClass: createReactClass,
  createFactory: createFactory,
  createMixin: createMixin,

  // This looks DOM specific but these are actually isomorphic helpers
  // since they are just generating DOM strings.
  DOM: ReactDOMFactories,

  version: ReactVersion,

  // Deprecated hook for JSX spread, don't use this for anything.
  __spread: __spread
};

if (process.env.NODE_ENV !== 'production') {
  var warnedForCreateClass = false;
  if (canDefineProperty) {
    Object.defineProperty(React, 'PropTypes', {
      get: function () {
        lowPriorityWarning(didWarnPropTypesDeprecated, 'Accessing PropTypes via the main React package is deprecated,' + ' and will be removed in  React v16.0.' + ' Use the latest available v15.* prop-types package from npm instead.' + ' For info on usage, compatibility, migration and more, see ' + 'https://fb.me/prop-types-docs');
        didWarnPropTypesDeprecated = true;
        return ReactPropTypes;
      }
    });

    Object.defineProperty(React, 'createClass', {
      get: function () {
        lowPriorityWarning(warnedForCreateClass, 'Accessing createClass via the main React package is deprecated,' + ' and will be removed in React v16.0.' + " Use a plain JavaScript class instead. If you're not yet " + 'ready to migrate, create-react-class v15.* is available ' + 'on npm as a temporary, drop-in replacement. ' + 'For more info see https://fb.me/react-create-class');
        warnedForCreateClass = true;
        return createReactClass;
      }
    });
  }

  // React.DOM factories are deprecated. Wrap these methods so that
  // invocations of the React.DOM namespace and alert users to switch
  // to the `react-dom-factories` package.
  React.DOM = {};
  var warnedForFactories = false;
  Object.keys(ReactDOMFactories).forEach(function (factory) {
    React.DOM[factory] = function () {
      if (!warnedForFactories) {
        lowPriorityWarning(false, 'Accessing factories like React.DOM.%s has been deprecated ' + 'and will be removed in v16.0+. Use the ' + 'react-dom-factories package instead. ' + ' Version 1.0 provides a drop-in replacement.' + ' For more info, see https://fb.me/react-dom-factories', factory);
        warnedForFactories = true;
      }
      return ReactDOMFactories[factory].apply(ReactDOMFactories, arguments);
    };
  });
}

module.exports = React;
/* WEBPACK VAR INJECTION */}.call(exports, __webpack_require__(0)))

/***/ }),
/* 34 */
/***/ (function(module, exports, __webpack_require__) {

"use strict";
/**
 * Copyright 2013-present, Facebook, Inc.
 * All rights reserved.
 *
 * This source code is licensed under the BSD-style license found in the
 * LICENSE file in the root directory of this source tree. An additional grant
 * of patent rights can be found in the PATENTS file in the same directory.
 *
 */



var PooledClass = __webpack_require__(35);
var ReactElement = __webpack_require__(4);

var emptyFunction = __webpack_require__(11);
var traverseAllChildren = __webpack_require__(36);

var twoArgumentPooler = PooledClass.twoArgumentPooler;
var fourArgumentPooler = PooledClass.fourArgumentPooler;

var userProvidedKeyEscapeRegex = /\/+/g;
function escapeUserProvidedKey(text) {
  return ('' + text).replace(userProvidedKeyEscapeRegex, '$&/');
}

/**
 * PooledClass representing the bookkeeping associated with performing a child
 * traversal. Allows avoiding binding callbacks.
 *
 * @constructor ForEachBookKeeping
 * @param {!function} forEachFunction Function to perform traversal with.
 * @param {?*} forEachContext Context to perform context with.
 */
function ForEachBookKeeping(forEachFunction, forEachContext) {
  this.func = forEachFunction;
  this.context = forEachContext;
  this.count = 0;
}
ForEachBookKeeping.prototype.destructor = function () {
  this.func = null;
  this.context = null;
  this.count = 0;
};
PooledClass.addPoolingTo(ForEachBookKeeping, twoArgumentPooler);

function forEachSingleChild(bookKeeping, child, name) {
  var func = bookKeeping.func,
      context = bookKeeping.context;

  func.call(context, child, bookKeeping.count++);
}

/**
 * Iterates through children that are typically specified as `props.children`.
 *
 * See https://facebook.github.io/react/docs/top-level-api.html#react.children.foreach
 *
 * The provided forEachFunc(child, index) will be called for each
 * leaf child.
 *
 * @param {?*} children Children tree container.
 * @param {function(*, int)} forEachFunc
 * @param {*} forEachContext Context for forEachContext.
 */
function forEachChildren(children, forEachFunc, forEachContext) {
  if (children == null) {
    return children;
  }
  var traverseContext = ForEachBookKeeping.getPooled(forEachFunc, forEachContext);
  traverseAllChildren(children, forEachSingleChild, traverseContext);
  ForEachBookKeeping.release(traverseContext);
}

/**
 * PooledClass representing the bookkeeping associated with performing a child
 * mapping. Allows avoiding binding callbacks.
 *
 * @constructor MapBookKeeping
 * @param {!*} mapResult Object containing the ordered map of results.
 * @param {!function} mapFunction Function to perform mapping with.
 * @param {?*} mapContext Context to perform mapping with.
 */
function MapBookKeeping(mapResult, keyPrefix, mapFunction, mapContext) {
  this.result = mapResult;
  this.keyPrefix = keyPrefix;
  this.func = mapFunction;
  this.context = mapContext;
  this.count = 0;
}
MapBookKeeping.prototype.destructor = function () {
  this.result = null;
  this.keyPrefix = null;
  this.func = null;
  this.context = null;
  this.count = 0;
};
PooledClass.addPoolingTo(MapBookKeeping, fourArgumentPooler);

function mapSingleChildIntoContext(bookKeeping, child, childKey) {
  var result = bookKeeping.result,
      keyPrefix = bookKeeping.keyPrefix,
      func = bookKeeping.func,
      context = bookKeeping.context;


  var mappedChild = func.call(context, child, bookKeeping.count++);
  if (Array.isArray(mappedChild)) {
    mapIntoWithKeyPrefixInternal(mappedChild, result, childKey, emptyFunction.thatReturnsArgument);
  } else if (mappedChild != null) {
    if (ReactElement.isValidElement(mappedChild)) {
      mappedChild = ReactElement.cloneAndReplaceKey(mappedChild,
      // Keep both the (mapped) and old keys if they differ, just as
      // traverseAllChildren used to do for objects as children
      keyPrefix + (mappedChild.key && (!child || child.key !== mappedChild.key) ? escapeUserProvidedKey(mappedChild.key) + '/' : '') + childKey);
    }
    result.push(mappedChild);
  }
}

function mapIntoWithKeyPrefixInternal(children, array, prefix, func, context) {
  var escapedPrefix = '';
  if (prefix != null) {
    escapedPrefix = escapeUserProvidedKey(prefix) + '/';
  }
  var traverseContext = MapBookKeeping.getPooled(array, escapedPrefix, func, context);
  traverseAllChildren(children, mapSingleChildIntoContext, traverseContext);
  MapBookKeeping.release(traverseContext);
}

/**
 * Maps children that are typically specified as `props.children`.
 *
 * See https://facebook.github.io/react/docs/top-level-api.html#react.children.map
 *
 * The provided mapFunction(child, key, index) will be called for each
 * leaf child.
 *
 * @param {?*} children Children tree container.
 * @param {function(*, int)} func The map function.
 * @param {*} context Context for mapFunction.
 * @return {object} Object containing the ordered map of results.
 */
function mapChildren(children, func, context) {
  if (children == null) {
    return children;
  }
  var result = [];
  mapIntoWithKeyPrefixInternal(children, result, null, func, context);
  return result;
}

function forEachSingleChildDummy(traverseContext, child, name) {
  return null;
}

/**
 * Count the number of children that are typically specified as
 * `props.children`.
 *
 * See https://facebook.github.io/react/docs/top-level-api.html#react.children.count
 *
 * @param {?*} children Children tree container.
 * @return {number} The number of children.
 */
function countChildren(children, context) {
  return traverseAllChildren(children, forEachSingleChildDummy, null);
}

/**
 * Flatten a children object (typically specified as `props.children`) and
 * return an array with appropriately re-keyed children.
 *
 * See https://facebook.github.io/react/docs/top-level-api.html#react.children.toarray
 */
function toArray(children) {
  var result = [];
  mapIntoWithKeyPrefixInternal(children, result, null, emptyFunction.thatReturnsArgument);
  return result;
}

var ReactChildren = {
  forEach: forEachChildren,
  map: mapChildren,
  mapIntoWithKeyPrefixInternal: mapIntoWithKeyPrefixInternal,
  count: countChildren,
  toArray: toArray
};

module.exports = ReactChildren;

/***/ }),
/* 35 */
/***/ (function(module, exports, __webpack_require__) {

"use strict";
/* WEBPACK VAR INJECTION */(function(process) {/**
 * Copyright 2013-present, Facebook, Inc.
 * All rights reserved.
 *
 * This source code is licensed under the BSD-style license found in the
 * LICENSE file in the root directory of this source tree. An additional grant
 * of patent rights can be found in the PATENTS file in the same directory.
 *
 * 
 */



var _prodInvariant = __webpack_require__(5);

var invariant = __webpack_require__(3);

/**
 * Static poolers. Several custom versions for each potential number of
 * arguments. A completely generic pooler is easy to implement, but would
 * require accessing the `arguments` object. In each of these, `this` refers to
 * the Class itself, not an instance. If any others are needed, simply add them
 * here, or in their own files.
 */
var oneArgumentPooler = function (copyFieldsFrom) {
  var Klass = this;
  if (Klass.instancePool.length) {
    var instance = Klass.instancePool.pop();
    Klass.call(instance, copyFieldsFrom);
    return instance;
  } else {
    return new Klass(copyFieldsFrom);
  }
};

var twoArgumentPooler = function (a1, a2) {
  var Klass = this;
  if (Klass.instancePool.length) {
    var instance = Klass.instancePool.pop();
    Klass.call(instance, a1, a2);
    return instance;
  } else {
    return new Klass(a1, a2);
  }
};

var threeArgumentPooler = function (a1, a2, a3) {
  var Klass = this;
  if (Klass.instancePool.length) {
    var instance = Klass.instancePool.pop();
    Klass.call(instance, a1, a2, a3);
    return instance;
  } else {
    return new Klass(a1, a2, a3);
  }
};

var fourArgumentPooler = function (a1, a2, a3, a4) {
  var Klass = this;
  if (Klass.instancePool.length) {
    var instance = Klass.instancePool.pop();
    Klass.call(instance, a1, a2, a3, a4);
    return instance;
  } else {
    return new Klass(a1, a2, a3, a4);
  }
};

var standardReleaser = function (instance) {
  var Klass = this;
  !(instance instanceof Klass) ? process.env.NODE_ENV !== 'production' ? invariant(false, 'Trying to release an instance into a pool of a different type.') : _prodInvariant('25') : void 0;
  instance.destructor();
  if (Klass.instancePool.length < Klass.poolSize) {
    Klass.instancePool.push(instance);
  }
};

var DEFAULT_POOL_SIZE = 10;
var DEFAULT_POOLER = oneArgumentPooler;

/**
 * Augments `CopyConstructor` to be a poolable class, augmenting only the class
 * itself (statically) not adding any prototypical fields. Any CopyConstructor
 * you give this may have a `poolSize` property, and will look for a
 * prototypical `destructor` on instances.
 *
 * @param {Function} CopyConstructor Constructor that can be used to reset.
 * @param {Function} pooler Customizable pooler.
 */
var addPoolingTo = function (CopyConstructor, pooler) {
  // Casting as any so that flow ignores the actual implementation and trusts
  // it to match the type we declared
  var NewKlass = CopyConstructor;
  NewKlass.instancePool = [];
  NewKlass.getPooled = pooler || DEFAULT_POOLER;
  if (!NewKlass.poolSize) {
    NewKlass.poolSize = DEFAULT_POOL_SIZE;
  }
  NewKlass.release = standardReleaser;
  return NewKlass;
};

var PooledClass = {
  addPoolingTo: addPoolingTo,
  oneArgumentPooler: oneArgumentPooler,
  twoArgumentPooler: twoArgumentPooler,
  threeArgumentPooler: threeArgumentPooler,
  fourArgumentPooler: fourArgumentPooler
};

module.exports = PooledClass;
/* WEBPACK VAR INJECTION */}.call(exports, __webpack_require__(0)))

/***/ }),
/* 36 */
/***/ (function(module, exports, __webpack_require__) {

"use strict";
/* WEBPACK VAR INJECTION */(function(process) {/**
 * Copyright 2013-present, Facebook, Inc.
 * All rights reserved.
 *
 * This source code is licensed under the BSD-style license found in the
 * LICENSE file in the root directory of this source tree. An additional grant
 * of patent rights can be found in the PATENTS file in the same directory.
 *
 */



var _prodInvariant = __webpack_require__(5);

var ReactCurrentOwner = __webpack_require__(10);
var REACT_ELEMENT_TYPE = __webpack_require__(18);

var getIteratorFn = __webpack_require__(19);
var invariant = __webpack_require__(3);
var KeyEscapeUtils = __webpack_require__(37);
var warning = __webpack_require__(2);

var SEPARATOR = '.';
var SUBSEPARATOR = ':';

/**
 * This is inlined from ReactElement since this file is shared between
 * isomorphic and renderers. We could extract this to a
 *
 */

/**
 * TODO: Test that a single child and an array with one item have the same key
 * pattern.
 */

var didWarnAboutMaps = false;

/**
 * Generate a key string that identifies a component within a set.
 *
 * @param {*} component A component that could contain a manual key.
 * @param {number} index Index that is used if a manual key is not provided.
 * @return {string}
 */
function getComponentKey(component, index) {
  // Do some typechecking here since we call this blindly. We want to ensure
  // that we don't block potential future ES APIs.
  if (component && typeof component === 'object' && component.key != null) {
    // Explicit key
    return KeyEscapeUtils.escape(component.key);
  }
  // Implicit key determined by the index in the set
  return index.toString(36);
}

/**
 * @param {?*} children Children tree container.
 * @param {!string} nameSoFar Name of the key path so far.
 * @param {!function} callback Callback to invoke with each child found.
 * @param {?*} traverseContext Used to pass information throughout the traversal
 * process.
 * @return {!number} The number of children in this subtree.
 */
function traverseAllChildrenImpl(children, nameSoFar, callback, traverseContext) {
  var type = typeof children;

  if (type === 'undefined' || type === 'boolean') {
    // All of the above are perceived as null.
    children = null;
  }

  if (children === null || type === 'string' || type === 'number' ||
  // The following is inlined from ReactElement. This means we can optimize
  // some checks. React Fiber also inlines this logic for similar purposes.
  type === 'object' && children.$$typeof === REACT_ELEMENT_TYPE) {
    callback(traverseContext, children,
    // If it's the only child, treat the name as if it was wrapped in an array
    // so that it's consistent if the number of children grows.
    nameSoFar === '' ? SEPARATOR + getComponentKey(children, 0) : nameSoFar);
    return 1;
  }

  var child;
  var nextName;
  var subtreeCount = 0; // Count of children found in the current subtree.
  var nextNamePrefix = nameSoFar === '' ? SEPARATOR : nameSoFar + SUBSEPARATOR;

  if (Array.isArray(children)) {
    for (var i = 0; i < children.length; i++) {
      child = children[i];
      nextName = nextNamePrefix + getComponentKey(child, i);
      subtreeCount += traverseAllChildrenImpl(child, nextName, callback, traverseContext);
    }
  } else {
    var iteratorFn = getIteratorFn(children);
    if (iteratorFn) {
      var iterator = iteratorFn.call(children);
      var step;
      if (iteratorFn !== children.entries) {
        var ii = 0;
        while (!(step = iterator.next()).done) {
          child = step.value;
          nextName = nextNamePrefix + getComponentKey(child, ii++);
          subtreeCount += traverseAllChildrenImpl(child, nextName, callback, traverseContext);
        }
      } else {
        if (process.env.NODE_ENV !== 'production') {
          var mapsAsChildrenAddendum = '';
          if (ReactCurrentOwner.current) {
            var mapsAsChildrenOwnerName = ReactCurrentOwner.current.getName();
            if (mapsAsChildrenOwnerName) {
              mapsAsChildrenAddendum = ' Check the render method of `' + mapsAsChildrenOwnerName + '`.';
            }
          }
          process.env.NODE_ENV !== 'production' ? warning(didWarnAboutMaps, 'Using Maps as children is not yet fully supported. It is an ' + 'experimental feature that might be removed. Convert it to a ' + 'sequence / iterable of keyed ReactElements instead.%s', mapsAsChildrenAddendum) : void 0;
          didWarnAboutMaps = true;
        }
        // Iterator will provide entry [k,v] tuples rather than values.
        while (!(step = iterator.next()).done) {
          var entry = step.value;
          if (entry) {
            child = entry[1];
            nextName = nextNamePrefix + KeyEscapeUtils.escape(entry[0]) + SUBSEPARATOR + getComponentKey(child, 0);
            subtreeCount += traverseAllChildrenImpl(child, nextName, callback, traverseContext);
          }
        }
      }
    } else if (type === 'object') {
      var addendum = '';
      if (process.env.NODE_ENV !== 'production') {
        addendum = ' If you meant to render a collection of children, use an array ' + 'instead or wrap the object using createFragment(object) from the ' + 'React add-ons.';
        if (children._isReactElement) {
          addendum = " It looks like you're using an element created by a different " + 'version of React. Make sure to use only one copy of React.';
        }
        if (ReactCurrentOwner.current) {
          var name = ReactCurrentOwner.current.getName();
          if (name) {
            addendum += ' Check the render method of `' + name + '`.';
          }
        }
      }
      var childrenString = String(children);
       true ? process.env.NODE_ENV !== 'production' ? invariant(false, 'Objects are not valid as a React child (found: %s).%s', childrenString === '[object Object]' ? 'object with keys {' + Object.keys(children).join(', ') + '}' : childrenString, addendum) : _prodInvariant('31', childrenString === '[object Object]' ? 'object with keys {' + Object.keys(children).join(', ') + '}' : childrenString, addendum) : void 0;
    }
  }

  return subtreeCount;
}

/**
 * Traverses children that are typically specified as `props.children`, but
 * might also be specified through attributes:
 *
 * - `traverseAllChildren(this.props.children, ...)`
 * - `traverseAllChildren(this.props.leftPanelChildren, ...)`
 *
 * The `traverseContext` is an optional argument that is passed through the
 * entire traversal. It can be used to store accumulations or anything else that
 * the callback might find relevant.
 *
 * @param {?*} children Children tree object.
 * @param {!function} callback To invoke upon traversing each child.
 * @param {?*} traverseContext Context for traversal.
 * @return {!number} The number of children in this subtree.
 */
function traverseAllChildren(children, callback, traverseContext) {
  if (children == null) {
    return 0;
  }

  return traverseAllChildrenImpl(children, '', callback, traverseContext);
}

module.exports = traverseAllChildren;
/* WEBPACK VAR INJECTION */}.call(exports, __webpack_require__(0)))

/***/ }),
/* 37 */
/***/ (function(module, exports, __webpack_require__) {

"use strict";
/**
 * Copyright 2013-present, Facebook, Inc.
 * All rights reserved.
 *
 * This source code is licensed under the BSD-style license found in the
 * LICENSE file in the root directory of this source tree. An additional grant
 * of patent rights can be found in the PATENTS file in the same directory.
 *
 * 
 */



/**
 * Escape and wrap key so it is safe to use as a reactid
 *
 * @param {string} key to be escaped.
 * @return {string} the escaped key.
 */

function escape(key) {
  var escapeRegex = /[=:]/g;
  var escaperLookup = {
    '=': '=0',
    ':': '=2'
  };
  var escapedString = ('' + key).replace(escapeRegex, function (match) {
    return escaperLookup[match];
  });

  return '$' + escapedString;
}

/**
 * Unescape and unwrap key for human-readable display
 *
 * @param {string} key to unescape.
 * @return {string} the unescaped key.
 */
function unescape(key) {
  var unescapeRegex = /(=0|=2)/g;
  var unescaperLookup = {
    '=0': '=',
    '=2': ':'
  };
  var keySubstring = key[0] === '.' && key[1] === '$' ? key.substring(2) : key.substring(1);

  return ('' + keySubstring).replace(unescapeRegex, function (match) {
    return unescaperLookup[match];
  });
}

var KeyEscapeUtils = {
  escape: escape,
  unescape: unescape
};

module.exports = KeyEscapeUtils;

/***/ }),
/* 38 */
/***/ (function(module, exports, __webpack_require__) {

"use strict";
/* WEBPACK VAR INJECTION */(function(process) {/**
 * Copyright 2013-present, Facebook, Inc.
 * All rights reserved.
 *
 * This source code is licensed under the BSD-style license found in the
 * LICENSE file in the root directory of this source tree. An additional grant
 * of patent rights can be found in the PATENTS file in the same directory.
 *
 */



var ReactElement = __webpack_require__(4);

/**
 * Create a factory that creates HTML tag elements.
 *
 * @private
 */
var createDOMFactory = ReactElement.createFactory;
if (process.env.NODE_ENV !== 'production') {
  var ReactElementValidator = __webpack_require__(20);
  createDOMFactory = ReactElementValidator.createFactory;
}

/**
 * Creates a mapping from supported HTML tags to `ReactDOMComponent` classes.
 *
 * @public
 */
var ReactDOMFactories = {
  a: createDOMFactory('a'),
  abbr: createDOMFactory('abbr'),
  address: createDOMFactory('address'),
  area: createDOMFactory('area'),
  article: createDOMFactory('article'),
  aside: createDOMFactory('aside'),
  audio: createDOMFactory('audio'),
  b: createDOMFactory('b'),
  base: createDOMFactory('base'),
  bdi: createDOMFactory('bdi'),
  bdo: createDOMFactory('bdo'),
  big: createDOMFactory('big'),
  blockquote: createDOMFactory('blockquote'),
  body: createDOMFactory('body'),
  br: createDOMFactory('br'),
  button: createDOMFactory('button'),
  canvas: createDOMFactory('canvas'),
  caption: createDOMFactory('caption'),
  cite: createDOMFactory('cite'),
  code: createDOMFactory('code'),
  col: createDOMFactory('col'),
  colgroup: createDOMFactory('colgroup'),
  data: createDOMFactory('data'),
  datalist: createDOMFactory('datalist'),
  dd: createDOMFactory('dd'),
  del: createDOMFactory('del'),
  details: createDOMFactory('details'),
  dfn: createDOMFactory('dfn'),
  dialog: createDOMFactory('dialog'),
  div: createDOMFactory('div'),
  dl: createDOMFactory('dl'),
  dt: createDOMFactory('dt'),
  em: createDOMFactory('em'),
  embed: createDOMFactory('embed'),
  fieldset: createDOMFactory('fieldset'),
  figcaption: createDOMFactory('figcaption'),
  figure: createDOMFactory('figure'),
  footer: createDOMFactory('footer'),
  form: createDOMFactory('form'),
  h1: createDOMFactory('h1'),
  h2: createDOMFactory('h2'),
  h3: createDOMFactory('h3'),
  h4: createDOMFactory('h4'),
  h5: createDOMFactory('h5'),
  h6: createDOMFactory('h6'),
  head: createDOMFactory('head'),
  header: createDOMFactory('header'),
  hgroup: createDOMFactory('hgroup'),
  hr: createDOMFactory('hr'),
  html: createDOMFactory('html'),
  i: createDOMFactory('i'),
  iframe: createDOMFactory('iframe'),
  img: createDOMFactory('img'),
  input: createDOMFactory('input'),
  ins: createDOMFactory('ins'),
  kbd: createDOMFactory('kbd'),
  keygen: createDOMFactory('keygen'),
  label: createDOMFactory('label'),
  legend: createDOMFactory('legend'),
  li: createDOMFactory('li'),
  link: createDOMFactory('link'),
  main: createDOMFactory('main'),
  map: createDOMFactory('map'),
  mark: createDOMFactory('mark'),
  menu: createDOMFactory('menu'),
  menuitem: createDOMFactory('menuitem'),
  meta: createDOMFactory('meta'),
  meter: createDOMFactory('meter'),
  nav: createDOMFactory('nav'),
  noscript: createDOMFactory('noscript'),
  object: createDOMFactory('object'),
  ol: createDOMFactory('ol'),
  optgroup: createDOMFactory('optgroup'),
  option: createDOMFactory('option'),
  output: createDOMFactory('output'),
  p: createDOMFactory('p'),
  param: createDOMFactory('param'),
  picture: createDOMFactory('picture'),
  pre: createDOMFactory('pre'),
  progress: createDOMFactory('progress'),
  q: createDOMFactory('q'),
  rp: createDOMFactory('rp'),
  rt: createDOMFactory('rt'),
  ruby: createDOMFactory('ruby'),
  s: createDOMFactory('s'),
  samp: createDOMFactory('samp'),
  script: createDOMFactory('script'),
  section: createDOMFactory('section'),
  select: createDOMFactory('select'),
  small: createDOMFactory('small'),
  source: createDOMFactory('source'),
  span: createDOMFactory('span'),
  strong: createDOMFactory('strong'),
  style: createDOMFactory('style'),
  sub: createDOMFactory('sub'),
  summary: createDOMFactory('summary'),
  sup: createDOMFactory('sup'),
  table: createDOMFactory('table'),
  tbody: createDOMFactory('tbody'),
  td: createDOMFactory('td'),
  textarea: createDOMFactory('textarea'),
  tfoot: createDOMFactory('tfoot'),
  th: createDOMFactory('th'),
  thead: createDOMFactory('thead'),
  time: createDOMFactory('time'),
  title: createDOMFactory('title'),
  tr: createDOMFactory('tr'),
  track: createDOMFactory('track'),
  u: createDOMFactory('u'),
  ul: createDOMFactory('ul'),
  'var': createDOMFactory('var'),
  video: createDOMFactory('video'),
  wbr: createDOMFactory('wbr'),

  // SVG
  circle: createDOMFactory('circle'),
  clipPath: createDOMFactory('clipPath'),
  defs: createDOMFactory('defs'),
  ellipse: createDOMFactory('ellipse'),
  g: createDOMFactory('g'),
  image: createDOMFactory('image'),
  line: createDOMFactory('line'),
  linearGradient: createDOMFactory('linearGradient'),
  mask: createDOMFactory('mask'),
  path: createDOMFactory('path'),
  pattern: createDOMFactory('pattern'),
  polygon: createDOMFactory('polygon'),
  polyline: createDOMFactory('polyline'),
  radialGradient: createDOMFactory('radialGradient'),
  rect: createDOMFactory('rect'),
  stop: createDOMFactory('stop'),
  svg: createDOMFactory('svg'),
  text: createDOMFactory('text'),
  tspan: createDOMFactory('tspan')
};

module.exports = ReactDOMFactories;
/* WEBPACK VAR INJECTION */}.call(exports, __webpack_require__(0)))

/***/ }),
/* 39 */
/***/ (function(module, exports, __webpack_require__) {

"use strict";
/* WEBPACK VAR INJECTION */(function(process) {/**
 * Copyright 2013-present, Facebook, Inc.
 * All rights reserved.
 *
 * This source code is licensed under the BSD-style license found in the
 * LICENSE file in the root directory of this source tree. An additional grant
 * of patent rights can be found in the PATENTS file in the same directory.
 *
 */



var _prodInvariant = __webpack_require__(5);

var ReactPropTypeLocationNames = __webpack_require__(40);
var ReactPropTypesSecret = __webpack_require__(41);

var invariant = __webpack_require__(3);
var warning = __webpack_require__(2);

var ReactComponentTreeHook;

if (typeof process !== 'undefined' && process.env && process.env.NODE_ENV === 'test') {
  // Temporary hack.
  // Inline requires don't work well with Jest:
  // https://github.com/facebook/react/issues/7240
  // Remove the inline requires when we don't need them anymore:
  // https://github.com/facebook/react/pull/7178
  ReactComponentTreeHook = __webpack_require__(13);
}

var loggedTypeFailures = {};

/**
 * Assert that the values match with the type specs.
 * Error messages are memorized and will only be shown once.
 *
 * @param {object} typeSpecs Map of name to a ReactPropType
 * @param {object} values Runtime values that need to be type-checked
 * @param {string} location e.g. "prop", "context", "child context"
 * @param {string} componentName Name of the component for error messages.
 * @param {?object} element The React element that is being type-checked
 * @param {?number} debugID The React component instance that is being type-checked
 * @private
 */
function checkReactTypeSpec(typeSpecs, values, location, componentName, element, debugID) {
  for (var typeSpecName in typeSpecs) {
    if (typeSpecs.hasOwnProperty(typeSpecName)) {
      var error;
      // Prop type validation may throw. In case they do, we don't want to
      // fail the render phase where it didn't fail before. So we log it.
      // After these have been cleaned up, we'll let them throw.
      try {
        // This is intentionally an invariant that gets caught. It's the same
        // behavior as without this statement except with a better message.
        !(typeof typeSpecs[typeSpecName] === 'function') ? process.env.NODE_ENV !== 'production' ? invariant(false, '%s: %s type `%s` is invalid; it must be a function, usually from React.PropTypes.', componentName || 'React class', ReactPropTypeLocationNames[location], typeSpecName) : _prodInvariant('84', componentName || 'React class', ReactPropTypeLocationNames[location], typeSpecName) : void 0;
        error = typeSpecs[typeSpecName](values, typeSpecName, componentName, location, null, ReactPropTypesSecret);
      } catch (ex) {
        error = ex;
      }
      process.env.NODE_ENV !== 'production' ? warning(!error || error instanceof Error, '%s: type specification of %s `%s` is invalid; the type checker ' + 'function must return `null` or an `Error` but returned a %s. ' + 'You may have forgotten to pass an argument to the type checker ' + 'creator (arrayOf, instanceOf, objectOf, oneOf, oneOfType, and ' + 'shape all require an argument).', componentName || 'React class', ReactPropTypeLocationNames[location], typeSpecName, typeof error) : void 0;
      if (error instanceof Error && !(error.message in loggedTypeFailures)) {
        // Only monitor this failure once because there tends to be a lot of the
        // same error.
        loggedTypeFailures[error.message] = true;

        var componentStackInfo = '';

        if (process.env.NODE_ENV !== 'production') {
          if (!ReactComponentTreeHook) {
            ReactComponentTreeHook = __webpack_require__(13);
          }
          if (debugID !== null) {
            componentStackInfo = ReactComponentTreeHook.getStackAddendumByID(debugID);
          } else if (element !== null) {
            componentStackInfo = ReactComponentTreeHook.getCurrentStackAddendum(element);
          }
        }

        process.env.NODE_ENV !== 'production' ? warning(false, 'Failed %s type: %s%s', location, error.message, componentStackInfo) : void 0;
      }
    }
  }
}

module.exports = checkReactTypeSpec;
/* WEBPACK VAR INJECTION */}.call(exports, __webpack_require__(0)))

/***/ }),
/* 40 */
/***/ (function(module, exports, __webpack_require__) {

"use strict";
/* WEBPACK VAR INJECTION */(function(process) {/**
 * Copyright 2013-present, Facebook, Inc.
 * All rights reserved.
 *
 * This source code is licensed under the BSD-style license found in the
 * LICENSE file in the root directory of this source tree. An additional grant
 * of patent rights can be found in the PATENTS file in the same directory.
 *
 * 
 */



var ReactPropTypeLocationNames = {};

if (process.env.NODE_ENV !== 'production') {
  ReactPropTypeLocationNames = {
    prop: 'prop',
    context: 'context',
    childContext: 'child context'
  };
}

module.exports = ReactPropTypeLocationNames;
/* WEBPACK VAR INJECTION */}.call(exports, __webpack_require__(0)))

/***/ }),
/* 41 */
/***/ (function(module, exports, __webpack_require__) {

"use strict";
/**
 * Copyright 2013-present, Facebook, Inc.
 * All rights reserved.
 *
 * This source code is licensed under the BSD-style license found in the
 * LICENSE file in the root directory of this source tree. An additional grant
 * of patent rights can be found in the PATENTS file in the same directory.
 *
 * 
 */



var ReactPropTypesSecret = 'SECRET_DO_NOT_PASS_THIS_OR_YOU_WILL_BE_FIRED';

module.exports = ReactPropTypesSecret;

/***/ }),
/* 42 */
/***/ (function(module, exports, __webpack_require__) {

"use strict";
/**
 * Copyright 2013-present, Facebook, Inc.
 * All rights reserved.
 *
 * This source code is licensed under the BSD-style license found in the
 * LICENSE file in the root directory of this source tree. An additional grant
 * of patent rights can be found in the PATENTS file in the same directory.
 *
 */



var _require = __webpack_require__(4),
    isValidElement = _require.isValidElement;

var factory = __webpack_require__(43);

module.exports = factory(isValidElement);

/***/ }),
/* 43 */
/***/ (function(module, exports, __webpack_require__) {

"use strict";
/**
 * Copyright 2013-present, Facebook, Inc.
 * All rights reserved.
 *
 * This source code is licensed under the BSD-style license found in the
 * LICENSE file in the root directory of this source tree. An additional grant
 * of patent rights can be found in the PATENTS file in the same directory.
 */



// React 15.5 references this module, and assumes PropTypes are still callable in production.
// Therefore we re-export development-only version with all the PropTypes checks here.
// However if one is migrating to the `prop-types` npm library, they will go through the
// `index.js` entry point, and it will branch depending on the environment.
var factory = __webpack_require__(44);
module.exports = function(isValidElement) {
  // It is still allowed in 15.5.
  var throwOnDirectAccess = false;
  return factory(isValidElement, throwOnDirectAccess);
};


/***/ }),
/* 44 */
/***/ (function(module, exports, __webpack_require__) {

"use strict";
/* WEBPACK VAR INJECTION */(function(process) {/**
 * Copyright 2013-present, Facebook, Inc.
 * All rights reserved.
 *
 * This source code is licensed under the BSD-style license found in the
 * LICENSE file in the root directory of this source tree. An additional grant
 * of patent rights can be found in the PATENTS file in the same directory.
 */



var emptyFunction = __webpack_require__(11);
var invariant = __webpack_require__(3);
var warning = __webpack_require__(2);

var ReactPropTypesSecret = __webpack_require__(21);
var checkPropTypes = __webpack_require__(45);

module.exports = function(isValidElement, throwOnDirectAccess) {
  /* global Symbol */
  var ITERATOR_SYMBOL = typeof Symbol === 'function' && Symbol.iterator;
  var FAUX_ITERATOR_SYMBOL = '@@iterator'; // Before Symbol spec.

  /**
   * Returns the iterator method function contained on the iterable object.
   *
   * Be sure to invoke the function with the iterable as context:
   *
   *     var iteratorFn = getIteratorFn(myIterable);
   *     if (iteratorFn) {
   *       var iterator = iteratorFn.call(myIterable);
   *       ...
   *     }
   *
   * @param {?object} maybeIterable
   * @return {?function}
   */
  function getIteratorFn(maybeIterable) {
    var iteratorFn = maybeIterable && (ITERATOR_SYMBOL && maybeIterable[ITERATOR_SYMBOL] || maybeIterable[FAUX_ITERATOR_SYMBOL]);
    if (typeof iteratorFn === 'function') {
      return iteratorFn;
    }
  }

  /**
   * Collection of methods that allow declaration and validation of props that are
   * supplied to React components. Example usage:
   *
   *   var Props = require('ReactPropTypes');
   *   var MyArticle = React.createClass({
   *     propTypes: {
   *       // An optional string prop named "description".
   *       description: Props.string,
   *
   *       // A required enum prop named "category".
   *       category: Props.oneOf(['News','Photos']).isRequired,
   *
   *       // A prop named "dialog" that requires an instance of Dialog.
   *       dialog: Props.instanceOf(Dialog).isRequired
   *     },
   *     render: function() { ... }
   *   });
   *
   * A more formal specification of how these methods are used:
   *
   *   type := array|bool|func|object|number|string|oneOf([...])|instanceOf(...)
   *   decl := ReactPropTypes.{type}(.isRequired)?
   *
   * Each and every declaration produces a function with the same signature. This
   * allows the creation of custom validation functions. For example:
   *
   *  var MyLink = React.createClass({
   *    propTypes: {
   *      // An optional string or URI prop named "href".
   *      href: function(props, propName, componentName) {
   *        var propValue = props[propName];
   *        if (propValue != null && typeof propValue !== 'string' &&
   *            !(propValue instanceof URI)) {
   *          return new Error(
   *            'Expected a string or an URI for ' + propName + ' in ' +
   *            componentName
   *          );
   *        }
   *      }
   *    },
   *    render: function() {...}
   *  });
   *
   * @internal
   */

  var ANONYMOUS = '<<anonymous>>';

  // Important!
  // Keep this list in sync with production version in `./factoryWithThrowingShims.js`.
  var ReactPropTypes = {
    array: createPrimitiveTypeChecker('array'),
    bool: createPrimitiveTypeChecker('boolean'),
    func: createPrimitiveTypeChecker('function'),
    number: createPrimitiveTypeChecker('number'),
    object: createPrimitiveTypeChecker('object'),
    string: createPrimitiveTypeChecker('string'),
    symbol: createPrimitiveTypeChecker('symbol'),

    any: createAnyTypeChecker(),
    arrayOf: createArrayOfTypeChecker,
    element: createElementTypeChecker(),
    instanceOf: createInstanceTypeChecker,
    node: createNodeChecker(),
    objectOf: createObjectOfTypeChecker,
    oneOf: createEnumTypeChecker,
    oneOfType: createUnionTypeChecker,
    shape: createShapeTypeChecker
  };

  /**
   * inlined Object.is polyfill to avoid requiring consumers ship their own
   * https://developer.mozilla.org/en-US/docs/Web/JavaScript/Reference/Global_Objects/Object/is
   */
  /*eslint-disable no-self-compare*/
  function is(x, y) {
    // SameValue algorithm
    if (x === y) {
      // Steps 1-5, 7-10
      // Steps 6.b-6.e: +0 != -0
      return x !== 0 || 1 / x === 1 / y;
    } else {
      // Step 6.a: NaN == NaN
      return x !== x && y !== y;
    }
  }
  /*eslint-enable no-self-compare*/

  /**
   * We use an Error-like object for backward compatibility as people may call
   * PropTypes directly and inspect their output. However, we don't use real
   * Errors anymore. We don't inspect their stack anyway, and creating them
   * is prohibitively expensive if they are created too often, such as what
   * happens in oneOfType() for any type before the one that matched.
   */
  function PropTypeError(message) {
    this.message = message;
    this.stack = '';
  }
  // Make `instanceof Error` still work for returned errors.
  PropTypeError.prototype = Error.prototype;

  function createChainableTypeChecker(validate) {
    if (process.env.NODE_ENV !== 'production') {
      var manualPropTypeCallCache = {};
      var manualPropTypeWarningCount = 0;
    }
    function checkType(isRequired, props, propName, componentName, location, propFullName, secret) {
      componentName = componentName || ANONYMOUS;
      propFullName = propFullName || propName;

      if (secret !== ReactPropTypesSecret) {
        if (throwOnDirectAccess) {
          // New behavior only for users of `prop-types` package
          invariant(
            false,
            'Calling PropTypes validators directly is not supported by the `prop-types` package. ' +
            'Use `PropTypes.checkPropTypes()` to call them. ' +
            'Read more at http://fb.me/use-check-prop-types'
          );
        } else if (process.env.NODE_ENV !== 'production' && typeof console !== 'undefined') {
          // Old behavior for people using React.PropTypes
          var cacheKey = componentName + ':' + propName;
          if (
            !manualPropTypeCallCache[cacheKey] &&
            // Avoid spamming the console because they are often not actionable except for lib authors
            manualPropTypeWarningCount < 3
          ) {
            warning(
              false,
              'You are manually calling a React.PropTypes validation ' +
              'function for the `%s` prop on `%s`. This is deprecated ' +
              'and will throw in the standalone `prop-types` package. ' +
              'You may be seeing this warning due to a third-party PropTypes ' +
              'library. See https://fb.me/react-warning-dont-call-proptypes ' + 'for details.',
              propFullName,
              componentName
            );
            manualPropTypeCallCache[cacheKey] = true;
            manualPropTypeWarningCount++;
          }
        }
      }
      if (props[propName] == null) {
        if (isRequired) {
          if (props[propName] === null) {
            return new PropTypeError('The ' + location + ' `' + propFullName + '` is marked as required ' + ('in `' + componentName + '`, but its value is `null`.'));
          }
          return new PropTypeError('The ' + location + ' `' + propFullName + '` is marked as required in ' + ('`' + componentName + '`, but its value is `undefined`.'));
        }
        return null;
      } else {
        return validate(props, propName, componentName, location, propFullName);
      }
    }

    var chainedCheckType = checkType.bind(null, false);
    chainedCheckType.isRequired = checkType.bind(null, true);

    return chainedCheckType;
  }

  function createPrimitiveTypeChecker(expectedType) {
    function validate(props, propName, componentName, location, propFullName, secret) {
      var propValue = props[propName];
      var propType = getPropType(propValue);
      if (propType !== expectedType) {
        // `propValue` being instance of, say, date/regexp, pass the 'object'
        // check, but we can offer a more precise error message here rather than
        // 'of type `object`'.
        var preciseType = getPreciseType(propValue);

        return new PropTypeError('Invalid ' + location + ' `' + propFullName + '` of type ' + ('`' + preciseType + '` supplied to `' + componentName + '`, expected ') + ('`' + expectedType + '`.'));
      }
      return null;
    }
    return createChainableTypeChecker(validate);
  }

  function createAnyTypeChecker() {
    return createChainableTypeChecker(emptyFunction.thatReturnsNull);
  }

  function createArrayOfTypeChecker(typeChecker) {
    function validate(props, propName, componentName, location, propFullName) {
      if (typeof typeChecker !== 'function') {
        return new PropTypeError('Property `' + propFullName + '` of component `' + componentName + '` has invalid PropType notation inside arrayOf.');
      }
      var propValue = props[propName];
      if (!Array.isArray(propValue)) {
        var propType = getPropType(propValue);
        return new PropTypeError('Invalid ' + location + ' `' + propFullName + '` of type ' + ('`' + propType + '` supplied to `' + componentName + '`, expected an array.'));
      }
      for (var i = 0; i < propValue.length; i++) {
        var error = typeChecker(propValue, i, componentName, location, propFullName + '[' + i + ']', ReactPropTypesSecret);
        if (error instanceof Error) {
          return error;
        }
      }
      return null;
    }
    return createChainableTypeChecker(validate);
  }

  function createElementTypeChecker() {
    function validate(props, propName, componentName, location, propFullName) {
      var propValue = props[propName];
      if (!isValidElement(propValue)) {
        var propType = getPropType(propValue);
        return new PropTypeError('Invalid ' + location + ' `' + propFullName + '` of type ' + ('`' + propType + '` supplied to `' + componentName + '`, expected a single ReactElement.'));
      }
      return null;
    }
    return createChainableTypeChecker(validate);
  }

  function createInstanceTypeChecker(expectedClass) {
    function validate(props, propName, componentName, location, propFullName) {
      if (!(props[propName] instanceof expectedClass)) {
        var expectedClassName = expectedClass.name || ANONYMOUS;
        var actualClassName = getClassName(props[propName]);
        return new PropTypeError('Invalid ' + location + ' `' + propFullName + '` of type ' + ('`' + actualClassName + '` supplied to `' + componentName + '`, expected ') + ('instance of `' + expectedClassName + '`.'));
      }
      return null;
    }
    return createChainableTypeChecker(validate);
  }

  function createEnumTypeChecker(expectedValues) {
    if (!Array.isArray(expectedValues)) {
      process.env.NODE_ENV !== 'production' ? warning(false, 'Invalid argument supplied to oneOf, expected an instance of array.') : void 0;
      return emptyFunction.thatReturnsNull;
    }

    function validate(props, propName, componentName, location, propFullName) {
      var propValue = props[propName];
      for (var i = 0; i < expectedValues.length; i++) {
        if (is(propValue, expectedValues[i])) {
          return null;
        }
      }

      var valuesString = JSON.stringify(expectedValues);
      return new PropTypeError('Invalid ' + location + ' `' + propFullName + '` of value `' + propValue + '` ' + ('supplied to `' + componentName + '`, expected one of ' + valuesString + '.'));
    }
    return createChainableTypeChecker(validate);
  }

  function createObjectOfTypeChecker(typeChecker) {
    function validate(props, propName, componentName, location, propFullName) {
      if (typeof typeChecker !== 'function') {
        return new PropTypeError('Property `' + propFullName + '` of component `' + componentName + '` has invalid PropType notation inside objectOf.');
      }
      var propValue = props[propName];
      var propType = getPropType(propValue);
      if (propType !== 'object') {
        return new PropTypeError('Invalid ' + location + ' `' + propFullName + '` of type ' + ('`' + propType + '` supplied to `' + componentName + '`, expected an object.'));
      }
      for (var key in propValue) {
        if (propValue.hasOwnProperty(key)) {
          var error = typeChecker(propValue, key, componentName, location, propFullName + '.' + key, ReactPropTypesSecret);
          if (error instanceof Error) {
            return error;
          }
        }
      }
      return null;
    }
    return createChainableTypeChecker(validate);
  }

  function createUnionTypeChecker(arrayOfTypeCheckers) {
    if (!Array.isArray(arrayOfTypeCheckers)) {
      process.env.NODE_ENV !== 'production' ? warning(false, 'Invalid argument supplied to oneOfType, expected an instance of array.') : void 0;
      return emptyFunction.thatReturnsNull;
    }

    for (var i = 0; i < arrayOfTypeCheckers.length; i++) {
      var checker = arrayOfTypeCheckers[i];
      if (typeof checker !== 'function') {
        warning(
          false,
          'Invalid argument supplid to oneOfType. Expected an array of check functions, but ' +
          'received %s at index %s.',
          getPostfixForTypeWarning(checker),
          i
        );
        return emptyFunction.thatReturnsNull;
      }
    }

    function validate(props, propName, componentName, location, propFullName) {
      for (var i = 0; i < arrayOfTypeCheckers.length; i++) {
        var checker = arrayOfTypeCheckers[i];
        if (checker(props, propName, componentName, location, propFullName, ReactPropTypesSecret) == null) {
          return null;
        }
      }

      return new PropTypeError('Invalid ' + location + ' `' + propFullName + '` supplied to ' + ('`' + componentName + '`.'));
    }
    return createChainableTypeChecker(validate);
  }

  function createNodeChecker() {
    function validate(props, propName, componentName, location, propFullName) {
      if (!isNode(props[propName])) {
        return new PropTypeError('Invalid ' + location + ' `' + propFullName + '` supplied to ' + ('`' + componentName + '`, expected a ReactNode.'));
      }
      return null;
    }
    return createChainableTypeChecker(validate);
  }

  function createShapeTypeChecker(shapeTypes) {
    function validate(props, propName, componentName, location, propFullName) {
      var propValue = props[propName];
      var propType = getPropType(propValue);
      if (propType !== 'object') {
        return new PropTypeError('Invalid ' + location + ' `' + propFullName + '` of type `' + propType + '` ' + ('supplied to `' + componentName + '`, expected `object`.'));
      }
      for (var key in shapeTypes) {
        var checker = shapeTypes[key];
        if (!checker) {
          continue;
        }
        var error = checker(propValue, key, componentName, location, propFullName + '.' + key, ReactPropTypesSecret);
        if (error) {
          return error;
        }
      }
      return null;
    }
    return createChainableTypeChecker(validate);
  }

  function isNode(propValue) {
    switch (typeof propValue) {
      case 'number':
      case 'string':
      case 'undefined':
        return true;
      case 'boolean':
        return !propValue;
      case 'object':
        if (Array.isArray(propValue)) {
          return propValue.every(isNode);
        }
        if (propValue === null || isValidElement(propValue)) {
          return true;
        }

        var iteratorFn = getIteratorFn(propValue);
        if (iteratorFn) {
          var iterator = iteratorFn.call(propValue);
          var step;
          if (iteratorFn !== propValue.entries) {
            while (!(step = iterator.next()).done) {
              if (!isNode(step.value)) {
                return false;
              }
            }
          } else {
            // Iterator will provide entry [k,v] tuples rather than values.
            while (!(step = iterator.next()).done) {
              var entry = step.value;
              if (entry) {
                if (!isNode(entry[1])) {
                  return false;
                }
              }
            }
          }
        } else {
          return false;
        }

        return true;
      default:
        return false;
    }
  }

  function isSymbol(propType, propValue) {
    // Native Symbol.
    if (propType === 'symbol') {
      return true;
    }

    // 19.4.3.5 Symbol.prototype[@@toStringTag] === 'Symbol'
    if (propValue['@@toStringTag'] === 'Symbol') {
      return true;
    }

    // Fallback for non-spec compliant Symbols which are polyfilled.
    if (typeof Symbol === 'function' && propValue instanceof Symbol) {
      return true;
    }

    return false;
  }

  // Equivalent of `typeof` but with special handling for array and regexp.
  function getPropType(propValue) {
    var propType = typeof propValue;
    if (Array.isArray(propValue)) {
      return 'array';
    }
    if (propValue instanceof RegExp) {
      // Old webkits (at least until Android 4.0) return 'function' rather than
      // 'object' for typeof a RegExp. We'll normalize this here so that /bla/
      // passes PropTypes.object.
      return 'object';
    }
    if (isSymbol(propType, propValue)) {
      return 'symbol';
    }
    return propType;
  }

  // This handles more types than `getPropType`. Only used for error messages.
  // See `createPrimitiveTypeChecker`.
  function getPreciseType(propValue) {
    if (typeof propValue === 'undefined' || propValue === null) {
      return '' + propValue;
    }
    var propType = getPropType(propValue);
    if (propType === 'object') {
      if (propValue instanceof Date) {
        return 'date';
      } else if (propValue instanceof RegExp) {
        return 'regexp';
      }
    }
    return propType;
  }

  // Returns a string that is postfixed to a warning about an invalid type.
  // For example, "undefined" or "of type array"
  function getPostfixForTypeWarning(value) {
    var type = getPreciseType(value);
    switch (type) {
      case 'array':
      case 'object':
        return 'an ' + type;
      case 'boolean':
      case 'date':
      case 'regexp':
        return 'a ' + type;
      default:
        return type;
    }
  }

  // Returns class name of the object, if any.
  function getClassName(propValue) {
    if (!propValue.constructor || !propValue.constructor.name) {
      return ANONYMOUS;
    }
    return propValue.constructor.name;
  }

  ReactPropTypes.checkPropTypes = checkPropTypes;
  ReactPropTypes.PropTypes = ReactPropTypes;

  return ReactPropTypes;
};

/* WEBPACK VAR INJECTION */}.call(exports, __webpack_require__(0)))

/***/ }),
/* 45 */
/***/ (function(module, exports, __webpack_require__) {

"use strict";
/* WEBPACK VAR INJECTION */(function(process) {/**
 * Copyright 2013-present, Facebook, Inc.
 * All rights reserved.
 *
 * This source code is licensed under the BSD-style license found in the
 * LICENSE file in the root directory of this source tree. An additional grant
 * of patent rights can be found in the PATENTS file in the same directory.
 */



if (process.env.NODE_ENV !== 'production') {
  var invariant = __webpack_require__(3);
  var warning = __webpack_require__(2);
  var ReactPropTypesSecret = __webpack_require__(21);
  var loggedTypeFailures = {};
}

/**
 * Assert that the values match with the type specs.
 * Error messages are memorized and will only be shown once.
 *
 * @param {object} typeSpecs Map of name to a ReactPropType
 * @param {object} values Runtime values that need to be type-checked
 * @param {string} location e.g. "prop", "context", "child context"
 * @param {string} componentName Name of the component for error messages.
 * @param {?Function} getStack Returns the component stack.
 * @private
 */
function checkPropTypes(typeSpecs, values, location, componentName, getStack) {
  if (process.env.NODE_ENV !== 'production') {
    for (var typeSpecName in typeSpecs) {
      if (typeSpecs.hasOwnProperty(typeSpecName)) {
        var error;
        // Prop type validation may throw. In case they do, we don't want to
        // fail the render phase where it didn't fail before. So we log it.
        // After these have been cleaned up, we'll let them throw.
        try {
          // This is intentionally an invariant that gets caught. It's the same
          // behavior as without this statement except with a better message.
          invariant(typeof typeSpecs[typeSpecName] === 'function', '%s: %s type `%s` is invalid; it must be a function, usually from ' + 'React.PropTypes.', componentName || 'React class', location, typeSpecName);
          error = typeSpecs[typeSpecName](values, typeSpecName, componentName, location, null, ReactPropTypesSecret);
        } catch (ex) {
          error = ex;
        }
        warning(!error || error instanceof Error, '%s: type specification of %s `%s` is invalid; the type checker ' + 'function must return `null` or an `Error` but returned a %s. ' + 'You may have forgotten to pass an argument to the type checker ' + 'creator (arrayOf, instanceOf, objectOf, oneOf, oneOfType, and ' + 'shape all require an argument).', componentName || 'React class', location, typeSpecName, typeof error);
        if (error instanceof Error && !(error.message in loggedTypeFailures)) {
          // Only monitor this failure once because there tends to be a lot of the
          // same error.
          loggedTypeFailures[error.message] = true;

          var stack = getStack ? getStack() : '';

          warning(false, 'Failed %s type: %s%s', location, error.message, stack != null ? stack : '');
        }
      }
    }
  }
}

module.exports = checkPropTypes;

/* WEBPACK VAR INJECTION */}.call(exports, __webpack_require__(0)))

/***/ }),
/* 46 */
/***/ (function(module, exports, __webpack_require__) {

"use strict";
/**
 * Copyright 2013-present, Facebook, Inc.
 * All rights reserved.
 *
 * This source code is licensed under the BSD-style license found in the
 * LICENSE file in the root directory of this source tree. An additional grant
 * of patent rights can be found in the PATENTS file in the same directory.
 *
 */



module.exports = '15.6.1';

/***/ }),
/* 47 */
/***/ (function(module, exports, __webpack_require__) {

"use strict";
/**
 * Copyright 2013-present, Facebook, Inc.
 * All rights reserved.
 *
 * This source code is licensed under the BSD-style license found in the
 * LICENSE file in the root directory of this source tree. An additional grant
 * of patent rights can be found in the PATENTS file in the same directory.
 *
 */



var _require = __webpack_require__(15),
    Component = _require.Component;

var _require2 = __webpack_require__(4),
    isValidElement = _require2.isValidElement;

var ReactNoopUpdateQueue = __webpack_require__(16);
var factory = __webpack_require__(48);

module.exports = factory(Component, isValidElement, ReactNoopUpdateQueue);

/***/ }),
/* 48 */
/***/ (function(module, exports, __webpack_require__) {

"use strict";
/* WEBPACK VAR INJECTION */(function(process) {/**
 * Copyright 2013-present, Facebook, Inc.
 * All rights reserved.
 *
 * This source code is licensed under the BSD-style license found in the
 * LICENSE file in the root directory of this source tree. An additional grant
 * of patent rights can be found in the PATENTS file in the same directory.
 *
 */



var _assign = __webpack_require__(8);

var emptyObject = __webpack_require__(17);
var _invariant = __webpack_require__(3);

if (process.env.NODE_ENV !== 'production') {
  var warning = __webpack_require__(2);
}

var MIXINS_KEY = 'mixins';

// Helper function to allow the creation of anonymous functions which do not
// have .name set to the name of the variable being assigned to.
function identity(fn) {
  return fn;
}

var ReactPropTypeLocationNames;
if (process.env.NODE_ENV !== 'production') {
  ReactPropTypeLocationNames = {
    prop: 'prop',
    context: 'context',
    childContext: 'child context'
  };
} else {
  ReactPropTypeLocationNames = {};
}

function factory(ReactComponent, isValidElement, ReactNoopUpdateQueue) {
  /**
   * Policies that describe methods in `ReactClassInterface`.
   */

  var injectedMixins = [];

  /**
   * Composite components are higher-level components that compose other composite
   * or host components.
   *
   * To create a new type of `ReactClass`, pass a specification of
   * your new class to `React.createClass`. The only requirement of your class
   * specification is that you implement a `render` method.
   *
   *   var MyComponent = React.createClass({
   *     render: function() {
   *       return <div>Hello World</div>;
   *     }
   *   });
   *
   * The class specification supports a specific protocol of methods that have
   * special meaning (e.g. `render`). See `ReactClassInterface` for
   * more the comprehensive protocol. Any other properties and methods in the
   * class specification will be available on the prototype.
   *
   * @interface ReactClassInterface
   * @internal
   */
  var ReactClassInterface = {
    /**
     * An array of Mixin objects to include when defining your component.
     *
     * @type {array}
     * @optional
     */
    mixins: 'DEFINE_MANY',

    /**
     * An object containing properties and methods that should be defined on
     * the component's constructor instead of its prototype (static methods).
     *
     * @type {object}
     * @optional
     */
    statics: 'DEFINE_MANY',

    /**
     * Definition of prop types for this component.
     *
     * @type {object}
     * @optional
     */
    propTypes: 'DEFINE_MANY',

    /**
     * Definition of context types for this component.
     *
     * @type {object}
     * @optional
     */
    contextTypes: 'DEFINE_MANY',

    /**
     * Definition of context types this component sets for its children.
     *
     * @type {object}
     * @optional
     */
    childContextTypes: 'DEFINE_MANY',

    // ==== Definition methods ====

    /**
     * Invoked when the component is mounted. Values in the mapping will be set on
     * `this.props` if that prop is not specified (i.e. using an `in` check).
     *
     * This method is invoked before `getInitialState` and therefore cannot rely
     * on `this.state` or use `this.setState`.
     *
     * @return {object}
     * @optional
     */
    getDefaultProps: 'DEFINE_MANY_MERGED',

    /**
     * Invoked once before the component is mounted. The return value will be used
     * as the initial value of `this.state`.
     *
     *   getInitialState: function() {
     *     return {
     *       isOn: false,
     *       fooBaz: new BazFoo()
     *     }
     *   }
     *
     * @return {object}
     * @optional
     */
    getInitialState: 'DEFINE_MANY_MERGED',

    /**
     * @return {object}
     * @optional
     */
    getChildContext: 'DEFINE_MANY_MERGED',

    /**
     * Uses props from `this.props` and state from `this.state` to render the
     * structure of the component.
     *
     * No guarantees are made about when or how often this method is invoked, so
     * it must not have side effects.
     *
     *   render: function() {
     *     var name = this.props.name;
     *     return <div>Hello, {name}!</div>;
     *   }
     *
     * @return {ReactComponent}
     * @required
     */
    render: 'DEFINE_ONCE',

    // ==== Delegate methods ====

    /**
     * Invoked when the component is initially created and about to be mounted.
     * This may have side effects, but any external subscriptions or data created
     * by this method must be cleaned up in `componentWillUnmount`.
     *
     * @optional
     */
    componentWillMount: 'DEFINE_MANY',

    /**
     * Invoked when the component has been mounted and has a DOM representation.
     * However, there is no guarantee that the DOM node is in the document.
     *
     * Use this as an opportunity to operate on the DOM when the component has
     * been mounted (initialized and rendered) for the first time.
     *
     * @param {DOMElement} rootNode DOM element representing the component.
     * @optional
     */
    componentDidMount: 'DEFINE_MANY',

    /**
     * Invoked before the component receives new props.
     *
     * Use this as an opportunity to react to a prop transition by updating the
     * state using `this.setState`. Current props are accessed via `this.props`.
     *
     *   componentWillReceiveProps: function(nextProps, nextContext) {
     *     this.setState({
     *       likesIncreasing: nextProps.likeCount > this.props.likeCount
     *     });
     *   }
     *
     * NOTE: There is no equivalent `componentWillReceiveState`. An incoming prop
     * transition may cause a state change, but the opposite is not true. If you
     * need it, you are probably looking for `componentWillUpdate`.
     *
     * @param {object} nextProps
     * @optional
     */
    componentWillReceiveProps: 'DEFINE_MANY',

    /**
     * Invoked while deciding if the component should be updated as a result of
     * receiving new props, state and/or context.
     *
     * Use this as an opportunity to `return false` when you're certain that the
     * transition to the new props/state/context will not require a component
     * update.
     *
     *   shouldComponentUpdate: function(nextProps, nextState, nextContext) {
     *     return !equal(nextProps, this.props) ||
     *       !equal(nextState, this.state) ||
     *       !equal(nextContext, this.context);
     *   }
     *
     * @param {object} nextProps
     * @param {?object} nextState
     * @param {?object} nextContext
     * @return {boolean} True if the component should update.
     * @optional
     */
    shouldComponentUpdate: 'DEFINE_ONCE',

    /**
     * Invoked when the component is about to update due to a transition from
     * `this.props`, `this.state` and `this.context` to `nextProps`, `nextState`
     * and `nextContext`.
     *
     * Use this as an opportunity to perform preparation before an update occurs.
     *
     * NOTE: You **cannot** use `this.setState()` in this method.
     *
     * @param {object} nextProps
     * @param {?object} nextState
     * @param {?object} nextContext
     * @param {ReactReconcileTransaction} transaction
     * @optional
     */
    componentWillUpdate: 'DEFINE_MANY',

    /**
     * Invoked when the component's DOM representation has been updated.
     *
     * Use this as an opportunity to operate on the DOM when the component has
     * been updated.
     *
     * @param {object} prevProps
     * @param {?object} prevState
     * @param {?object} prevContext
     * @param {DOMElement} rootNode DOM element representing the component.
     * @optional
     */
    componentDidUpdate: 'DEFINE_MANY',

    /**
     * Invoked when the component is about to be removed from its parent and have
     * its DOM representation destroyed.
     *
     * Use this as an opportunity to deallocate any external resources.
     *
     * NOTE: There is no `componentDidUnmount` since your component will have been
     * destroyed by that point.
     *
     * @optional
     */
    componentWillUnmount: 'DEFINE_MANY',

    // ==== Advanced methods ====

    /**
     * Updates the component's currently mounted DOM representation.
     *
     * By default, this implements React's rendering and reconciliation algorithm.
     * Sophisticated clients may wish to override this.
     *
     * @param {ReactReconcileTransaction} transaction
     * @internal
     * @overridable
     */
    updateComponent: 'OVERRIDE_BASE'
  };

  /**
   * Mapping from class specification keys to special processing functions.
   *
   * Although these are declared like instance properties in the specification
   * when defining classes using `React.createClass`, they are actually static
   * and are accessible on the constructor instead of the prototype. Despite
   * being static, they must be defined outside of the "statics" key under
   * which all other static methods are defined.
   */
  var RESERVED_SPEC_KEYS = {
    displayName: function(Constructor, displayName) {
      Constructor.displayName = displayName;
    },
    mixins: function(Constructor, mixins) {
      if (mixins) {
        for (var i = 0; i < mixins.length; i++) {
          mixSpecIntoComponent(Constructor, mixins[i]);
        }
      }
    },
    childContextTypes: function(Constructor, childContextTypes) {
      if (process.env.NODE_ENV !== 'production') {
        validateTypeDef(Constructor, childContextTypes, 'childContext');
      }
      Constructor.childContextTypes = _assign(
        {},
        Constructor.childContextTypes,
        childContextTypes
      );
    },
    contextTypes: function(Constructor, contextTypes) {
      if (process.env.NODE_ENV !== 'production') {
        validateTypeDef(Constructor, contextTypes, 'context');
      }
      Constructor.contextTypes = _assign(
        {},
        Constructor.contextTypes,
        contextTypes
      );
    },
    /**
     * Special case getDefaultProps which should move into statics but requires
     * automatic merging.
     */
    getDefaultProps: function(Constructor, getDefaultProps) {
      if (Constructor.getDefaultProps) {
        Constructor.getDefaultProps = createMergedResultFunction(
          Constructor.getDefaultProps,
          getDefaultProps
        );
      } else {
        Constructor.getDefaultProps = getDefaultProps;
      }
    },
    propTypes: function(Constructor, propTypes) {
      if (process.env.NODE_ENV !== 'production') {
        validateTypeDef(Constructor, propTypes, 'prop');
      }
      Constructor.propTypes = _assign({}, Constructor.propTypes, propTypes);
    },
    statics: function(Constructor, statics) {
      mixStaticSpecIntoComponent(Constructor, statics);
    },
    autobind: function() {}
  };

  function validateTypeDef(Constructor, typeDef, location) {
    for (var propName in typeDef) {
      if (typeDef.hasOwnProperty(propName)) {
        // use a warning instead of an _invariant so components
        // don't show up in prod but only in __DEV__
        if (process.env.NODE_ENV !== 'production') {
          warning(
            typeof typeDef[propName] === 'function',
            '%s: %s type `%s` is invalid; it must be a function, usually from ' +
              'React.PropTypes.',
            Constructor.displayName || 'ReactClass',
            ReactPropTypeLocationNames[location],
            propName
          );
        }
      }
    }
  }

  function validateMethodOverride(isAlreadyDefined, name) {
    var specPolicy = ReactClassInterface.hasOwnProperty(name)
      ? ReactClassInterface[name]
      : null;

    // Disallow overriding of base class methods unless explicitly allowed.
    if (ReactClassMixin.hasOwnProperty(name)) {
      _invariant(
        specPolicy === 'OVERRIDE_BASE',
        'ReactClassInterface: You are attempting to override ' +
          '`%s` from your class specification. Ensure that your method names ' +
          'do not overlap with React methods.',
        name
      );
    }

    // Disallow defining methods more than once unless explicitly allowed.
    if (isAlreadyDefined) {
      _invariant(
        specPolicy === 'DEFINE_MANY' || specPolicy === 'DEFINE_MANY_MERGED',
        'ReactClassInterface: You are attempting to define ' +
          '`%s` on your component more than once. This conflict may be due ' +
          'to a mixin.',
        name
      );
    }
  }

  /**
   * Mixin helper which handles policy validation and reserved
   * specification keys when building React classes.
   */
  function mixSpecIntoComponent(Constructor, spec) {
    if (!spec) {
      if (process.env.NODE_ENV !== 'production') {
        var typeofSpec = typeof spec;
        var isMixinValid = typeofSpec === 'object' && spec !== null;

        if (process.env.NODE_ENV !== 'production') {
          warning(
            isMixinValid,
            "%s: You're attempting to include a mixin that is either null " +
              'or not an object. Check the mixins included by the component, ' +
              'as well as any mixins they include themselves. ' +
              'Expected object but got %s.',
            Constructor.displayName || 'ReactClass',
            spec === null ? null : typeofSpec
          );
        }
      }

      return;
    }

    _invariant(
      typeof spec !== 'function',
      "ReactClass: You're attempting to " +
        'use a component class or function as a mixin. Instead, just use a ' +
        'regular object.'
    );
    _invariant(
      !isValidElement(spec),
      "ReactClass: You're attempting to " +
        'use a component as a mixin. Instead, just use a regular object.'
    );

    var proto = Constructor.prototype;
    var autoBindPairs = proto.__reactAutoBindPairs;

    // By handling mixins before any other properties, we ensure the same
    // chaining order is applied to methods with DEFINE_MANY policy, whether
    // mixins are listed before or after these methods in the spec.
    if (spec.hasOwnProperty(MIXINS_KEY)) {
      RESERVED_SPEC_KEYS.mixins(Constructor, spec.mixins);
    }

    for (var name in spec) {
      if (!spec.hasOwnProperty(name)) {
        continue;
      }

      if (name === MIXINS_KEY) {
        // We have already handled mixins in a special case above.
        continue;
      }

      var property = spec[name];
      var isAlreadyDefined = proto.hasOwnProperty(name);
      validateMethodOverride(isAlreadyDefined, name);

      if (RESERVED_SPEC_KEYS.hasOwnProperty(name)) {
        RESERVED_SPEC_KEYS[name](Constructor, property);
      } else {
        // Setup methods on prototype:
        // The following member methods should not be automatically bound:
        // 1. Expected ReactClass methods (in the "interface").
        // 2. Overridden methods (that were mixed in).
        var isReactClassMethod = ReactClassInterface.hasOwnProperty(name);
        var isFunction = typeof property === 'function';
        var shouldAutoBind =
          isFunction &&
          !isReactClassMethod &&
          !isAlreadyDefined &&
          spec.autobind !== false;

        if (shouldAutoBind) {
          autoBindPairs.push(name, property);
          proto[name] = property;
        } else {
          if (isAlreadyDefined) {
            var specPolicy = ReactClassInterface[name];

            // These cases should already be caught by validateMethodOverride.
            _invariant(
              isReactClassMethod &&
                (specPolicy === 'DEFINE_MANY_MERGED' ||
                  specPolicy === 'DEFINE_MANY'),
              'ReactClass: Unexpected spec policy %s for key %s ' +
                'when mixing in component specs.',
              specPolicy,
              name
            );

            // For methods which are defined more than once, call the existing
            // methods before calling the new property, merging if appropriate.
            if (specPolicy === 'DEFINE_MANY_MERGED') {
              proto[name] = createMergedResultFunction(proto[name], property);
            } else if (specPolicy === 'DEFINE_MANY') {
              proto[name] = createChainedFunction(proto[name], property);
            }
          } else {
            proto[name] = property;
            if (process.env.NODE_ENV !== 'production') {
              // Add verbose displayName to the function, which helps when looking
              // at profiling tools.
              if (typeof property === 'function' && spec.displayName) {
                proto[name].displayName = spec.displayName + '_' + name;
              }
            }
          }
        }
      }
    }
  }

  function mixStaticSpecIntoComponent(Constructor, statics) {
    if (!statics) {
      return;
    }
    for (var name in statics) {
      var property = statics[name];
      if (!statics.hasOwnProperty(name)) {
        continue;
      }

      var isReserved = name in RESERVED_SPEC_KEYS;
      _invariant(
        !isReserved,
        'ReactClass: You are attempting to define a reserved ' +
          'property, `%s`, that shouldn\'t be on the "statics" key. Define it ' +
          'as an instance property instead; it will still be accessible on the ' +
          'constructor.',
        name
      );

      var isInherited = name in Constructor;
      _invariant(
        !isInherited,
        'ReactClass: You are attempting to define ' +
          '`%s` on your component more than once. This conflict may be ' +
          'due to a mixin.',
        name
      );
      Constructor[name] = property;
    }
  }

  /**
   * Merge two objects, but throw if both contain the same key.
   *
   * @param {object} one The first object, which is mutated.
   * @param {object} two The second object
   * @return {object} one after it has been mutated to contain everything in two.
   */
  function mergeIntoWithNoDuplicateKeys(one, two) {
    _invariant(
      one && two && typeof one === 'object' && typeof two === 'object',
      'mergeIntoWithNoDuplicateKeys(): Cannot merge non-objects.'
    );

    for (var key in two) {
      if (two.hasOwnProperty(key)) {
        _invariant(
          one[key] === undefined,
          'mergeIntoWithNoDuplicateKeys(): ' +
            'Tried to merge two objects with the same key: `%s`. This conflict ' +
            'may be due to a mixin; in particular, this may be caused by two ' +
            'getInitialState() or getDefaultProps() methods returning objects ' +
            'with clashing keys.',
          key
        );
        one[key] = two[key];
      }
    }
    return one;
  }

  /**
   * Creates a function that invokes two functions and merges their return values.
   *
   * @param {function} one Function to invoke first.
   * @param {function} two Function to invoke second.
   * @return {function} Function that invokes the two argument functions.
   * @private
   */
  function createMergedResultFunction(one, two) {
    return function mergedResult() {
      var a = one.apply(this, arguments);
      var b = two.apply(this, arguments);
      if (a == null) {
        return b;
      } else if (b == null) {
        return a;
      }
      var c = {};
      mergeIntoWithNoDuplicateKeys(c, a);
      mergeIntoWithNoDuplicateKeys(c, b);
      return c;
    };
  }

  /**
   * Creates a function that invokes two functions and ignores their return vales.
   *
   * @param {function} one Function to invoke first.
   * @param {function} two Function to invoke second.
   * @return {function} Function that invokes the two argument functions.
   * @private
   */
  function createChainedFunction(one, two) {
    return function chainedFunction() {
      one.apply(this, arguments);
      two.apply(this, arguments);
    };
  }

  /**
   * Binds a method to the component.
   *
   * @param {object} component Component whose method is going to be bound.
   * @param {function} method Method to be bound.
   * @return {function} The bound method.
   */
  function bindAutoBindMethod(component, method) {
    var boundMethod = method.bind(component);
    if (process.env.NODE_ENV !== 'production') {
      boundMethod.__reactBoundContext = component;
      boundMethod.__reactBoundMethod = method;
      boundMethod.__reactBoundArguments = null;
      var componentName = component.constructor.displayName;
      var _bind = boundMethod.bind;
      boundMethod.bind = function(newThis) {
        for (
          var _len = arguments.length,
            args = Array(_len > 1 ? _len - 1 : 0),
            _key = 1;
          _key < _len;
          _key++
        ) {
          args[_key - 1] = arguments[_key];
        }

        // User is trying to bind() an autobound method; we effectively will
        // ignore the value of "this" that the user is trying to use, so
        // let's warn.
        if (newThis !== component && newThis !== null) {
          if (process.env.NODE_ENV !== 'production') {
            warning(
              false,
              'bind(): React component methods may only be bound to the ' +
                'component instance. See %s',
              componentName
            );
          }
        } else if (!args.length) {
          if (process.env.NODE_ENV !== 'production') {
            warning(
              false,
              'bind(): You are binding a component method to the component. ' +
                'React does this for you automatically in a high-performance ' +
                'way, so you can safely remove this call. See %s',
              componentName
            );
          }
          return boundMethod;
        }
        var reboundMethod = _bind.apply(boundMethod, arguments);
        reboundMethod.__reactBoundContext = component;
        reboundMethod.__reactBoundMethod = method;
        reboundMethod.__reactBoundArguments = args;
        return reboundMethod;
      };
    }
    return boundMethod;
  }

  /**
   * Binds all auto-bound methods in a component.
   *
   * @param {object} component Component whose method is going to be bound.
   */
  function bindAutoBindMethods(component) {
    var pairs = component.__reactAutoBindPairs;
    for (var i = 0; i < pairs.length; i += 2) {
      var autoBindKey = pairs[i];
      var method = pairs[i + 1];
      component[autoBindKey] = bindAutoBindMethod(component, method);
    }
  }

  var IsMountedPreMixin = {
    componentDidMount: function() {
      this.__isMounted = true;
    }
  };

  var IsMountedPostMixin = {
    componentWillUnmount: function() {
      this.__isMounted = false;
    }
  };

  /**
   * Add more to the ReactClass base class. These are all legacy features and
   * therefore not already part of the modern ReactComponent.
   */
  var ReactClassMixin = {
    /**
     * TODO: This will be deprecated because state should always keep a consistent
     * type signature and the only use case for this, is to avoid that.
     */
    replaceState: function(newState, callback) {
      this.updater.enqueueReplaceState(this, newState, callback);
    },

    /**
     * Checks whether or not this composite component is mounted.
     * @return {boolean} True if mounted, false otherwise.
     * @protected
     * @final
     */
    isMounted: function() {
      if (process.env.NODE_ENV !== 'production') {
        warning(
          this.__didWarnIsMounted,
          '%s: isMounted is deprecated. Instead, make sure to clean up ' +
            'subscriptions and pending requests in componentWillUnmount to ' +
            'prevent memory leaks.',
          (this.constructor && this.constructor.displayName) ||
            this.name ||
            'Component'
        );
        this.__didWarnIsMounted = true;
      }
      return !!this.__isMounted;
    }
  };

  var ReactClassComponent = function() {};
  _assign(
    ReactClassComponent.prototype,
    ReactComponent.prototype,
    ReactClassMixin
  );

  /**
   * Creates a composite component class given a class specification.
   * See https://facebook.github.io/react/docs/top-level-api.html#react.createclass
   *
   * @param {object} spec Class specification (which must define `render`).
   * @return {function} Component constructor function.
   * @public
   */
  function createClass(spec) {
    // To keep our warnings more understandable, we'll use a little hack here to
    // ensure that Constructor.name !== 'Constructor'. This makes sure we don't
    // unnecessarily identify a class without displayName as 'Constructor'.
    var Constructor = identity(function(props, context, updater) {
      // This constructor gets overridden by mocks. The argument is used
      // by mocks to assert on what gets mounted.

      if (process.env.NODE_ENV !== 'production') {
        warning(
          this instanceof Constructor,
          'Something is calling a React component directly. Use a factory or ' +
            'JSX instead. See: https://fb.me/react-legacyfactory'
        );
      }

      // Wire up auto-binding
      if (this.__reactAutoBindPairs.length) {
        bindAutoBindMethods(this);
      }

      this.props = props;
      this.context = context;
      this.refs = emptyObject;
      this.updater = updater || ReactNoopUpdateQueue;

      this.state = null;

      // ReactClasses doesn't have constructors. Instead, they use the
      // getInitialState and componentWillMount methods for initialization.

      var initialState = this.getInitialState ? this.getInitialState() : null;
      if (process.env.NODE_ENV !== 'production') {
        // We allow auto-mocks to proceed as if they're returning null.
        if (
          initialState === undefined &&
          this.getInitialState._isMockFunction
        ) {
          // This is probably bad practice. Consider warning here and
          // deprecating this convenience.
          initialState = null;
        }
      }
      _invariant(
        typeof initialState === 'object' && !Array.isArray(initialState),
        '%s.getInitialState(): must return an object or null',
        Constructor.displayName || 'ReactCompositeComponent'
      );

      this.state = initialState;
    });
    Constructor.prototype = new ReactClassComponent();
    Constructor.prototype.constructor = Constructor;
    Constructor.prototype.__reactAutoBindPairs = [];

    injectedMixins.forEach(mixSpecIntoComponent.bind(null, Constructor));

    mixSpecIntoComponent(Constructor, IsMountedPreMixin);
    mixSpecIntoComponent(Constructor, spec);
    mixSpecIntoComponent(Constructor, IsMountedPostMixin);

    // Initialize the defaultProps property after all mixins have been merged.
    if (Constructor.getDefaultProps) {
      Constructor.defaultProps = Constructor.getDefaultProps();
    }

    if (process.env.NODE_ENV !== 'production') {
      // This is a tag to indicate that the use of these method names is ok,
      // since it's used with createClass. If it's not, then it's likely a
      // mistake so we'll warn you to use the static property, property
      // initializer or constructor respectively.
      if (Constructor.getDefaultProps) {
        Constructor.getDefaultProps.isReactClassApproved = {};
      }
      if (Constructor.prototype.getInitialState) {
        Constructor.prototype.getInitialState.isReactClassApproved = {};
      }
    }

    _invariant(
      Constructor.prototype.render,
      'createClass(...): Class specification must implement a `render` method.'
    );

    if (process.env.NODE_ENV !== 'production') {
      warning(
        !Constructor.prototype.componentShouldUpdate,
        '%s has a method called ' +
          'componentShouldUpdate(). Did you mean shouldComponentUpdate()? ' +
          'The name is phrased as a question because the function is ' +
          'expected to return a value.',
        spec.displayName || 'A component'
      );
      warning(
        !Constructor.prototype.componentWillRecieveProps,
        '%s has a method called ' +
          'componentWillRecieveProps(). Did you mean componentWillReceiveProps()?',
        spec.displayName || 'A component'
      );
    }

    // Reduce time spent doing lookups by setting these on the prototype.
    for (var methodName in ReactClassInterface) {
      if (!Constructor.prototype[methodName]) {
        Constructor.prototype[methodName] = null;
      }
    }

    return Constructor;
  }

  return createClass;
}

module.exports = factory;

/* WEBPACK VAR INJECTION */}.call(exports, __webpack_require__(0)))

/***/ }),
/* 49 */
/***/ (function(module, exports, __webpack_require__) {

"use strict";
/* WEBPACK VAR INJECTION */(function(process) {/**
 * Copyright 2013-present, Facebook, Inc.
 * All rights reserved.
 *
 * This source code is licensed under the BSD-style license found in the
 * LICENSE file in the root directory of this source tree. An additional grant
 * of patent rights can be found in the PATENTS file in the same directory.
 *
 */


var _prodInvariant = __webpack_require__(5);

var ReactElement = __webpack_require__(4);

var invariant = __webpack_require__(3);

/**
 * Returns the first child in a collection of children and verifies that there
 * is only one child in the collection.
 *
 * See https://facebook.github.io/react/docs/top-level-api.html#react.children.only
 *
 * The current implementation of this function assumes that a single child gets
 * passed without a wrapper, but the purpose of this helper function is to
 * abstract away the particular structure of children.
 *
 * @param {?object} children Child collection structure.
 * @return {ReactElement} The first and only `ReactElement` contained in the
 * structure.
 */
function onlyChild(children) {
  !ReactElement.isValidElement(children) ? process.env.NODE_ENV !== 'production' ? invariant(false, 'React.Children.only expected to receive a single React element child.') : _prodInvariant('143') : void 0;
  return children;
}

module.exports = onlyChild;
/* WEBPACK VAR INJECTION */}.call(exports, __webpack_require__(0)))

/***/ }),
/* 50 */
/***/ (function(module, exports, __webpack_require__) {

"use strict";

Object.defineProperty(exports, "__esModule", { value: true });
var helper_1 = __webpack_require__(51);
var models_1 = __webpack_require__(52);
var CourseManager = (function () {
    function CourseManager(courseProvider) {
        this.courseProvider = courseProvider;
    }
    CourseManager.prototype.getCourse = function (id) {
        return helper_1.ArrayHelper.find(this.getCourses(), function (a) { return a.id === id; });
    };
    CourseManager.prototype.getCourses = function () {
        return this.courseProvider.getCourses();
    };
    CourseManager.prototype.getCoursesFor = function (user) {
        var cLinks = [];
        for (var _i = 0, _a = this.courseProvider.getCoursesStudent(); _i < _a.length; _i++) {
            var c = _a[_i];
            if (user.id === c.personId) {
                cLinks.push(c);
            }
        }
        var courses = [];
        for (var _b = 0, _c = this.getCourses(); _b < _c.length; _b++) {
            var c = _c[_b];
            for (var _d = 0, cLinks_1 = cLinks; _d < cLinks_1.length; _d++) {
                var link = cLinks_1[_d];
                if (c.id === link.courseId) {
                    courses.push(c);
                    break;
                }
            }
        }
        return courses;
    };
    CourseManager.prototype.getAssignment = function (course, assignmentId) {
        var temp = this.getAssignments(course);
        for (var _i = 0, temp_1 = temp; _i < temp_1.length; _i++) {
            var a = temp_1[_i];
            if (a.id === assignmentId) {
                return a;
            }
        }
        return null;
    };
    CourseManager.prototype.getAssignments = function (courseId) {
        if (models_1.isCourse(courseId)) {
            courseId = courseId.id;
        }
        return this.courseProvider.getAssignments(courseId);
    };
    return CourseManager;
}());
exports.CourseManager = CourseManager;


/***/ }),
/* 51 */
/***/ (function(module, exports, __webpack_require__) {

"use strict";

Object.defineProperty(exports, "__esModule", { value: true });
var ArrayHelper = (function () {
    function ArrayHelper() {
    }
<<<<<<< HEAD
    DynamicTable.prototype.renderCells = function (values) {
        return values.map(function (v, i) {
            return React.createElement("td", { key: i }, v);
        });
    };
    DynamicTable.prototype.renderRow = function (item, i) {
        return React.createElement("tr", { key: i }, this.renderCells(this.props.selector(item)));
    };
    DynamicTable.prototype.render = function () {
        var _this = this;
        var rows = this.props.data.map(function (v, i) {
            return _this.renderRow(v, i);
        });
        if (this.props.footer) {
            return (React.createElement("table", { className: "table" },
                React.createElement("thead", null,
                    React.createElement("tr", null, this.renderCells(this.props.header))),
                React.createElement("tbody", null, rows),
                React.createElement("tfoot", null,
                    React.createElement("tr", null, this.renderCells(this.props.footer)))));
        }
        return (React.createElement("table", { className: "table" },
            React.createElement("thead", null,
                React.createElement("tr", null, this.renderCells(this.props.header))),
            React.createElement("tbody", null, rows)));
=======
    ArrayHelper.find = function (array, predicate) {
        for (var i = 0; i < array.length; i++) {
            var cur = array[i];
            if (predicate.call(array, cur, i, array)) {
                return cur;
            }
        }
        return null;
>>>>>>> e93d6da9
    };
    return ArrayHelper;
}());
exports.ArrayHelper = ArrayHelper;


/***/ }),
/* 52 */
/***/ (function(module, exports, __webpack_require__) {

"use strict";

Object.defineProperty(exports, "__esModule", { value: true });
function isCourse(value) {
    return value
        && typeof value.id === "number"
        && typeof value.name === "string"
        && typeof value.tag === "string";
}
exports.isCourse = isCourse;


/***/ }),
/* 53 */
/***/ (function(module, exports, __webpack_require__) {

"use strict";

var __extends = (this && this.__extends) || (function () {
    var extendStatics = Object.setPrototypeOf ||
        ({ __proto__: [] } instanceof Array && function (d, b) { d.__proto__ = b; }) ||
        function (d, b) { for (var p in b) if (b.hasOwnProperty(p)) d[p] = b[p]; };
    return function (d, b) {
        extendStatics(d, b);
        function __() { this.constructor = d; }
        d.prototype = b === null ? Object.create(b) : (__.prototype = b.prototype, new __());
    };
})();
Object.defineProperty(exports, "__esModule", { value: true });
var React = __webpack_require__(0);
var ProgressBar = (function (_super) {
    __extends(ProgressBar, _super);
    function ProgressBar() {
        return _super !== null && _super.apply(this, arguments) || this;
    }
    ProgressBar.prototype.render = function () {
        var progressBarStyle = {
            width: this.props.progress + "%"
        };
        return (React.createElement("div", { className: "progress" },
            React.createElement("div", { className: "progress-bar", role: "progressbar", "aria-valuenow": this.props.progress, "aria-valuemin": "0", "aria-valuemax": "100", style: progressBarStyle },
                this.props.progress,
                "%")));
    };
    return ProgressBar;
}(React.Component));
exports.ProgressBar = ProgressBar;


/***/ }),
/* 14 */
/***/ (function(module, exports, __webpack_require__) {

"use strict";

var __extends = (this && this.__extends) || (function () {
    var extendStatics = Object.setPrototypeOf ||
        ({ __proto__: [] } instanceof Array && function (d, b) { d.__proto__ = b; }) ||
        function (d, b) { for (var p in b) if (b.hasOwnProperty(p)) d[p] = b[p]; };
    return function (d, b) {
        extendStatics(d, b);
        function __() { this.constructor = d; }
        d.prototype = b === null ? Object.create(b) : (__.prototype = b.prototype, new __());
    };
})();
Object.defineProperty(exports, "__esModule", { value: true });
var React = __webpack_require__(0);
var components_1 = __webpack_require__(1);
var LabResult = (function (_super) {
    __extends(LabResult, _super);
    function LabResult() {
        return _super !== null && _super.apply(this, arguments) || this;
    }
    LabResult.prototype.render = function () {
        return (React.createElement(components_1.Row, null,
            React.createElement("div", { className: "col-lg-12" },
                React.createElement("h1", null, this.props.course_name),
                React.createElement("p", { className: "lead" },
                    "Your progress on ",
                    React.createElement("strong", null,
                        React.createElement("span", { id: "lab-headline" }, this.props.lab))),
                React.createElement(components_1.ProgressBar, { progress: this.props.progress })),
            React.createElement("div", { className: "col-lg-6" },
                React.createElement("p", null,
                    React.createElement("strong", { id: "status" }, "Status: Nothing built yet."))),
            React.createElement("div", { className: "col-lg-6" },
                React.createElement("p", null,
                    React.createElement("strong", { id: "pushtime" }, "Code delievered: - ")))));
    };
    return LabResult;
}(React.Component));
exports.LabResult = LabResult;


/***/ }),
/* 15 */
/***/ (function(module, exports, __webpack_require__) {

"use strict";

var __extends = (this && this.__extends) || (function () {
    var extendStatics = Object.setPrototypeOf ||
        ({ __proto__: [] } instanceof Array && function (d, b) { d.__proto__ = b; }) ||
        function (d, b) { for (var p in b) if (b.hasOwnProperty(p)) d[p] = b[p]; };
    return function (d, b) {
        extendStatics(d, b);
        function __() { this.constructor = d; }
        d.prototype = b === null ? Object.create(b) : (__.prototype = b.prototype, new __());
    };
})();
Object.defineProperty(exports, "__esModule", { value: true });
var React = __webpack_require__(0);
var components_1 = __webpack_require__(1);
var LastBuild = (function (_super) {
    __extends(LastBuild, _super);
    function LastBuild() {
        return _super !== null && _super.apply(this, arguments) || this;
    }
    LastBuild.prototype.render = function () {
        return (React.createElement(components_1.Row, null,
            React.createElement("div", { className: "col-lg-12" },
                React.createElement(components_1.DynamicTable, { header: ["Test name", "Score", "Weight"], data: this.props.test_cases, selector: function (item) { return [item.name, item.score.toString() + "/" + item.points.toString() + " pts", item.weight.toString() + " pts"]; }, footer: ["Total score", this.props.score.toString() + "%", this.props.weight.toString() + "%"] }))));
    };
    return LastBuild;
}(React.Component));
exports.LastBuild = LastBuild;


/***/ }),
/* 16 */
/***/ (function(module, exports, __webpack_require__) {

"use strict";

var __extends = (this && this.__extends) || (function () {
    var extendStatics = Object.setPrototypeOf ||
        ({ __proto__: [] } instanceof Array && function (d, b) { d.__proto__ = b; }) ||
        function (d, b) { for (var p in b) if (b.hasOwnProperty(p)) d[p] = b[p]; };
    return function (d, b) {
        extendStatics(d, b);
        function __() { this.constructor = d; }
        d.prototype = b === null ? Object.create(b) : (__.prototype = b.prototype, new __());
    };
})();
Object.defineProperty(exports, "__esModule", { value: true });
var React = __webpack_require__(0);
var components_1 = __webpack_require__(1);
var LastBuildInfo = (function (_super) {
    __extends(LastBuildInfo, _super);
    function LastBuildInfo() {
        return _super !== null && _super.apply(this, arguments) || this;
    }
    LastBuildInfo.prototype.handleClick = function () {
        console.log("Rebuilding...");
    };
    LastBuildInfo.prototype.render = function () {
        var _this = this;
        return (React.createElement(components_1.Row, null,
            React.createElement("div", { className: "col-lg-8" },
                React.createElement("h2", null, "Latest build"),
                React.createElement("p", { id: "passes" },
                    "Number of passed tests:  ",
                    this.props.pass_tests),
                React.createElement("p", { id: "fails" },
                    "Number of failed tests:  ",
                    this.props.fail_tests),
                React.createElement("p", { id: "buildtime" },
                    "Execution time:  ",
                    this.props.exec_time),
                React.createElement("p", { id: "timedate" },
                    "Build date:  ",
                    this.props.build_time.toString()),
                React.createElement("p", { id: "buildid" },
                    "Build ID: ",
                    this.props.build_id)),
            React.createElement("div", { className: "col-lg-4 hidden-print" },
                React.createElement("h2", null, "Actions"),
                React.createElement(components_1.Row, null,
                    React.createElement("div", { className: "col-lg-12" },
                        React.createElement("p", null,
                            React.createElement("button", { type: "button", id: "rebuild", className: "btn btn-primary", onClick: function () { return _this.handleClick(); } }, "Rebuild")))))));
    };
    return LastBuildInfo;
}(React.Component));
exports.LastBuildInfo = LastBuildInfo;


/***/ }),
/* 17 */
/***/ (function(module, exports, __webpack_require__) {

"use strict";

Object.defineProperty(exports, "__esModule", { value: true });
<<<<<<< HEAD
var event_1 = __webpack_require__(18);
var ViewPage_1 = __webpack_require__(2);
=======
var event_1 = __webpack_require__(54);
var ViewPage_1 = __webpack_require__(6);
>>>>>>> e93d6da9
var NavigationManager = (function () {
    function NavigationManager(history) {
        var _this = this;
        this.onNavigate = event_1.newEvent("NavigationManager.onNavigate");
        this.pages = {};
        this.errorPages = [];
        this.defaultPath = "";
        this.currentPath = "";
        this.browserHistory = history;
        window.addEventListener("popstate", function (e) {
            _this.navigateTo(location.pathname, true);
        });
    }
    NavigationManager.prototype.getParts = function (path) {
        return this.removeEmptyEntries(path.split("/"));
    };
    NavigationManager.prototype.removeEmptyEntries = function (array) {
        var newArray = [];
        array.map(function (v) {
            if (v.length > 0) {
                newArray.push(v);
            }
        });
        return newArray;
    };
    NavigationManager.prototype.setDefaultPath = function (path) {
        this.defaultPath = path;
    };
    NavigationManager.prototype.navigateTo = function (path, preventPush) {
        if (path === "/") {
            this.navigateToDefault();
            return;
        }
        var parts = this.getParts(path);
        var curPage = this.pages;
        this.currentPath = parts.join("/");
        if (!preventPush) {
            this.browserHistory.pushState({}, "Autograder", "/" + this.currentPath);
        }
        for (var i = 0; i < parts.length; i++) {
            var a = parts[i];
            if (ViewPage_1.isViewPage(curPage)) {
                this.onNavigate({
                    page: curPage,
                    subPage: parts.slice(i, parts.length).join("/"),
                    target: this,
                    uri: path,
                });
                return;
            }
            else {
                var cur = curPage[a];
                if (!cur) {
                    this.onNavigate({ target: this, page: this.getErrorPage(404), subPage: "", uri: path });
                    return;
                }
                curPage = cur;
            }
        }
        if (ViewPage_1.isViewPage(curPage)) {
            this.onNavigate({ target: this, page: curPage, uri: path, subPage: "" });
            return;
        }
        else {
            this.onNavigate({ target: this, page: this.getErrorPage(404), subPage: "", uri: path });
        }
    };
    NavigationManager.prototype.navigateToDefault = function () {
        this.navigateTo(this.defaultPath);
    };
    NavigationManager.prototype.navigateToError = function (statusCode) {
        this.onNavigate({ target: this, page: this.getErrorPage(statusCode), subPage: "", uri: statusCode.toString() });
    };
    NavigationManager.prototype.registerPage = function (path, page) {
        var parts = this.getParts(path);
        if (parts.length === 0) {
            throw Error("Can't add page to index element");
        }
        page.setPath(parts.join("/"));
        var curObj = this.pages;
        for (var i = 0; i < parts.length - 1; i++) {
            var a = parts[i];
            if (a.length === 0) {
                continue;
            }
            var temp = curObj[a];
            if (!temp) {
                temp = {};
                curObj[a] = temp;
            }
            else if (!ViewPage_1.isViewPage(temp)) {
                temp = curObj[a];
            }
            if (ViewPage_1.isViewPage(temp)) {
                throw Error("Can't assign a IPageContainer to a ViewPage");
            }
            curObj = temp;
        }
        curObj[parts[parts.length - 1]] = page;
    };
    NavigationManager.prototype.registerErrorPage = function (statusCode, page) {
        this.errorPages[statusCode] = page;
    };
    NavigationManager.prototype.checkLinks = function (links, viewPage) {
        var checkUrl = this.currentPath;
        if (viewPage && viewPage.pagePath === checkUrl) {
            checkUrl += "/" + viewPage.defaultPage;
<<<<<<< HEAD
        }
        for (var _i = 0, links_1 = links; _i < links_1.length; _i++) {
            var l = links_1[_i];
            if (!l.uri) {
                continue;
            }
            var a = this.getParts(l.uri).join("/");
            l.active = a === checkUrl.substr(0, a.length);
        }
    };
    NavigationManager.prototype.refresh = function () {
        this.navigateTo(this.currentPath);
    };
    return NavigationManager;
}());
exports.NavigationManager = NavigationManager;


/***/ }),
/* 18 */
/***/ (function(module, exports, __webpack_require__) {

"use strict";

Object.defineProperty(exports, "__esModule", { value: true });
function newEvent(info) {
    var callbacks = [];
    var handler = function EventHandler(event) {
        callbacks.map(function (v) { return v(event); });
    };
    handler.info = info;
    handler.addEventListener = function (callback) {
        callbacks.push(callback);
    };
    handler.removeEventListener = function (callback) {
        var index = callbacks.indexOf(callback);
        if (index < 0) {
            console.log(callback);
            throw Error("Event does noe exist");
        }
        callbacks.splice(index, 1);
    };
    return handler;
}
exports.newEvent = newEvent;


/***/ }),
/* 19 */
/***/ (function(module, exports, __webpack_require__) {

"use strict";

Object.defineProperty(exports, "__esModule", { value: true });
var UserManager = (function () {
    function UserManager(userProvider) {
        this.userProvider = userProvider;
    }
    UserManager.prototype.getCurrentUser = function () {
        return this.currentUser;
    };
    UserManager.prototype.tryLogin = function (username, password) {
        var result = this.userProvider.tryLogin(username, password);
        if (result) {
            this.currentUser = result;
        }
        return result;
    };
    UserManager.prototype.getAllUser = function () {
        return this.userProvider.getAllUser();
    };
    UserManager.prototype.getUser = function (id) {
    };
    return UserManager;
}());
exports.UserManager = UserManager;


/***/ }),
/* 20 */
/***/ (function(module, exports, __webpack_require__) {

"use strict";

var __extends = (this && this.__extends) || (function () {
    var extendStatics = Object.setPrototypeOf ||
        ({ __proto__: [] } instanceof Array && function (d, b) { d.__proto__ = b; }) ||
        function (d, b) { for (var p in b) if (b.hasOwnProperty(p)) d[p] = b[p]; };
    return function (d, b) {
        extendStatics(d, b);
        function __() { this.constructor = d; }
        d.prototype = b === null ? Object.create(b) : (__.prototype = b.prototype, new __());
    };
})();
Object.defineProperty(exports, "__esModule", { value: true });
var React = __webpack_require__(0);
var UserView_1 = __webpack_require__(4);
var HelloView_1 = __webpack_require__(5);
var components_1 = __webpack_require__(1);
var ViewPage_1 = __webpack_require__(2);
var LabResultView_1 = __webpack_require__(21);
var StudentPage = (function (_super) {
    __extends(StudentPage, _super);
    function StudentPage(users, navMan, courseMan) {
        var _this = _super.call(this) || this;
        _this.pages = {};
        _this.navMan = navMan;
        _this.userMan = users;
        _this.courseMan = courseMan;
        _this.defaultPage = "opsys/lab1";
        _this.pages["opsys/lab1"] = React.createElement("h1", null, "Lab1");
        _this.pages["opsys/lab2"] = React.createElement("h1", null, "Lab2");
        _this.pages["opsys/lab3"] = React.createElement("h1", null, "Lab3");
        _this.pages["opsys/lab4"] = React.createElement("h1", null, "Lab4");
        _this.pages["user"] = React.createElement(UserView_1.UserView, { users: users.getAllUser() });
        _this.pages["hello"] = React.createElement(HelloView_1.HelloView, null);
        return _this;
    }
    StudentPage.prototype.getLabs = function () {
        var curUsr = this.userMan.getCurrentUser();
        if (curUsr) {
            var courses = this.courseMan.getCoursesFor(curUsr);
            var labs = this.courseMan.getAssignments(courses[0]);
            return { course: courses[0], labs: labs };
        }
        return null;
    };
    StudentPage.prototype.renderMenu = function (key) {
        var _this = this;
        if (key === 0) {
            var labs = this.getLabs();
            var labLinks = [];
            if (labs) {
                for (var _i = 0, _a = labs.labs; _i < _a.length; _i++) {
                    var l = _a[_i];
                    labLinks.push({ name: l.name, uri: this.pagePath + "/course/" + labs.course.tag + "/lab/" + l.id });
                }
            }
            var settings = [
                { name: "Users", uri: this.pagePath + "/user" },
                { name: "Hello world", uri: this.pagePath + "/hello" }
            ];
            this.navMan.checkLinks(labLinks, this);
            this.navMan.checkLinks(settings, this);
            return [
                React.createElement("h4", { key: 0 }, "Labs"),
                React.createElement(components_1.NavMenu, { key: 1, links: labLinks, onClick: function (link) { return _this.handleClick(link); } }),
                React.createElement("h4", { key: 2 }, "Settings"),
                React.createElement(components_1.NavMenu, { key: 3, links: settings, onClick: function (link) { return _this.handleClick(link); } })
            ];
        }
        return [];
    };
    StudentPage.prototype.renderContent = function (page) {
        if (page.length === 0) {
            page = this.defaultPage;
        }
        if (this.pages[page]) {
            return this.pages[page];
        }
        var parts = this.navMan.getParts(page);
        if (parts.length > 1) {
            if (parts[0] === "course") {
                var course_tag = parts[1];
                var course = this.courseMan.getCourseByTag(course_tag);
                if (parts.length > 3) {
                    var labId = parseInt(parts[3]);
                    if (course !== null && labId !== undefined) {
                        var lab = this.courseMan.getAssignment({ id: 0, name: "", tag: "" }, labId);
                        console.log(lab);
                        if (lab) {
                            var testCases = [
                                { name: "Test Case 1", score: 60, points: 100, weight: 1 },
                                { name: "Test Case 2", score: 50, points: 100, weight: 1 },
                                { name: "Test Case 3", score: 40, points: 100, weight: 1 },
                                { name: "Test Case 4", score: 30, points: 100, weight: 1 },
                                { name: "Test Case 5", score: 20, points: 100, weight: 1 }
                            ];
                            var labInfo = {
                                lab: lab.name,
                                course: course.name,
                                score: 50,
                                weight: 100,
                                test_cases: testCases,
                                pass_tests: 10,
                                fail_tests: 20,
                                exec_time: 0.33,
                                build_time: new Date(2017, 5, 25),
                                build_id: 10
                            };
                            return React.createElement(LabResultView_1.LabResultView, { labInfo: labInfo });
                        }
                        return React.createElement("h1", null, "Could not find that lab");
                    }
                }
=======
        }
        for (var _i = 0, links_1 = links; _i < links_1.length; _i++) {
            var l = links_1[_i];
            if (!l.uri) {
                continue;
>>>>>>> e93d6da9
            }
            var a = this.getParts(l.uri).join("/");
            l.active = a === checkUrl.substr(0, a.length);
        }
    };
    NavigationManager.prototype.refresh = function () {
        this.navigateTo(this.currentPath);
    };
    NavigationManager.prototype.getErrorPage = function (statusCode) {
        if (this.errorPages[statusCode]) {
            return this.errorPages[statusCode];
        }
        throw Error("Status page: " + statusCode + " is not defined");
    };
    return NavigationManager;
}());
exports.NavigationManager = NavigationManager;


/***/ }),
<<<<<<< HEAD
/* 21 */
=======
/* 54 */
>>>>>>> e93d6da9
/***/ (function(module, exports, __webpack_require__) {

"use strict";

<<<<<<< HEAD
var __extends = (this && this.__extends) || (function () {
    var extendStatics = Object.setPrototypeOf ||
        ({ __proto__: [] } instanceof Array && function (d, b) { d.__proto__ = b; }) ||
        function (d, b) { for (var p in b) if (b.hasOwnProperty(p)) d[p] = b[p]; };
    return function (d, b) {
        extendStatics(d, b);
        function __() { this.constructor = d; }
        d.prototype = b === null ? Object.create(b) : (__.prototype = b.prototype, new __());
    };
})();
Object.defineProperty(exports, "__esModule", { value: true });
var React = __webpack_require__(0);
var components_1 = __webpack_require__(1);
var LabResultView = (function (_super) {
    __extends(LabResultView, _super);
    function LabResultView() {
        return _super !== null && _super.apply(this, arguments) || this;
    }
    LabResultView.prototype.render = function () {
        return (React.createElement("div", { className: "col-md-9 col-sm-9 col-xs-12" },
            React.createElement("div", { className: "result-content", id: "resultview" },
                React.createElement("section", { id: "result" },
                    React.createElement(components_1.LabResult, { course_name: this.props.labInfo.course, lab: this.props.labInfo.lab, progress: this.props.labInfo.score }),
                    React.createElement(components_1.LastBuild, { test_cases: this.props.labInfo.test_cases, score: this.props.labInfo.score, weight: this.props.labInfo.weight }),
                    React.createElement(components_1.LastBuildInfo, { pass_tests: this.props.labInfo.pass_tests, fail_tests: this.props.labInfo.fail_tests, exec_time: this.props.labInfo.exec_time, build_time: this.props.labInfo.build_time, build_id: this.props.labInfo.build_id }),
                    React.createElement(components_1.Row, null,
                        React.createElement("div", { className: "col-lg-12" },
                            React.createElement("div", { className: "well" },
                                React.createElement("code", { id: "logs" }, "# There is no build for this lab yet."))))))));
    };
    return LabResultView;
}(React.Component));
exports.LabResultView = LabResultView;


/***/ }),
/* 22 */
=======
Object.defineProperty(exports, "__esModule", { value: true });
function newEvent(info) {
    var callbacks = [];
    var handler = function EventHandler(event) {
        callbacks.map((function (v) { return v(event); }));
    };
    handler.info = info;
    handler.addEventListener = function (callback) {
        callbacks.push(callback);
    };
    handler.removeEventListener = function (callback) {
        var index = callbacks.indexOf(callback);
        if (index < 0) {
            console.log(callback);
            throw Error("Event does noe exist");
        }
        callbacks.splice(index, 1);
    };
    return handler;
}
exports.newEvent = newEvent;


/***/ }),
/* 55 */
>>>>>>> e93d6da9
/***/ (function(module, exports, __webpack_require__) {

"use strict";

Object.defineProperty(exports, "__esModule", { value: true });
var TempDataProvider = (function () {
    function TempDataProvider() {
        this.addLocalAssignments();
        this.addLocalCourses();
        this.addLocalCourseStudent();
        this.addLocalUsers();
    }
    TempDataProvider.prototype.getAllUser = function () {
        return this.localUsers;
    };
    TempDataProvider.prototype.getCourses = function () {
        return this.localCourses;
    };
    TempDataProvider.prototype.getCoursesStudent = function () {
        return this.localCourseStudent;
    };
    TempDataProvider.prototype.getAssignments = function (courseId) {
        var temp = [];
        for (var _i = 0, _a = this.localAssignments; _i < _a.length; _i++) {
            var a = _a[_i];
            if (a.courseId === courseId) {
                temp.push(a);
            }
        }
        return temp;
    };
    TempDataProvider.prototype.tryLogin = function (username, password) {
        for (var _i = 0, _a = this.localUsers; _i < _a.length; _i++) {
            var u = _a[_i];
            if (u.email.toLocaleLowerCase() === username.toLocaleLowerCase()) {
                if (u.password === password) {
                    return u;
                }
                return null;
            }
        }
        return null;
    };
    TempDataProvider.prototype.addLocalUsers = function () {
        this.localUsers = [
            {
                id: 999,
                firstName: "Test",
                lastName: "Testersen",
                email: "test@testersen.no",
                personId: 9999,
                password: "1234",
            },
            {
                id: 1,
                firstName: "Per",
                lastName: "Pettersen",
                email: "per@pettersen.no",
                personId: 1234,
                password: "1234",
            },
            {
                id: 2,
                firstName: "Bob",
                lastName: "Bobsen",
                email: "bob@bobsen.no",
                personId: 1234,
                password: "1234",
            },
            {
                id: 3,
                firstName: "Petter",
                lastName: "Pan",
                email: "petter@pan.no",
                personId: 1234,
                password: "1234",
            },
        ];
    };
    TempDataProvider.prototype.addLocalAssignments = function () {
        this.localAssignments = [
            {
                id: 0,
                courseId: 0,
                name: "Lab 1",
                start: new Date(2017, 5, 1),
                deadline: new Date(2017, 5, 25),
                end: new Date(2017, 5, 30),
            },
            {
                id: 1,
                courseId: 0,
                name: "Lab 2",
                start: new Date(2017, 5, 1),
                deadline: new Date(2017, 5, 25),
                end: new Date(2017, 5, 30),
            },
            {
                id: 2,
                courseId: 0,
                name: "Lab 3",
                start: new Date(2017, 5, 1),
                deadline: new Date(2017, 5, 25),
                end: new Date(2017, 5, 30),
            },
            {
                id: 3,
                courseId: 0,
                name: "Lab 4",
                start: new Date(2017, 5, 1),
                deadline: new Date(2017, 5, 25),
                end: new Date(2017, 5, 30),
            },
            {
                id: 4,
                courseId: 1,
                name: "Lab 1",
                start: new Date(2017, 5, 1),
                deadline: new Date(2017, 5, 25),
                end: new Date(2017, 5, 30),
            },
        ];
    };
    TempDataProvider.prototype.addLocalCourses = function () {
        this.localCourses = [
            {
                id: 0,
                name: "Object Oriented Programming",
                tag: "DAT100",
            },
            {
                id: 1,
                name: "Algorithms and Datastructures",
                tag: "DAT200",
            },
        ];
    };
    TempDataProvider.prototype.addLocalCourseStudent = function () {
        this.localCourseStudent = [
            { courseId: 0, personId: 999 },
            { courseId: 1, personId: 999 },
        ];
    };
    return TempDataProvider;
}());
exports.TempDataProvider = TempDataProvider;


/***/ }),
/* 56 */
/***/ (function(module, exports, __webpack_require__) {

"use strict";

Object.defineProperty(exports, "__esModule", { value: true });
var UserManager = (function () {
    function UserManager(userProvider) {
        this.userProvider = userProvider;
    }
    UserManager.prototype.getCurrentUser = function () {
        return this.currentUser;
    };
<<<<<<< HEAD
    TempDataProvider.prototype.getCourseByTag = function (tag) {
        for (var _i = 0, _a = this.localCourses; _i < _a.length; _i++) {
            var c = _a[_i];
            if (c.tag === tag) {
                return c;
            }
        }
        return null;
    };
    TempDataProvider.prototype.getAssignments = function (courseId) {
        var temp = [];
        for (var _i = 0, _a = this.localAssignments; _i < _a.length; _i++) {
            var a = _a[_i];
            if (a.courceId === courseId) {
                temp.push(a);
            }
=======
    UserManager.prototype.tryLogin = function (username, password) {
        var result = this.userProvider.tryLogin(username, password);
        if (result) {
            this.currentUser = result;
>>>>>>> e93d6da9
        }
        return result;
    };
    UserManager.prototype.getAllUser = function () {
        return this.userProvider.getAllUser();
    };
    UserManager.prototype.getUser = function (id) {
        throw new Error("Not implemented error");
    };
    return UserManager;
}());
exports.UserManager = UserManager;


/***/ }),
<<<<<<< HEAD
/* 23 */
=======
/* 57 */
>>>>>>> e93d6da9
/***/ (function(module, exports, __webpack_require__) {

"use strict";

var __extends = (this && this.__extends) || (function () {
    var extendStatics = Object.setPrototypeOf ||
        ({ __proto__: [] } instanceof Array && function (d, b) { d.__proto__ = b; }) ||
        function (d, b) { for (var p in b) if (b.hasOwnProperty(p)) d[p] = b[p]; };
    return function (d, b) {
        extendStatics(d, b);
        function __() { this.constructor = d; }
        d.prototype = b === null ? Object.create(b) : (__.prototype = b.prototype, new __());
    };
})();
Object.defineProperty(exports, "__esModule", { value: true });
<<<<<<< HEAD
var models_1 = __webpack_require__(24);
var CourseManager = (function () {
    function CourseManager(courseProvider) {
        this.courseProvider = courseProvider;
=======
var React = __webpack_require__(1);
var ViewPage_1 = __webpack_require__(6);
var ErrorPage = (function (_super) {
    __extends(ErrorPage, _super);
    function ErrorPage() {
        var _this = _super.call(this) || this;
        _this.pages = {};
        _this.defaultPage = "404";
        _this.pages["404"] = React.createElement("div", null,
            React.createElement("h1", null, "404 Page not found"),
            React.createElement("p", null, "The page you where looking for does not exist"));
        return _this;
>>>>>>> e93d6da9
    }
    ErrorPage.prototype.pageNavigation = function (page) {
        "not implemented";
    };
<<<<<<< HEAD
    CourseManager.prototype.getCourseByTag = function (tag) {
        return this.courseProvider.getCourseByTag(tag);
    };
    CourseManager.prototype.getCoursesFor = function (user) {
        var cLinks = [];
        for (var _i = 0, _a = this.courseProvider.getCoursesStudent(); _i < _a.length; _i++) {
            var c = _a[_i];
            if (user.id === c.personId) {
                cLinks.push(c);
            }
        }
        var courses = [];
        for (var _b = 0, _c = this.getCourses(); _b < _c.length; _b++) {
            var c = _c[_b];
            for (var _d = 0, cLinks_1 = cLinks; _d < cLinks_1.length; _d++) {
                var link = cLinks_1[_d];
                if (c.id === link.courseId) {
                    courses.push(c);
                    break;
                }
            }
=======
    ErrorPage.prototype.renderContent = function (page) {
        if (page.length === 0) {
            page = this.defaultPage;
>>>>>>> e93d6da9
        }
        return React.createElement("div", null,
            React.createElement("h1", null, "404 Page not found"),
            React.createElement("p", null, "The page you where looking for does not exist"));
    };
    return ErrorPage;
}(ViewPage_1.ViewPage));
exports.ErrorPage = ErrorPage;


/***/ }),
/* 58 */
/***/ (function(module, exports, __webpack_require__) {

"use strict";

var __extends = (this && this.__extends) || (function () {
    var extendStatics = Object.setPrototypeOf ||
        ({ __proto__: [] } instanceof Array && function (d, b) { d.__proto__ = b; }) ||
        function (d, b) { for (var p in b) if (b.hasOwnProperty(p)) d[p] = b[p]; };
    return function (d, b) {
        extendStatics(d, b);
        function __() { this.constructor = d; }
        d.prototype = b === null ? Object.create(b) : (__.prototype = b.prototype, new __());
    };
})();
Object.defineProperty(exports, "__esModule", { value: true });
var React = __webpack_require__(1);
var ViewPage_1 = __webpack_require__(6);
var HelpView_1 = __webpack_require__(59);
var HelpPage = (function (_super) {
    __extends(HelpPage, _super);
    function HelpPage(navMan) {
        var _this = _super.call(this) || this;
        _this.pages = {};
        _this.navMan = navMan;
        _this.defaultPage = "help";
        _this.pages.help = React.createElement(HelpView_1.HelpView, null);
        return _this;
    }
    HelpPage.prototype.pageNavigation = function (page) {
        "Not used";
    };
    HelpPage.prototype.renderContent = function (page) {
        if (page.length === 0) {
            page = this.defaultPage;
        }
        if (this.pages[page]) {
            return this.pages[page];
        }
        return React.createElement("h1", null, "404 page not found");
    };
    return HelpPage;
}(ViewPage_1.ViewPage));
exports.HelpPage = HelpPage;


/***/ }),
<<<<<<< HEAD
/* 24 */
=======
/* 59 */
>>>>>>> e93d6da9
/***/ (function(module, exports, __webpack_require__) {

"use strict";

var __extends = (this && this.__extends) || (function () {
    var extendStatics = Object.setPrototypeOf ||
        ({ __proto__: [] } instanceof Array && function (d, b) { d.__proto__ = b; }) ||
        function (d, b) { for (var p in b) if (b.hasOwnProperty(p)) d[p] = b[p]; };
    return function (d, b) {
        extendStatics(d, b);
        function __() { this.constructor = d; }
        d.prototype = b === null ? Object.create(b) : (__.prototype = b.prototype, new __());
    };
})();
Object.defineProperty(exports, "__esModule", { value: true });
var React = __webpack_require__(1);
var components_1 = __webpack_require__(7);
var HelpView = (function (_super) {
    __extends(HelpView, _super);
    function HelpView() {
        return _super !== null && _super.apply(this, arguments) || this;
    }
    HelpView.prototype.render = function () {
        return (React.createElement(components_1.Row, { className: "container-fluid" },
            React.createElement("div", { className: "col-md-2 col-sm-3 col-xs-12" },
                React.createElement("div", { className: "list-group" },
                    React.createElement("a", { href: "#", className: "list-group-item disabled" }, "Help"),
                    React.createElement("a", { href: "#autograder", className: "list-group-item" }, "Autograder"),
                    React.createElement("a", { href: "#reg", className: "list-group-item" }, "Registration"),
                    React.createElement("a", { href: "#signup", className: "list-group-item" }, "Sign up for a course"))),
            React.createElement("div", { className: "col-md-8 col-sm-9 col-xs-12" },
                React.createElement("article", null,
                    React.createElement("h1", { id: "autograder" }, "Autograder"),
                    React.createElement("p", null, "Autograder is a new tool for students and teaching staff for submitting and validating lab assignments and is developed at the University of Stavanger. All lab submissions from students are handled using Git, a source code management system, and GitHub, a web-based hosting service for Git source repositories."),
                    React.createElement("p", null, "Students push their updated lab submissions to GitHub. Every lab submission is then processed by a custom continuous integration tool. This tool will run several test cases on the submitted code. Autograder generates feedback that let the students verify if their submission implements the required functionality. This feedback is available through a web interface. The feedback from the Autograder system can be used by students to improve their submissions."),
                    React.createElement("p", null, "Below is a step-by-step explanation of how to register and sign up for the lab project in Autograder."),
                    React.createElement("h1", { id: "reg" }, "Registration"),
                    React.createElement("ol", null,
                        React.createElement("li", null,
                            React.createElement("p", null,
                                "Go to ",
                                React.createElement("a", { href: "http://github.com" }, "GitHub"),
                                " and register. A GitHub account is required to sign in to Autograder. You can skip this step if you already have an account.")),
                        React.createElement("li", null,
                            React.createElement("p", null, "Click the \"Sign in with GitHub\" button to register. You will then be taken to GitHub's website.")),
                        React.createElement("li", null,
                            React.createElement("p", null, "Approve that our Autograder application may have permission to access to the requested parts of your account. It is possible to make a separate GitHub account for system if you do not want Autograder to access your personal one with the requested permissions."))),
                    React.createElement("h1", { id: "signup" }, "Signing up for a course"),
                    React.createElement("ol", null,
                        React.createElement("li", null,
                            React.createElement("p", null, "Click the course menu item.")),
                        React.createElement("li", null,
                            React.createElement("p", null, "In the course menu click on \u201CNew Course\u201D. Available courses will be listed.")),
                        React.createElement("li", null,
                            React.createElement("p", null, "Find the course you are signing up for and click sign up.")),
                        React.createElement("li", null,
                            React.createElement("p", null, "Read through and accept the terms. You will then be invited to the course organization on GitHub.")),
                        React.createElement("li", null,
                            React.createElement("p", null, "An invitation will be sent to your email address registered with GitHub account. Accept the invitation using the received email.")),
                        React.createElement("li", null,
                            React.createElement("p", null, "Wait for the teaching staff to verify your Autograder-registration.")),
                        React.createElement("li", null,
                            React.createElement("p", null, "You will get your own repository in the organization \"uis-dat520\" on GitHub after your registration is verified. You will also have access to the feedback pages for this course on Autograder.")))))));
    };
    return HelpView;
}(React.Component));
exports.HelpView = HelpView;


/***/ }),
<<<<<<< HEAD
/* 25 */
=======
/* 60 */
>>>>>>> e93d6da9
/***/ (function(module, exports, __webpack_require__) {

"use strict";

var __extends = (this && this.__extends) || (function () {
    var extendStatics = Object.setPrototypeOf ||
        ({ __proto__: [] } instanceof Array && function (d, b) { d.__proto__ = b; }) ||
        function (d, b) { for (var p in b) if (b.hasOwnProperty(p)) d[p] = b[p]; };
    return function (d, b) {
        extendStatics(d, b);
        function __() { this.constructor = d; }
        d.prototype = b === null ? Object.create(b) : (__.prototype = b.prototype, new __());
    };
})();
Object.defineProperty(exports, "__esModule", { value: true });
<<<<<<< HEAD
var React = __webpack_require__(0);
var ViewPage_1 = __webpack_require__(2);
=======
var React = __webpack_require__(1);
var ViewPage_1 = __webpack_require__(6);
>>>>>>> e93d6da9
var HomePage = (function (_super) {
    __extends(HomePage, _super);
    function HomePage() {
        var _this = _super.call(this) || this;
        _this.defaultPage = "index";
        return _this;
    }
    HomePage.prototype.pageNavigation = function (page) {
        "Not used";
    };
    HomePage.prototype.renderContent = function (page) {
        return React.createElement("h1", null, "Welcome to autograder");
    };
    return HomePage;
}(ViewPage_1.ViewPage));
exports.HomePage = HomePage;


/***/ }),
<<<<<<< HEAD
/* 26 */
=======
/* 61 */
>>>>>>> e93d6da9
/***/ (function(module, exports, __webpack_require__) {

"use strict";

var __extends = (this && this.__extends) || (function () {
    var extendStatics = Object.setPrototypeOf ||
        ({ __proto__: [] } instanceof Array && function (d, b) { d.__proto__ = b; }) ||
        function (d, b) { for (var p in b) if (b.hasOwnProperty(p)) d[p] = b[p]; };
    return function (d, b) {
        extendStatics(d, b);
        function __() { this.constructor = d; }
        d.prototype = b === null ? Object.create(b) : (__.prototype = b.prototype, new __());
    };
})();
Object.defineProperty(exports, "__esModule", { value: true });
<<<<<<< HEAD
var React = __webpack_require__(0);
var ViewPage_1 = __webpack_require__(2);
var ErrorPage = (function (_super) {
    __extends(ErrorPage, _super);
    function ErrorPage() {
=======
var React = __webpack_require__(1);
var components_1 = __webpack_require__(7);
var ViewPage_1 = __webpack_require__(6);
var HelloView_1 = __webpack_require__(22);
var UserView_1 = __webpack_require__(23);
var StudentPage = (function (_super) {
    __extends(StudentPage, _super);
    function StudentPage(users, navMan, courseMan) {
>>>>>>> e93d6da9
        var _this = _super.call(this) || this;
        _this.pages = {};
        _this.selectedCourse = null;
        _this.selectedAssignment = null;
        _this.currentPage = "";
        _this.navMan = navMan;
        _this.userMan = users;
        _this.courseMan = courseMan;
        _this.defaultPage = "opsys/lab1";
        _this.pages["opsys/lab1"] = React.createElement("h1", null, "Lab1");
        _this.pages["opsys/lab2"] = React.createElement("h1", null, "Lab2");
        _this.pages["opsys/lab3"] = React.createElement("h1", null, "Lab3");
        _this.pages["opsys/lab4"] = React.createElement("h1", null, "Lab4");
        _this.pages.user = React.createElement(UserView_1.UserView, { users: users.getAllUser() });
        _this.pages.hello = React.createElement(HelloView_1.HelloView, null);
        return _this;
    }
    StudentPage.prototype.pageNavigation = function (page) {
        this.currentPage = page;
        var parts = this.navMan.getParts(page);
        if (parts.length > 1) {
            if (parts[0] === "course") {
                var course = parseInt(parts[1], 10);
                if (!isNaN(course) && (!this.selectedCourse || this.selectedCourse.id !== course)) {
                    this.selectedCourse = this.courseMan.getCourse(course);
                }
                if (parts.length > 3 && this.selectedCourse) {
                    var labId = parseInt(parts[3], 10);
                    if (!isNaN(labId)) {
                        var lab = this.courseMan.getAssignment({ id: 0, name: "", tag: "" }, labId);
                        if (lab) {
                            this.selectedAssignment = lab;
                        }
                    }
                }
            }
        }
    };
    StudentPage.prototype.renderMenu = function (key) {
        var _this = this;
        if (key === 0) {
            var courses = this.getCourses();
            var coursesLinks = [];
            for (var _i = 0, courses_1 = courses; _i < courses_1.length; _i++) {
                var a = courses_1[_i];
                coursesLinks.push({ name: a.tag, uri: this.pagePath + "/course/" + a.id });
            }
            var labs = this.getLabs();
            var labLinks = [];
            if (labs) {
                for (var _a = 0, _b = labs.labs; _a < _b.length; _a++) {
                    var l = _b[_a];
                    labLinks.push({ name: l.name, uri: this.pagePath + "/course/" + labs.course.id + "/lab/" + l.id });
                }
            }
            var settings = [
                { name: "Users", uri: this.pagePath + "/user" },
                { name: "Hello world", uri: this.pagePath + "/hello" },
            ];
            this.navMan.checkLinks(labLinks, this);
            this.navMan.checkLinks(settings, this);
            return [
                React.createElement("h4", null, "Course"),
                React.createElement(components_1.NavDropdown, { key: 1, selectedIndex: 0, items: coursesLinks, itemClick: function (link) { _this.handleClick(link); } }),
                React.createElement("h4", { key: 2 }, "Labs"),
                React.createElement(components_1.NavMenu, { key: 3, links: labLinks, onClick: function (link) { return _this.handleClick(link); } }),
                React.createElement("h4", { key: 4 }, "Settings"),
                React.createElement(components_1.NavMenu, { key: 5, links: settings, onClick: function (link) { return _this.handleClick(link); } }),
            ];
        }
        return [];
    };
    StudentPage.prototype.renderContent = function (page) {
        if (page.length === 0) {
            page = this.defaultPage;
        }
        if (this.pages[page]) {
            return this.pages[page];
        }
        if (this.selectedAssignment && this.selectedCourse) {
            return React.createElement(components_1.StudentLab, { course: this.selectedCourse, assignment: this.selectedAssignment });
        }
        return React.createElement("div", null, "404 Not found");
    };
    StudentPage.prototype.handleClick = function (link) {
        if (link.uri) {
            this.navMan.navigateTo(link.uri);
        }
    };
    StudentPage.prototype.getCourses = function () {
        var curUsr = this.userMan.getCurrentUser();
        if (curUsr) {
            return this.courseMan.getCoursesFor(curUsr);
        }
        return [];
    };
    StudentPage.prototype.getLabs = function () {
        var curUsr = this.userMan.getCurrentUser();
        if (curUsr && !this.selectedCourse) {
            this.selectedCourse = this.courseMan.getCoursesFor(curUsr)[0];
        }
        if (this.selectedCourse) {
            var labs = this.courseMan.getAssignments(this.selectedCourse);
            return { course: this.selectedCourse, labs: labs };
        }
        return null;
    };
    return StudentPage;
}(ViewPage_1.ViewPage));
exports.StudentPage = StudentPage;


/***/ }),
<<<<<<< HEAD
/* 27 */
=======
/* 62 */
>>>>>>> e93d6da9
/***/ (function(module, exports, __webpack_require__) {

"use strict";

var __extends = (this && this.__extends) || (function () {
    var extendStatics = Object.setPrototypeOf ||
        ({ __proto__: [] } instanceof Array && function (d, b) { d.__proto__ = b; }) ||
        function (d, b) { for (var p in b) if (b.hasOwnProperty(p)) d[p] = b[p]; };
    return function (d, b) {
        extendStatics(d, b);
        function __() { this.constructor = d; }
        d.prototype = b === null ? Object.create(b) : (__.prototype = b.prototype, new __());
    };
})();
Object.defineProperty(exports, "__esModule", { value: true });
<<<<<<< HEAD
var React = __webpack_require__(0);
var UserView_1 = __webpack_require__(4);
var HelloView_1 = __webpack_require__(5);
var components_1 = __webpack_require__(1);
var ViewPage_1 = __webpack_require__(2);
=======
var React = __webpack_require__(1);
var components_1 = __webpack_require__(7);
var ViewPage_1 = __webpack_require__(6);
var HelloView_1 = __webpack_require__(22);
var UserView_1 = __webpack_require__(23);
>>>>>>> e93d6da9
var TeacherPage = (function (_super) {
    __extends(TeacherPage, _super);
    function TeacherPage(users, navMan) {
        var _this = _super.call(this) || this;
        _this.pages = {};
        _this.navMan = navMan;
        _this.defaultPage = "opsys/lab1";
        _this.pages["opsys/lab1"] = React.createElement("h1", null, "Teacher Lab1");
        _this.pages["opsys/lab2"] = React.createElement("h1", null, "Teacher Lab2");
        _this.pages["opsys/lab3"] = React.createElement("h1", null, "Teacher Lab3");
        _this.pages["opsys/lab4"] = React.createElement("h1", null, "Teacher Lab4");
        _this.pages.user = React.createElement(UserView_1.UserView, { users: users.getAllUser() });
        _this.pages.hello = React.createElement(HelloView_1.HelloView, null);
        return _this;
    }
    TeacherPage.prototype.pageNavigation = function (page) {
        "Not in use";
    };
    TeacherPage.prototype.renderMenu = function (menu) {
        var _this = this;
        if (menu === 0) {
            var labLinks = [
                { name: "Teacher Lab 1", uri: this.pagePath + "/opsys/lab1" },
                { name: "Teacher Lab 2", uri: this.pagePath + "/opsys/lab2" },
                { name: "Teacher Lab 3", uri: this.pagePath + "/opsys/lab3" },
                { name: "Teacher Lab 4", uri: this.pagePath + "/opsys/lab4" },
            ];
            var settings = [
                { name: "Users", uri: this.pagePath + "/user" },
                { name: "Hello world", uri: this.pagePath + "/hello" },
            ];
            this.navMan.checkLinks(labLinks, this);
            this.navMan.checkLinks(settings, this);
            return [
                React.createElement("h4", { key: 0 }, "Labs"),
                React.createElement(components_1.NavMenu, { key: 1, links: labLinks, onClick: function (link) { return _this.handleClick(link); } }),
                React.createElement("h4", { key: 4 }, "Settings"),
                React.createElement(components_1.NavMenu, { key: 3, links: settings, onClick: function (link) { return _this.handleClick(link); } }),
            ];
        }
        return [];
    };
    TeacherPage.prototype.renderContent = function (page) {
        if (page.length === 0) {
            page = this.defaultPage;
        }
        if (this.pages[page]) {
            return this.pages[page];
        }
        return React.createElement("h1", null, "404 page not found");
    };
    TeacherPage.prototype.handleClick = function (link) {
        if (link.uri) {
            this.navMan.navigateTo(link.uri);
        }
    };
    return TeacherPage;
}(ViewPage_1.ViewPage));
exports.TeacherPage = TeacherPage;


/***/ }),
<<<<<<< HEAD
/* 28 */
=======
/* 63 */
>>>>>>> e93d6da9
/***/ (function(module, exports, __webpack_require__) {

"use strict";

var __extends = (this && this.__extends) || (function () {
    var extendStatics = Object.setPrototypeOf ||
        ({ __proto__: [] } instanceof Array && function (d, b) { d.__proto__ = b; }) ||
        function (d, b) { for (var p in b) if (b.hasOwnProperty(p)) d[p] = b[p]; };
    return function (d, b) {
        extendStatics(d, b);
        function __() { this.constructor = d; }
        d.prototype = b === null ? Object.create(b) : (__.prototype = b.prototype, new __());
    };
})();
Object.defineProperty(exports, "__esModule", { value: true });
<<<<<<< HEAD
var React = __webpack_require__(0);
var ViewPage_1 = __webpack_require__(2);
var HelpView_1 = __webpack_require__(29);
var HelpPage = (function (_super) {
    __extends(HelpPage, _super);
    function HelpPage(navMan) {
=======
var React = __webpack_require__(32);
var NavDropdown = (function (_super) {
    __extends(NavDropdown, _super);
    function NavDropdown() {
>>>>>>> e93d6da9
        var _this = _super.call(this) || this;
        _this.state = {
            isOpen: false,
        };
        return _this;
    }
    NavDropdown.prototype.render = function () {
        var _this = this;
        var children = this.props.items.map(function (item, index) {
            return React.createElement("li", { key: index },
                React.createElement("a", { href: "/" + item.uri, onClick: function (e) {
                        e.preventDefault();
                        _this.toggleOpen();
                        _this.props.itemClick(item, index);
                    } }, item.name));
        });
        return React.createElement("div", { className: this.getButtonClass() },
            React.createElement("button", { className: "btn btn-default dropdown-toggle", type: "button", onClick: function () { return _this.toggleOpen(); } },
                this.renderActive(),
                React.createElement("span", { className: "caret" })),
            React.createElement("ul", { className: "dropdown-menu" }, children));
    };
    NavDropdown.prototype.getButtonClass = function () {
        if (this.state.isOpen) {
            return "button open";
        }
        else {
            return "button";
        }
    };
<<<<<<< HEAD
    return HelpPage;
}(ViewPage_1.ViewPage));
exports.HelpPage = HelpPage;


/***/ }),
/* 29 */
/***/ (function(module, exports, __webpack_require__) {

"use strict";

var __extends = (this && this.__extends) || (function () {
    var extendStatics = Object.setPrototypeOf ||
        ({ __proto__: [] } instanceof Array && function (d, b) { d.__proto__ = b; }) ||
        function (d, b) { for (var p in b) if (b.hasOwnProperty(p)) d[p] = b[p]; };
    return function (d, b) {
        extendStatics(d, b);
        function __() { this.constructor = d; }
        d.prototype = b === null ? Object.create(b) : (__.prototype = b.prototype, new __());
    };
})();
Object.defineProperty(exports, "__esModule", { value: true });
var React = __webpack_require__(0);
var components_1 = __webpack_require__(1);
var HelpView = (function (_super) {
    __extends(HelpView, _super);
    function HelpView() {
        return _super !== null && _super.apply(this, arguments) || this;
    }
    HelpView.prototype.render = function () {
        return (React.createElement(components_1.Row, { className: "container-fluid" },
            React.createElement("div", { className: "col-md-2 col-sm-3 col-xs-12" },
                React.createElement("div", { className: "list-group" },
                    React.createElement("a", { href: "#", className: "list-group-item disabled" }, "Help"),
                    React.createElement("a", { href: "#autograder", className: "list-group-item" }, "Autograder"),
                    React.createElement("a", { href: "#reg", className: "list-group-item" }, "Registration"),
                    React.createElement("a", { href: "#signup", className: "list-group-item" }, "Sign up for a course"))),
            React.createElement("div", { className: "col-md-8 col-sm-9 col-xs-12" },
                React.createElement("article", null,
                    React.createElement("h1", { id: "autograder" }, "Autograder"),
                    React.createElement("p", null, "Autograder is a new tool for students and teaching staff for submitting and validating lab assignments and is developed at the University of Stavanger. All lab submissions from students are handled using Git, a source code management system, and GitHub, a web-based hosting service for Git source repositories."),
                    React.createElement("p", null, "Students push their updated lab submissions to GitHub. Every lab submission is then processed by a custom continuous integration tool. This tool will run several test cases on the submitted code. Autograder generates feedback that let the students verify if their submission implements the required functionality. This feedback is available through a web interface. The feedback from the Autograder system can be used by students to improve their submissions."),
                    React.createElement("p", null, "Below is a step-by-step explanation of how to register and sign up for the lab project in Autograder."),
                    React.createElement("h1", { id: "reg" }, "Registration"),
                    React.createElement("ol", null,
                        React.createElement("li", null,
                            React.createElement("p", null,
                                "Go to ",
                                React.createElement("a", { href: "http://github.com" }, "GitHub"),
                                " and register. A GitHub account is required to sign in to Autograder. You can skip this step if you already have an account.")),
                        React.createElement("li", null,
                            React.createElement("p", null, "Click the \"Sign in with GitHub\" button to register. You will then be taken to GitHub's website.")),
                        React.createElement("li", null,
                            React.createElement("p", null, "Approve that our Autograder application may have permission to access to the requested parts of your account. It is possible to make a separate GitHub account for system if you do not want Autograder to access your personal one with the requested permissions."))),
                    React.createElement("h1", { id: "signup" }, "Signing up for a course"),
                    React.createElement("ol", null,
                        React.createElement("li", null,
                            React.createElement("p", null, "Click the course menu item.")),
                        React.createElement("li", null,
                            React.createElement("p", null, "In the course menu click on \u201CNew Course\u201D. Available courses will be listed.")),
                        React.createElement("li", null,
                            React.createElement("p", null, "Find the course you are signing up for and click sign up.")),
                        React.createElement("li", null,
                            React.createElement("p", null, "Read through and accept the terms. You will then be invited to the course organization on GitHub.")),
                        React.createElement("li", null,
                            React.createElement("p", null, "An invitation will be sent to your email address registered with GitHub account. Accept the invitation using the received email.")),
                        React.createElement("li", null,
                            React.createElement("p", null, "Wait for the teaching staff to verify your Autograder-registration.")),
                        React.createElement("li", null,
                            React.createElement("p", null, "You will get your own repository in the organization \"uis-dat520\" on GitHub after your registration is verified. You will also have access to the feedback pages for this course on Autograder.")))))));
=======
    NavDropdown.prototype.toggleOpen = function () {
        var newState = !this.state.isOpen;
        this.setState({ isOpen: newState });
    };
    NavDropdown.prototype.renderActive = function () {
        if (this.props.items.length === 0) {
            return "";
        }
        var curIndex = this.props.selectedIndex;
        if (curIndex >= this.props.items.length) {
            curIndex = 0;
        }
        return this.props.items[curIndex].name;
>>>>>>> e93d6da9
    };
    return NavDropdown;
}(React.Component));
exports.NavDropdown = NavDropdown;


/***/ })
/******/ ]);
//# sourceMappingURL=bundle.js.map<|MERGE_RESOLUTION|>--- conflicted
+++ resolved
@@ -60,901 +60,393 @@
 /******/ 	__webpack_require__.p = "";
 /******/
 /******/ 	// Load entry module and return exports
-/******/ 	return __webpack_require__(__webpack_require__.s = 24);
+/******/ 	return __webpack_require__(__webpack_require__.s = 6);
 /******/ })
 /************************************************************************/
 /******/ ([
 /* 0 */
 /***/ (function(module, exports) {
 
-// shim for using process in browser
-var process = module.exports = {};
-
-// cached from whatever global is present so that test runners that stub it
-// don't break things.  But we need to wrap it in a try catch in case it is
-// wrapped in strict mode code which doesn't define any globals.  It's inside a
-// function because try/catches deoptimize in certain engines.
-
-var cachedSetTimeout;
-var cachedClearTimeout;
-
-function defaultSetTimout() {
-    throw new Error('setTimeout has not been defined');
-}
-function defaultClearTimeout () {
-    throw new Error('clearTimeout has not been defined');
-}
-(function () {
-    try {
-        if (typeof setTimeout === 'function') {
-            cachedSetTimeout = setTimeout;
-        } else {
-            cachedSetTimeout = defaultSetTimout;
-        }
-    } catch (e) {
-        cachedSetTimeout = defaultSetTimout;
-    }
-    try {
-        if (typeof clearTimeout === 'function') {
-            cachedClearTimeout = clearTimeout;
-        } else {
-            cachedClearTimeout = defaultClearTimeout;
-        }
-    } catch (e) {
-        cachedClearTimeout = defaultClearTimeout;
-    }
-} ())
-function runTimeout(fun) {
-    if (cachedSetTimeout === setTimeout) {
-        //normal enviroments in sane situations
-        return setTimeout(fun, 0);
-    }
-    // if setTimeout wasn't available but was latter defined
-    if ((cachedSetTimeout === defaultSetTimout || !cachedSetTimeout) && setTimeout) {
-        cachedSetTimeout = setTimeout;
-        return setTimeout(fun, 0);
-    }
-    try {
-        // when when somebody has screwed with setTimeout but no I.E. maddness
-        return cachedSetTimeout(fun, 0);
-    } catch(e){
-        try {
-            // When we are in I.E. but the script has been evaled so I.E. doesn't trust the global object when called normally
-            return cachedSetTimeout.call(null, fun, 0);
-        } catch(e){
-            // same as above but when it's a version of I.E. that must have the global object for 'this', hopfully our context correct otherwise it will throw a global error
-            return cachedSetTimeout.call(this, fun, 0);
-        }
-    }
-
-
-}
-function runClearTimeout(marker) {
-    if (cachedClearTimeout === clearTimeout) {
-        //normal enviroments in sane situations
-        return clearTimeout(marker);
-    }
-    // if clearTimeout wasn't available but was latter defined
-    if ((cachedClearTimeout === defaultClearTimeout || !cachedClearTimeout) && clearTimeout) {
-        cachedClearTimeout = clearTimeout;
-        return clearTimeout(marker);
-    }
-    try {
-        // when when somebody has screwed with setTimeout but no I.E. maddness
-        return cachedClearTimeout(marker);
-    } catch (e){
-        try {
-            // When we are in I.E. but the script has been evaled so I.E. doesn't  trust the global object when called normally
-            return cachedClearTimeout.call(null, marker);
-        } catch (e){
-            // same as above but when it's a version of I.E. that must have the global object for 'this', hopfully our context correct otherwise it will throw a global error.
-            // Some versions of I.E. have different rules for clearTimeout vs setTimeout
-            return cachedClearTimeout.call(this, marker);
-        }
-    }
-
-
-
-}
-var queue = [];
-var draining = false;
-var currentQueue;
-var queueIndex = -1;
-
-function cleanUpNextTick() {
-    if (!draining || !currentQueue) {
-        return;
-    }
-    draining = false;
-    if (currentQueue.length) {
-        queue = currentQueue.concat(queue);
-    } else {
-        queueIndex = -1;
-    }
-    if (queue.length) {
-        drainQueue();
-    }
-}
-
-function drainQueue() {
-    if (draining) {
-        return;
-    }
-    var timeout = runTimeout(cleanUpNextTick);
-    draining = true;
-
-    var len = queue.length;
-    while(len) {
-        currentQueue = queue;
-        queue = [];
-        while (++queueIndex < len) {
-            if (currentQueue) {
-                currentQueue[queueIndex].run();
-            }
-        }
-        queueIndex = -1;
-        len = queue.length;
-    }
-    currentQueue = null;
-    draining = false;
-    runClearTimeout(timeout);
-}
-
-process.nextTick = function (fun) {
-    var args = new Array(arguments.length - 1);
-    if (arguments.length > 1) {
-        for (var i = 1; i < arguments.length; i++) {
-            args[i - 1] = arguments[i];
-        }
-    }
-    queue.push(new Item(fun, args));
-    if (queue.length === 1 && !draining) {
-        runTimeout(drainQueue);
-    }
-};
-
-// v8 likes predictible objects
-function Item(fun, array) {
-    this.fun = fun;
-    this.array = array;
-}
-Item.prototype.run = function () {
-    this.fun.apply(null, this.array);
-};
-process.title = 'browser';
-process.browser = true;
-process.env = {};
-process.argv = [];
-process.version = ''; // empty string to avoid regexp issues
-process.versions = {};
-
-function noop() {}
-
-process.on = noop;
-process.addListener = noop;
-process.once = noop;
-process.off = noop;
-process.removeListener = noop;
-process.removeAllListeners = noop;
-process.emit = noop;
-process.prependListener = noop;
-process.prependOnceListener = noop;
-
-process.listeners = function (name) { return [] }
-
-process.binding = function (name) {
-    throw new Error('process.binding is not supported');
-};
-
-process.cwd = function () { return '/' };
-process.chdir = function (dir) {
-    throw new Error('process.chdir is not supported');
-};
-process.umask = function() { return 0; };
-
+module.exports = React;
 
 /***/ }),
 /* 1 */
+/***/ (function(module, exports, __webpack_require__) {
+
+"use strict";
+
+function __export(m) {
+    for (var p in m) if (!exports.hasOwnProperty(p)) exports[p] = m[p];
+}
+Object.defineProperty(exports, "__esModule", { value: true });
+__export(__webpack_require__(8));
+__export(__webpack_require__(3));
+__export(__webpack_require__(9));
+__export(__webpack_require__(10));
+__export(__webpack_require__(11));
+__export(__webpack_require__(12));
+__export(__webpack_require__(31));
+__export(__webpack_require__(32));
+__export(__webpack_require__(13));
+__export(__webpack_require__(14));
+__export(__webpack_require__(15));
+__export(__webpack_require__(16));
+
+
+/***/ }),
+/* 2 */
+/***/ (function(module, exports, __webpack_require__) {
+
+"use strict";
+
+Object.defineProperty(exports, "__esModule", { value: true });
+function isViewPage(item) {
+    if (item instanceof ViewPage) {
+        return true;
+    }
+    return false;
+}
+exports.isViewPage = isViewPage;
+var ViewPage = (function () {
+    function ViewPage() {
+        this.template = null;
+        this.defaultPage = "";
+    }
+    ViewPage.prototype.setPath = function (path) {
+        this.pagePath = path;
+    };
+    ViewPage.prototype.renderMenu = function (menu) {
+        return [];
+    };
+    return ViewPage;
+}());
+exports.ViewPage = ViewPage;
+
+
+/***/ }),
+/* 3 */
+/***/ (function(module, exports, __webpack_require__) {
+
+"use strict";
+
+var __extends = (this && this.__extends) || (function () {
+    var extendStatics = Object.setPrototypeOf ||
+        ({ __proto__: [] } instanceof Array && function (d, b) { d.__proto__ = b; }) ||
+        function (d, b) { for (var p in b) if (b.hasOwnProperty(p)) d[p] = b[p]; };
+    return function (d, b) {
+        extendStatics(d, b);
+        function __() { this.constructor = d; }
+        d.prototype = b === null ? Object.create(b) : (__.prototype = b.prototype, new __());
+    };
+})();
+Object.defineProperty(exports, "__esModule", { value: true });
+var React = __webpack_require__(0);
+var NavHeaderBar = (function (_super) {
+    __extends(NavHeaderBar, _super);
+    function NavHeaderBar() {
+        return _super !== null && _super.apply(this, arguments) || this;
+    }
+    NavHeaderBar.prototype.componentDidMount = function () {
+        var temp = this.refs.button;
+        temp.setAttribute("data-toggle", "collapse");
+        temp.setAttribute("data-target", "#" + this.props.id);
+        temp.setAttribute("aria-expanded", "false");
+    };
+    NavHeaderBar.prototype.render = function () {
+        var _this = this;
+        return React.createElement("div", { className: "navbar-header" },
+            React.createElement("button", { ref: "button", type: "button", className: "navbar-toggle collapsed" },
+                React.createElement("span", { className: "sr-only" }, "Toggle navigation"),
+                React.createElement("span", { className: "icon-bar" }),
+                React.createElement("span", { className: "icon-bar" }),
+                React.createElement("span", { className: "icon-bar" })),
+            React.createElement("a", { className: "navbar-brand", onClick: function (e) { e.preventDefault(); _this.props.brandClick(); }, href: ";/" }, this.props.brandName));
+    };
+    return NavHeaderBar;
+}(React.Component));
+exports.NavHeaderBar = NavHeaderBar;
+
+
+/***/ }),
+/* 4 */
+/***/ (function(module, exports, __webpack_require__) {
+
+"use strict";
+
+var __extends = (this && this.__extends) || (function () {
+    var extendStatics = Object.setPrototypeOf ||
+        ({ __proto__: [] } instanceof Array && function (d, b) { d.__proto__ = b; }) ||
+        function (d, b) { for (var p in b) if (b.hasOwnProperty(p)) d[p] = b[p]; };
+    return function (d, b) {
+        extendStatics(d, b);
+        function __() { this.constructor = d; }
+        d.prototype = b === null ? Object.create(b) : (__.prototype = b.prototype, new __());
+    };
+})();
+Object.defineProperty(exports, "__esModule", { value: true });
+var React = __webpack_require__(0);
+var components_1 = __webpack_require__(1);
+var UserView = (function (_super) {
+    __extends(UserView, _super);
+    function UserView() {
+        return _super !== null && _super.apply(this, arguments) || this;
+    }
+    UserView.prototype.render = function () {
+        return React.createElement(components_1.DynamicTable, { header: ["ID", "F irst name", "Last name", "Email", "StudentID"], data: this.props.users, selector: function (item) { return [
+                item.id.toString(),
+                item.firstName,
+                item.lastName,
+                item.email,
+                item.personId.toString(),
+            ]; } });
+    };
+    return UserView;
+}(React.Component));
+exports.UserView = UserView;
+
+
+/***/ }),
+/* 5 */
+/***/ (function(module, exports, __webpack_require__) {
+
+"use strict";
+
+var __extends = (this && this.__extends) || (function () {
+    var extendStatics = Object.setPrototypeOf ||
+        ({ __proto__: [] } instanceof Array && function (d, b) { d.__proto__ = b; }) ||
+        function (d, b) { for (var p in b) if (b.hasOwnProperty(p)) d[p] = b[p]; };
+    return function (d, b) {
+        extendStatics(d, b);
+        function __() { this.constructor = d; }
+        d.prototype = b === null ? Object.create(b) : (__.prototype = b.prototype, new __());
+    };
+})();
+Object.defineProperty(exports, "__esModule", { value: true });
+var React = __webpack_require__(0);
+var HelloView = (function (_super) {
+    __extends(HelloView, _super);
+    function HelloView() {
+        return _super !== null && _super.apply(this, arguments) || this;
+    }
+    HelloView.prototype.render = function () {
+        return React.createElement("h1", null, "Hello world");
+    };
+    return HelloView;
+}(React.Component));
+exports.HelloView = HelloView;
+
+
+/***/ }),
+/* 6 */
+/***/ (function(module, exports, __webpack_require__) {
+
+"use strict";
+
+var __extends = (this && this.__extends) || (function () {
+    var extendStatics = Object.setPrototypeOf ||
+        ({ __proto__: [] } instanceof Array && function (d, b) { d.__proto__ = b; }) ||
+        function (d, b) { for (var p in b) if (b.hasOwnProperty(p)) d[p] = b[p]; };
+    return function (d, b) {
+        extendStatics(d, b);
+        function __() { this.constructor = d; }
+        d.prototype = b === null ? Object.create(b) : (__.prototype = b.prototype, new __());
+    };
+})();
+Object.defineProperty(exports, "__esModule", { value: true });
+var React = __webpack_require__(0);
+var ReactDOM = __webpack_require__(7);
+var components_1 = __webpack_require__(1);
+var CourseManager_1 = __webpack_require__(23);
+var NavigationManager_1 = __webpack_require__(17);
+var TempDataProvider_1 = __webpack_require__(22);
+var UserManager_1 = __webpack_require__(19);
+var ErrorPage_1 = __webpack_require__(26);
+var HelpPage_1 = __webpack_require__(28);
+var HomePage_1 = __webpack_require__(25);
+var StudentPage_1 = __webpack_require__(20);
+var TeacherPage_1 = __webpack_require__(27);
+var topLinks = [
+    { name: "Teacher", uri: "app/teacher/", active: false },
+    { name: "Student", uri: "app/student/", active: false },
+    { name: "Admin", uri: "app/admin", active: false },
+    { name: "Help", uri: "app/help", active: false },
+];
+var AutoGrader = (function (_super) {
+    __extends(AutoGrader, _super);
+    function AutoGrader(props) {
+        var _this = _super.call(this) || this;
+        _this.userManager = props.userManager;
+        _this.navMan = props.navigationManager;
+        _this.state = {
+            activePage: undefined,
+            topLink: topLinks,
+        };
+        _this.navMan.onNavigate.addEventListener(function (e) {
+            _this.subPage = e.subPage;
+            var old = _this.state.activePage;
+            var tempLink = _this.state.topLink.slice();
+            _this.checkLinks(tempLink);
+            e.page.pageNavigation(e.subPage);
+            _this.setState({ activePage: e.page, topLink: tempLink });
+        });
+        return _this;
+    }
+    AutoGrader.prototype.componentDidMount = function () {
+        var curUrl = location.pathname;
+        if (curUrl === "/") {
+            this.navMan.navigateToDefault();
+        }
+        else {
+            this.navMan.navigateTo(curUrl);
+        }
+    };
+    AutoGrader.prototype.render = function () {
+        if (this.state.activePage) {
+            return this.renderTemplate(this.state.activePage.template);
+        }
+        else {
+            return React.createElement("h1", null, "404 not found");
+        }
+    };
+    AutoGrader.prototype.handleClick = function (link) {
+        if (link.uri) {
+            this.navMan.navigateTo(link.uri);
+        }
+        else {
+            console.warn("Warning! Empty link detected", link);
+        }
+    };
+    AutoGrader.prototype.renderActiveMenu = function (menu) {
+        if (this.state.activePage) {
+            return this.state.activePage.renderMenu(menu);
+        }
+        return "";
+    };
+    AutoGrader.prototype.renderActivePage = function (page) {
+        var curPage = this.state.activePage;
+        if (curPage) {
+            return curPage.renderContent(page);
+        }
+        return React.createElement("h1", null, "404 Page not found");
+    };
+    AutoGrader.prototype.checkLinks = function (links) {
+        this.navMan.checkLinks(links);
+    };
+    AutoGrader.prototype.renderTemplate = function (name) {
+        var _this = this;
+        var body;
+        switch (name) {
+            case "frontpage":
+                body = (React.createElement(components_1.Row, { className: "container-fluid" },
+                    React.createElement("div", { className: "col-xs-12" }, this.renderActivePage(this.subPage))));
+            default:
+                body = (React.createElement(components_1.Row, { className: "container-fluid" },
+                    React.createElement("div", { className: "col-md-2 col-sm-3 col-xs-12" }, this.renderActiveMenu(0)),
+                    React.createElement("div", { className: "col-md-10 col-sm-9 col-xs-12" }, this.renderActivePage(this.subPage))));
+        }
+        return (React.createElement("div", null,
+            React.createElement(components_1.NavBar, { id: "top-bar", isFluid: false, isInverse: true, links: topLinks, onClick: function (link) { return _this.handleClick(link); }, user: this.userManager.getCurrentUser(), brandName: "Auto Grader" }),
+            body));
+    };
+    return AutoGrader;
+}(React.Component));
+function main() {
+    var tempData = new TempDataProvider_1.TempDataProvider();
+    var userMan = new UserManager_1.UserManager(tempData);
+    var courseMan = new CourseManager_1.CourseManager(tempData);
+    var navMan = new NavigationManager_1.NavigationManager(history);
+    window.debugData = { tempData: tempData, userMan: userMan, courseMan: courseMan, navMan: navMan };
+    var user = userMan.tryLogin("test@testersen.no", "1234");
+    navMan.setDefaultPath("app/home");
+    navMan.registerPage("app/home", new HomePage_1.HomePage());
+    navMan.registerPage("app/student", new StudentPage_1.StudentPage(userMan, navMan, courseMan));
+    navMan.registerPage("app/teacher", new TeacherPage_1.TeacherPage(userMan, navMan));
+    navMan.registerPage("app/help", new HelpPage_1.HelpPage(navMan));
+    navMan.registerErrorPage(404, new ErrorPage_1.ErrorPage());
+    navMan.onNavigate.addEventListener(function (e) { console.log(e); });
+    ReactDOM.render(React.createElement(AutoGrader, { userManager: userMan, navigationManager: navMan }), document.getElementById("root"));
+}
+main();
+
+
+/***/ }),
+/* 7 */
 /***/ (function(module, exports) {
 
-module.exports = React;
-
-/***/ }),
-/* 2 */
-/***/ (function(module, exports, __webpack_require__) {
-
-"use strict";
-/* WEBPACK VAR INJECTION */(function(process) {/**
- * Copyright 2014-2015, Facebook, Inc.
- * All rights reserved.
- *
- * This source code is licensed under the BSD-style license found in the
- * LICENSE file in the root directory of this source tree. An additional grant
- * of patent rights can be found in the PATENTS file in the same directory.
- *
- */
-
-
-
-var emptyFunction = __webpack_require__(11);
-
-/**
- * Similar to invariant but only logs a warning if the condition is not met.
- * This can be used to log issues in development environments in critical
- * paths. Removing the logging code for production environments will keep the
- * same logic and follow the same code paths.
- */
-
-var warning = emptyFunction;
-
-if (process.env.NODE_ENV !== 'production') {
-  (function () {
-    var printWarning = function printWarning(format) {
-      for (var _len = arguments.length, args = Array(_len > 1 ? _len - 1 : 0), _key = 1; _key < _len; _key++) {
-        args[_key - 1] = arguments[_key];
-      }
-
-      var argIndex = 0;
-      var message = 'Warning: ' + format.replace(/%s/g, function () {
-        return args[argIndex++];
-      });
-      if (typeof console !== 'undefined') {
-        console.error(message);
-      }
-      try {
-        // --- Welcome to debugging React ---
-        // This error was thrown as a convenience so that you can use this stack
-        // to find the callsite that caused this warning to fire.
-        throw new Error(message);
-      } catch (x) {}
-    };
-
-    warning = function warning(condition, format) {
-      if (format === undefined) {
-        throw new Error('`warning(condition, format, ...args)` requires a warning ' + 'message argument');
-      }
-
-      if (format.indexOf('Failed Composite propType: ') === 0) {
-        return; // Ignore CompositeComponent proptype check.
-      }
-
-      if (!condition) {
-        for (var _len2 = arguments.length, args = Array(_len2 > 2 ? _len2 - 2 : 0), _key2 = 2; _key2 < _len2; _key2++) {
-          args[_key2 - 2] = arguments[_key2];
-        }
-
-        printWarning.apply(undefined, [format].concat(args));
-      }
-    };
-  })();
-}
-
-module.exports = warning;
-/* WEBPACK VAR INJECTION */}.call(exports, __webpack_require__(0)))
-
-/***/ }),
-/* 3 */
-/***/ (function(module, exports, __webpack_require__) {
-
-"use strict";
-/* WEBPACK VAR INJECTION */(function(process) {/**
- * Copyright (c) 2013-present, Facebook, Inc.
- * All rights reserved.
- *
- * This source code is licensed under the BSD-style license found in the
- * LICENSE file in the root directory of this source tree. An additional grant
- * of patent rights can be found in the PATENTS file in the same directory.
- *
- */
-
-
-
-/**
- * Use invariant() to assert state which your program assumes to be true.
- *
- * Provide sprintf-style format (only %s is supported) and arguments
- * to provide information about what broke and what you were
- * expecting.
- *
- * The invariant message will be stripped in production, but the invariant
- * will remain to ensure logic does not differ in production.
- */
-
-var validateFormat = function validateFormat(format) {};
-
-if (process.env.NODE_ENV !== 'production') {
-  validateFormat = function validateFormat(format) {
-    if (format === undefined) {
-      throw new Error('invariant requires an error message argument');
-    }
-  };
-}
-
-function invariant(condition, format, a, b, c, d, e, f) {
-  validateFormat(format);
-
-  if (!condition) {
-    var error;
-    if (format === undefined) {
-      error = new Error('Minified exception occurred; use the non-minified dev environment ' + 'for the full error message and additional helpful warnings.');
-    } else {
-      var args = [a, b, c, d, e, f];
-      var argIndex = 0;
-      error = new Error(format.replace(/%s/g, function () {
-        return args[argIndex++];
-      }));
-      error.name = 'Invariant Violation';
-    }
-
-    error.framesToPop = 1; // we don't care about invariant's own frame
-    throw error;
-  }
-}
-
-module.exports = invariant;
-/* WEBPACK VAR INJECTION */}.call(exports, __webpack_require__(0)))
-
-/***/ }),
-/* 4 */
-/***/ (function(module, exports, __webpack_require__) {
-
-"use strict";
-/* WEBPACK VAR INJECTION */(function(process) {/**
- * Copyright 2014-present, Facebook, Inc.
- * All rights reserved.
- *
- * This source code is licensed under the BSD-style license found in the
- * LICENSE file in the root directory of this source tree. An additional grant
- * of patent rights can be found in the PATENTS file in the same directory.
- *
- */
-
-
-
-var _assign = __webpack_require__(8);
-
-var ReactCurrentOwner = __webpack_require__(10);
-
-var warning = __webpack_require__(2);
-var canDefineProperty = __webpack_require__(9);
-var hasOwnProperty = Object.prototype.hasOwnProperty;
-
-var REACT_ELEMENT_TYPE = __webpack_require__(18);
-
-var RESERVED_PROPS = {
-  key: true,
-  ref: true,
-  __self: true,
-  __source: true
-};
-
-var specialPropKeyWarningShown, specialPropRefWarningShown;
-
-function hasValidRef(config) {
-  if (process.env.NODE_ENV !== 'production') {
-    if (hasOwnProperty.call(config, 'ref')) {
-      var getter = Object.getOwnPropertyDescriptor(config, 'ref').get;
-      if (getter && getter.isReactWarning) {
-        return false;
-      }
-    }
-  }
-  return config.ref !== undefined;
-}
-
-function hasValidKey(config) {
-  if (process.env.NODE_ENV !== 'production') {
-    if (hasOwnProperty.call(config, 'key')) {
-      var getter = Object.getOwnPropertyDescriptor(config, 'key').get;
-      if (getter && getter.isReactWarning) {
-        return false;
-      }
-    }
-  }
-  return config.key !== undefined;
-}
-
-function defineKeyPropWarningGetter(props, displayName) {
-  var warnAboutAccessingKey = function () {
-    if (!specialPropKeyWarningShown) {
-      specialPropKeyWarningShown = true;
-      process.env.NODE_ENV !== 'production' ? warning(false, '%s: `key` is not a prop. Trying to access it will result ' + 'in `undefined` being returned. If you need to access the same ' + 'value within the child component, you should pass it as a different ' + 'prop. (https://fb.me/react-special-props)', displayName) : void 0;
-    }
-  };
-  warnAboutAccessingKey.isReactWarning = true;
-  Object.defineProperty(props, 'key', {
-    get: warnAboutAccessingKey,
-    configurable: true
-  });
-}
-
-function defineRefPropWarningGetter(props, displayName) {
-  var warnAboutAccessingRef = function () {
-    if (!specialPropRefWarningShown) {
-      specialPropRefWarningShown = true;
-      process.env.NODE_ENV !== 'production' ? warning(false, '%s: `ref` is not a prop. Trying to access it will result ' + 'in `undefined` being returned. If you need to access the same ' + 'value within the child component, you should pass it as a different ' + 'prop. (https://fb.me/react-special-props)', displayName) : void 0;
-    }
-  };
-  warnAboutAccessingRef.isReactWarning = true;
-  Object.defineProperty(props, 'ref', {
-    get: warnAboutAccessingRef,
-    configurable: true
-  });
-}
-
-/**
- * Factory method to create a new React element. This no longer adheres to
- * the class pattern, so do not use new to call it. Also, no instanceof check
- * will work. Instead test $$typeof field against Symbol.for('react.element') to check
- * if something is a React Element.
- *
- * @param {*} type
- * @param {*} key
- * @param {string|object} ref
- * @param {*} self A *temporary* helper to detect places where `this` is
- * different from the `owner` when React.createElement is called, so that we
- * can warn. We want to get rid of owner and replace string `ref`s with arrow
- * functions, and as long as `this` and owner are the same, there will be no
- * change in behavior.
- * @param {*} source An annotation object (added by a transpiler or otherwise)
- * indicating filename, line number, and/or other information.
- * @param {*} owner
- * @param {*} props
- * @internal
- */
-var ReactElement = function (type, key, ref, self, source, owner, props) {
-  var element = {
-    // This tag allow us to uniquely identify this as a React Element
-    $$typeof: REACT_ELEMENT_TYPE,
-
-    // Built-in properties that belong on the element
-    type: type,
-    key: key,
-    ref: ref,
-    props: props,
-
-    // Record the component responsible for creating this element.
-    _owner: owner
-  };
-
-  if (process.env.NODE_ENV !== 'production') {
-    // The validation flag is currently mutative. We put it on
-    // an external backing store so that we can freeze the whole object.
-    // This can be replaced with a WeakMap once they are implemented in
-    // commonly used development environments.
-    element._store = {};
-
-    // To make comparing ReactElements easier for testing purposes, we make
-    // the validation flag non-enumerable (where possible, which should
-    // include every environment we run tests in), so the test framework
-    // ignores it.
-    if (canDefineProperty) {
-      Object.defineProperty(element._store, 'validated', {
-        configurable: false,
-        enumerable: false,
-        writable: true,
-        value: false
-      });
-      // self and source are DEV only properties.
-      Object.defineProperty(element, '_self', {
-        configurable: false,
-        enumerable: false,
-        writable: false,
-        value: self
-      });
-      // Two elements created in two different places should be considered
-      // equal for testing purposes and therefore we hide it from enumeration.
-      Object.defineProperty(element, '_source', {
-        configurable: false,
-        enumerable: false,
-        writable: false,
-        value: source
-      });
-    } else {
-      element._store.validated = false;
-      element._self = self;
-      element._source = source;
-    }
-    if (Object.freeze) {
-      Object.freeze(element.props);
-      Object.freeze(element);
-    }
-  }
-
-  return element;
-};
-
-/**
- * Create and return a new ReactElement of the given type.
- * See https://facebook.github.io/react/docs/top-level-api.html#react.createelement
- */
-ReactElement.createElement = function (type, config, children) {
-  var propName;
-
-  // Reserved names are extracted
-  var props = {};
-
-  var key = null;
-  var ref = null;
-  var self = null;
-  var source = null;
-
-  if (config != null) {
-    if (hasValidRef(config)) {
-      ref = config.ref;
-    }
-    if (hasValidKey(config)) {
-      key = '' + config.key;
-    }
-
-    self = config.__self === undefined ? null : config.__self;
-    source = config.__source === undefined ? null : config.__source;
-    // Remaining properties are added to a new props object
-    for (propName in config) {
-      if (hasOwnProperty.call(config, propName) && !RESERVED_PROPS.hasOwnProperty(propName)) {
-        props[propName] = config[propName];
-      }
-    }
-  }
-
-  // Children can be more than one argument, and those are transferred onto
-  // the newly allocated props object.
-  var childrenLength = arguments.length - 2;
-  if (childrenLength === 1) {
-    props.children = children;
-  } else if (childrenLength > 1) {
-    var childArray = Array(childrenLength);
-    for (var i = 0; i < childrenLength; i++) {
-      childArray[i] = arguments[i + 2];
-    }
-    if (process.env.NODE_ENV !== 'production') {
-      if (Object.freeze) {
-        Object.freeze(childArray);
-      }
-    }
-    props.children = childArray;
-  }
-
-  // Resolve default props
-  if (type && type.defaultProps) {
-    var defaultProps = type.defaultProps;
-    for (propName in defaultProps) {
-      if (props[propName] === undefined) {
-        props[propName] = defaultProps[propName];
-      }
-    }
-  }
-  if (process.env.NODE_ENV !== 'production') {
-    if (key || ref) {
-      if (typeof props.$$typeof === 'undefined' || props.$$typeof !== REACT_ELEMENT_TYPE) {
-        var displayName = typeof type === 'function' ? type.displayName || type.name || 'Unknown' : type;
-        if (key) {
-          defineKeyPropWarningGetter(props, displayName);
-        }
-        if (ref) {
-          defineRefPropWarningGetter(props, displayName);
-        }
-      }
-    }
-  }
-  return ReactElement(type, key, ref, self, source, ReactCurrentOwner.current, props);
-};
-
-/**
- * Return a function that produces ReactElements of a given type.
- * See https://facebook.github.io/react/docs/top-level-api.html#react.createfactory
- */
-ReactElement.createFactory = function (type) {
-  var factory = ReactElement.createElement.bind(null, type);
-  // Expose the type on the factory and the prototype so that it can be
-  // easily accessed on elements. E.g. `<Foo />.type === Foo`.
-  // This should not be named `constructor` since this may not be the function
-  // that created the element, and it may not even be a constructor.
-  // Legacy hook TODO: Warn if this is accessed
-  factory.type = type;
-  return factory;
-};
-
-ReactElement.cloneAndReplaceKey = function (oldElement, newKey) {
-  var newElement = ReactElement(oldElement.type, newKey, oldElement.ref, oldElement._self, oldElement._source, oldElement._owner, oldElement.props);
-
-  return newElement;
-};
-
-/**
- * Clone and return a new ReactElement using element as the starting point.
- * See https://facebook.github.io/react/docs/top-level-api.html#react.cloneelement
- */
-ReactElement.cloneElement = function (element, config, children) {
-  var propName;
-
-  // Original props are copied
-  var props = _assign({}, element.props);
-
-  // Reserved names are extracted
-  var key = element.key;
-  var ref = element.ref;
-  // Self is preserved since the owner is preserved.
-  var self = element._self;
-  // Source is preserved since cloneElement is unlikely to be targeted by a
-  // transpiler, and the original source is probably a better indicator of the
-  // true owner.
-  var source = element._source;
-
-  // Owner will be preserved, unless ref is overridden
-  var owner = element._owner;
-
-  if (config != null) {
-    if (hasValidRef(config)) {
-      // Silently steal the ref from the parent.
-      ref = config.ref;
-      owner = ReactCurrentOwner.current;
-    }
-    if (hasValidKey(config)) {
-      key = '' + config.key;
-    }
-
-    // Remaining properties override existing props
-    var defaultProps;
-    if (element.type && element.type.defaultProps) {
-      defaultProps = element.type.defaultProps;
-    }
-    for (propName in config) {
-      if (hasOwnProperty.call(config, propName) && !RESERVED_PROPS.hasOwnProperty(propName)) {
-        if (config[propName] === undefined && defaultProps !== undefined) {
-          // Resolve default props
-          props[propName] = defaultProps[propName];
-        } else {
-          props[propName] = config[propName];
-        }
-      }
-    }
-  }
-
-  // Children can be more than one argument, and those are transferred onto
-  // the newly allocated props object.
-  var childrenLength = arguments.length - 2;
-  if (childrenLength === 1) {
-    props.children = children;
-  } else if (childrenLength > 1) {
-    var childArray = Array(childrenLength);
-    for (var i = 0; i < childrenLength; i++) {
-      childArray[i] = arguments[i + 2];
-    }
-    props.children = childArray;
-  }
-
-  return ReactElement(element.type, key, ref, self, source, owner, props);
-};
-
-/**
- * Verifies the object is a ReactElement.
- * See https://facebook.github.io/react/docs/top-level-api.html#react.isvalidelement
- * @param {?object} object
- * @return {boolean} True if `object` is a valid component.
- * @final
- */
-ReactElement.isValidElement = function (object) {
-  return typeof object === 'object' && object !== null && object.$$typeof === REACT_ELEMENT_TYPE;
-};
-
-module.exports = ReactElement;
-/* WEBPACK VAR INJECTION */}.call(exports, __webpack_require__(0)))
-
-/***/ }),
-/* 5 */
-/***/ (function(module, exports, __webpack_require__) {
-
-"use strict";
-/**
- * Copyright (c) 2013-present, Facebook, Inc.
- * All rights reserved.
- *
- * This source code is licensed under the BSD-style license found in the
- * LICENSE file in the root directory of this source tree. An additional grant
- * of patent rights can be found in the PATENTS file in the same directory.
- *
- * 
- */
-
-
-/**
- * WARNING: DO NOT manually require this module.
- * This is a replacement for `invariant(...)` used by the error code system
- * and will _only_ be required by the corresponding babel pass.
- * It always throws.
- */
-
-function reactProdInvariant(code) {
-  var argCount = arguments.length - 1;
-
-  var message = 'Minified React error #' + code + '; visit ' + 'http://facebook.github.io/react/docs/error-decoder.html?invariant=' + code;
-
-  for (var argIdx = 0; argIdx < argCount; argIdx++) {
-    message += '&args[]=' + encodeURIComponent(arguments[argIdx + 1]);
-  }
-
-  message += ' for the full message or use the non-minified dev environment' + ' for full errors and additional helpful warnings.';
-
-  var error = new Error(message);
-  error.name = 'Invariant Violation';
-  error.framesToPop = 1; // we don't care about reactProdInvariant's own frame
-
-  throw error;
-}
-
-module.exports = reactProdInvariant;
-
-/***/ }),
-/* 6 */
-/***/ (function(module, exports, __webpack_require__) {
-
-"use strict";
-
-function __export(m) {
-    for (var p in m) if (!exports.hasOwnProperty(p)) exports[p] = m[p];
-}
-Object.defineProperty(exports, "__esModule", { value: true });
-__export(__webpack_require__(8));
-__export(__webpack_require__(3));
-__export(__webpack_require__(9));
-__export(__webpack_require__(10));
-__export(__webpack_require__(11));
-__export(__webpack_require__(12));
-__export(__webpack_require__(13));
-__export(__webpack_require__(14));
-__export(__webpack_require__(15));
-__export(__webpack_require__(16));
-
-
-/***/ }),
-/* 2 */
-/***/ (function(module, exports, __webpack_require__) {
-
-"use strict";
-
-Object.defineProperty(exports, "__esModule", { value: true });
-function isViewPage(item) {
-    if (item instanceof ViewPage) {
-        return true;
-    }
-    return false;
-}
-exports.isViewPage = isViewPage;
-var ViewPage = (function () {
-    function ViewPage() {
-        this.template = null;
-        this.defaultPage = "";
-    }
-    ViewPage.prototype.setPath = function (path) {
-        this.pagePath = path;
-    };
-    ViewPage.prototype.renderMenu = function (menu) {
-        return [];
-    };
-    return ViewPage;
-}());
-exports.ViewPage = ViewPage;
-
-
-/***/ }),
-<<<<<<< HEAD
-/* 3 */
-=======
-/* 7 */
-/***/ (function(module, exports, __webpack_require__) {
-
-"use strict";
-
-function __export(m) {
-    for (var p in m) if (!exports.hasOwnProperty(p)) exports[p] = m[p];
-}
-Object.defineProperty(exports, "__esModule", { value: true });
-__export(__webpack_require__(26));
-__export(__webpack_require__(14));
-__export(__webpack_require__(27));
-__export(__webpack_require__(28));
-__export(__webpack_require__(29));
-__export(__webpack_require__(30));
-__export(__webpack_require__(31));
-__export(__webpack_require__(63));
-
+module.exports = ReactDOM;
 
 /***/ }),
 /* 8 */
 /***/ (function(module, exports, __webpack_require__) {
 
 "use strict";
-/*
-object-assign
-(c) Sindre Sorhus
-@license MIT
-*/
-
-
-/* eslint-disable no-unused-vars */
-var getOwnPropertySymbols = Object.getOwnPropertySymbols;
-var hasOwnProperty = Object.prototype.hasOwnProperty;
-var propIsEnumerable = Object.prototype.propertyIsEnumerable;
-
-function toObject(val) {
-	if (val === null || val === undefined) {
-		throw new TypeError('Object.assign cannot be called with null or undefined');
-	}
-
-	return Object(val);
-}
-
-function shouldUseNative() {
-	try {
-		if (!Object.assign) {
-			return false;
-		}
-
-		// Detect buggy property enumeration order in older V8 versions.
-
-		// https://bugs.chromium.org/p/v8/issues/detail?id=4118
-		var test1 = new String('abc');  // eslint-disable-line no-new-wrappers
-		test1[5] = 'de';
-		if (Object.getOwnPropertyNames(test1)[0] === '5') {
-			return false;
-		}
-
-		// https://bugs.chromium.org/p/v8/issues/detail?id=3056
-		var test2 = {};
-		for (var i = 0; i < 10; i++) {
-			test2['_' + String.fromCharCode(i)] = i;
-		}
-		var order2 = Object.getOwnPropertyNames(test2).map(function (n) {
-			return test2[n];
-		});
-		if (order2.join('') !== '0123456789') {
-			return false;
-		}
-
-		// https://bugs.chromium.org/p/v8/issues/detail?id=3056
-		var test3 = {};
-		'abcdefghijklmnopqrst'.split('').forEach(function (letter) {
-			test3[letter] = letter;
-		});
-		if (Object.keys(Object.assign({}, test3)).join('') !==
-				'abcdefghijklmnopqrst') {
-			return false;
-		}
-
-		return true;
-	} catch (err) {
-		// We don't expect any of the above to throw, but better to be safe.
-		return false;
-	}
-}
-
-module.exports = shouldUseNative() ? Object.assign : function (target, source) {
-	var from;
-	var to = toObject(target);
-	var symbols;
-
-	for (var s = 1; s < arguments.length; s++) {
-		from = Object(arguments[s]);
-
-		for (var key in from) {
-			if (hasOwnProperty.call(from, key)) {
-				to[key] = from[key];
-			}
-		}
-
-		if (getOwnPropertySymbols) {
-			symbols = getOwnPropertySymbols(from);
-			for (var i = 0; i < symbols.length; i++) {
-				if (propIsEnumerable.call(from, symbols[i])) {
-					to[symbols[i]] = from[symbols[i]];
-				}
-			}
-		}
-	}
-
-	return to;
-};
+
+var __extends = (this && this.__extends) || (function () {
+    var extendStatics = Object.setPrototypeOf ||
+        ({ __proto__: [] } instanceof Array && function (d, b) { d.__proto__ = b; }) ||
+        function (d, b) { for (var p in b) if (b.hasOwnProperty(p)) d[p] = b[p]; };
+    return function (d, b) {
+        extendStatics(d, b);
+        function __() { this.constructor = d; }
+        d.prototype = b === null ? Object.create(b) : (__.prototype = b.prototype, new __());
+    };
+})();
+Object.defineProperty(exports, "__esModule", { value: true });
+var React = __webpack_require__(0);
+var NavHeaderBar_1 = __webpack_require__(3);
+var NavBar = (function (_super) {
+    __extends(NavBar, _super);
+    function NavBar() {
+        return _super !== null && _super.apply(this, arguments) || this;
+    }
+    NavBar.prototype.render = function () {
+        var _this = this;
+        var items = this.props.links.map(function (v, i) {
+            var active = "";
+            if (v.active) {
+                active = "active";
+            }
+            return React.createElement("li", { className: active, key: i },
+                React.createElement("a", { href: "/" + v.uri, onClick: function (e) { e.preventDefault(); _this.handleClick(v); } }, v.name));
+        });
+        return React.createElement("nav", { className: this.renderNavBarClass() },
+            React.createElement("div", { className: this.renderIsFluid() },
+                React.createElement(NavHeaderBar_1.NavHeaderBar, { id: this.props.id, brandName: this.props.brandName, brandClick: function () { return _this.handleClick({ name: "Home", uri: "/" }); } }),
+                React.createElement("div", { className: "collapse navbar-collapse", id: this.props.id },
+                    React.createElement("ul", { className: "nav navbar-nav" }, items),
+                    React.createElement("p", { className: "navbar-text navbar-right" }, this.renderUser(this.props.user)))));
+    };
+    NavBar.prototype.renderIsFluid = function () {
+        var name = "container";
+        if (this.props.isFluid) {
+            name += "-fluid";
+        }
+        return name;
+    };
+    NavBar.prototype.renderNavBarClass = function () {
+        var name = "navbar navbar-absolute-top";
+        if (this.props.isInverse) {
+            name += " navbar-inverse";
+        }
+        else {
+            name += " navbar-default";
+        }
+        return name;
+    };
+    NavBar.prototype.handleClick = function (link) {
+        if (this.props.onClick) {
+            this.props.onClick(link);
+        }
+    };
+    NavBar.prototype.renderUser = function (user) {
+        if (user) {
+            return "Hello " + user.firstName;
+        }
+        return "Not logged in";
+    };
+    return NavBar;
+}(React.Component));
+exports.NavBar = NavBar;
 
 
 /***/ }),
@@ -962,610 +454,242 @@
 /***/ (function(module, exports, __webpack_require__) {
 
 "use strict";
-/* WEBPACK VAR INJECTION */(function(process) {/**
- * Copyright 2013-present, Facebook, Inc.
- * All rights reserved.
- *
- * This source code is licensed under the BSD-style license found in the
- * LICENSE file in the root directory of this source tree. An additional grant
- * of patent rights can be found in the PATENTS file in the same directory.
- *
- * 
- */
-
-
-
-var canDefineProperty = false;
-if (process.env.NODE_ENV !== 'production') {
-  try {
-    // $FlowFixMe https://github.com/facebook/flow/issues/285
-    Object.defineProperty({}, 'x', { get: function () {} });
-    canDefineProperty = true;
-  } catch (x) {
-    // IE will fail on defineProperty
-  }
-}
-
-module.exports = canDefineProperty;
-/* WEBPACK VAR INJECTION */}.call(exports, __webpack_require__(0)))
+
+var __extends = (this && this.__extends) || (function () {
+    var extendStatics = Object.setPrototypeOf ||
+        ({ __proto__: [] } instanceof Array && function (d, b) { d.__proto__ = b; }) ||
+        function (d, b) { for (var p in b) if (b.hasOwnProperty(p)) d[p] = b[p]; };
+    return function (d, b) {
+        extendStatics(d, b);
+        function __() { this.constructor = d; }
+        d.prototype = b === null ? Object.create(b) : (__.prototype = b.prototype, new __());
+    };
+})();
+Object.defineProperty(exports, "__esModule", { value: true });
+var React = __webpack_require__(0);
+var NavMenu = (function (_super) {
+    __extends(NavMenu, _super);
+    function NavMenu() {
+        return _super !== null && _super.apply(this, arguments) || this;
+    }
+    NavMenu.prototype.render = function () {
+        var _this = this;
+        var items = this.props.links.map(function (v, i) {
+            var active = "";
+            if (v.active) {
+                active = "active";
+            }
+            return React.createElement("li", { className: active, key: i },
+                React.createElement("a", { href: "/" + v.uri, onClick: function (e) { return _this.handleClick(e, v); } }, v.name));
+        });
+        return React.createElement("ul", { className: "nav nav-pills nav-stacked" }, items);
+    };
+    NavMenu.prototype.handleClick = function (e, v) {
+        e.preventDefault();
+        if (this.props.onClick) {
+            this.props.onClick(v);
+        }
+    };
+    return NavMenu;
+}(React.Component));
+exports.NavMenu = NavMenu;
+
 
 /***/ }),
 /* 10 */
 /***/ (function(module, exports, __webpack_require__) {
 
 "use strict";
-/**
- * Copyright 2013-present, Facebook, Inc.
- * All rights reserved.
- *
- * This source code is licensed under the BSD-style license found in the
- * LICENSE file in the root directory of this source tree. An additional grant
- * of patent rights can be found in the PATENTS file in the same directory.
- *
- * 
- */
-
-
-
-/**
- * Keeps track of the current owner.
- *
- * The current owner is the component who should own any components that are
- * currently being constructed.
- */
-var ReactCurrentOwner = {
-  /**
-   * @internal
-   * @type {ReactComponent}
-   */
-  current: null
-};
-
-module.exports = ReactCurrentOwner;
+
+var __extends = (this && this.__extends) || (function () {
+    var extendStatics = Object.setPrototypeOf ||
+        ({ __proto__: [] } instanceof Array && function (d, b) { d.__proto__ = b; }) ||
+        function (d, b) { for (var p in b) if (b.hasOwnProperty(p)) d[p] = b[p]; };
+    return function (d, b) {
+        extendStatics(d, b);
+        function __() { this.constructor = d; }
+        d.prototype = b === null ? Object.create(b) : (__.prototype = b.prototype, new __());
+    };
+})();
+Object.defineProperty(exports, "__esModule", { value: true });
+var React = __webpack_require__(0);
+var NavMenuFormatable = (function (_super) {
+    __extends(NavMenuFormatable, _super);
+    function NavMenuFormatable() {
+        return _super !== null && _super.apply(this, arguments) || this;
+    }
+    NavMenuFormatable.prototype.render = function () {
+        var _this = this;
+        var items = this.props.items.map(function (v, i) {
+            return React.createElement("li", { key: i },
+                React.createElement("a", { href: "#", onClick: function () { _this.handleItemClick(v); } }, _this.renderObj(v)));
+        });
+        return React.createElement("ul", { className: "nav nav-pills nav-stacked" }, items);
+    };
+    NavMenuFormatable.prototype.renderObj = function (item) {
+        if (this.props.formater) {
+            return this.props.formater(item);
+        }
+        return item.toString();
+    };
+    NavMenuFormatable.prototype.handleItemClick = function (item) {
+        if (this.props.onClick) {
+            this.props.onClick(item);
+        }
+    };
+    return NavMenuFormatable;
+}(React.Component));
+exports.NavMenuFormatable = NavMenuFormatable;
+
 
 /***/ }),
 /* 11 */
 /***/ (function(module, exports, __webpack_require__) {
 
 "use strict";
-
-
-/**
- * Copyright (c) 2013-present, Facebook, Inc.
- * All rights reserved.
- *
- * This source code is licensed under the BSD-style license found in the
- * LICENSE file in the root directory of this source tree. An additional grant
- * of patent rights can be found in the PATENTS file in the same directory.
- *
- * 
- */
-
-function makeEmptyFunction(arg) {
-  return function () {
-    return arg;
-  };
-}
-
-/**
- * This function accepts and discards inputs; it has no side effects. This is
- * primarily useful idiomatically for overridable function endpoints which
- * always need to be callable, since JS lacks a null-call idiom ala Cocoa.
- */
-var emptyFunction = function emptyFunction() {};
-
-emptyFunction.thatReturns = makeEmptyFunction;
-emptyFunction.thatReturnsFalse = makeEmptyFunction(false);
-emptyFunction.thatReturnsTrue = makeEmptyFunction(true);
-emptyFunction.thatReturnsNull = makeEmptyFunction(null);
-emptyFunction.thatReturnsThis = function () {
-  return this;
-};
-emptyFunction.thatReturnsArgument = function (arg) {
-  return arg;
-};
-
-module.exports = emptyFunction;
+
+var __extends = (this && this.__extends) || (function () {
+    var extendStatics = Object.setPrototypeOf ||
+        ({ __proto__: [] } instanceof Array && function (d, b) { d.__proto__ = b; }) ||
+        function (d, b) { for (var p in b) if (b.hasOwnProperty(p)) d[p] = b[p]; };
+    return function (d, b) {
+        extendStatics(d, b);
+        function __() { this.constructor = d; }
+        d.prototype = b === null ? Object.create(b) : (__.prototype = b.prototype, new __());
+    };
+})();
+Object.defineProperty(exports, "__esModule", { value: true });
+var React = __webpack_require__(0);
+var DynamicTable = (function (_super) {
+    __extends(DynamicTable, _super);
+    function DynamicTable() {
+        return _super !== null && _super.apply(this, arguments) || this;
+    }
+    DynamicTable.prototype.render = function () {
+        var _this = this;
+        var rows = this.props.data.map(function (v, i) {
+            return _this.renderRow(v, i);
+        });
+        if (this.props.footer) {
+            return (React.createElement("table", { className: "table" },
+                React.createElement("thead", null,
+                    React.createElement("tr", null, this.renderCells(this.props.header))),
+                React.createElement("tbody", null, rows),
+                React.createElement("tfoot", null,
+                    React.createElement("tr", null, this.renderCells(this.props.footer)))));
+        }
+        return (React.createElement("table", { className: "table" },
+            React.createElement("thead", null,
+                React.createElement("tr", null, this.renderCells(this.props.header))),
+            React.createElement("tbody", null, rows)));
+    };
+    DynamicTable.prototype.renderCells = function (values) {
+        return values.map(function (v, i) {
+            return React.createElement("td", { key: i }, v);
+        });
+    };
+    DynamicTable.prototype.renderRow = function (item, i) {
+        return React.createElement("tr", { key: i }, this.renderCells(this.props.selector(item)));
+    };
+    return DynamicTable;
+}(React.Component));
+exports.DynamicTable = DynamicTable;
+
 
 /***/ }),
 /* 12 */
 /***/ (function(module, exports, __webpack_require__) {
 
 "use strict";
-/* WEBPACK VAR INJECTION */(function(process) {/**
- * Copyright 2014-2015, Facebook, Inc.
- * All rights reserved.
- *
- * This source code is licensed under the BSD-style license found in the
- * LICENSE file in the root directory of this source tree. An additional grant
- * of patent rights can be found in the PATENTS file in the same directory.
- *
- */
-
-
-
-/**
- * Forked from fbjs/warning:
- * https://github.com/facebook/fbjs/blob/e66ba20ad5be433eb54423f2b097d829324d9de6/packages/fbjs/src/__forks__/warning.js
- *
- * Only change is we use console.warn instead of console.error,
- * and do nothing when 'console' is not supported.
- * This really simplifies the code.
- * ---
- * Similar to invariant but only logs a warning if the condition is not met.
- * This can be used to log issues in development environments in critical
- * paths. Removing the logging code for production environments will keep the
- * same logic and follow the same code paths.
- */
-
-var lowPriorityWarning = function () {};
-
-if (process.env.NODE_ENV !== 'production') {
-  var printWarning = function (format) {
-    for (var _len = arguments.length, args = Array(_len > 1 ? _len - 1 : 0), _key = 1; _key < _len; _key++) {
-      args[_key - 1] = arguments[_key];
-    }
-
-    var argIndex = 0;
-    var message = 'Warning: ' + format.replace(/%s/g, function () {
-      return args[argIndex++];
-    });
-    if (typeof console !== 'undefined') {
-      console.warn(message);
-    }
-    try {
-      // --- Welcome to debugging React ---
-      // This error was thrown as a convenience so that you can use this stack
-      // to find the callsite that caused this warning to fire.
-      throw new Error(message);
-    } catch (x) {}
-  };
-
-  lowPriorityWarning = function (condition, format) {
-    if (format === undefined) {
-      throw new Error('`warning(condition, format, ...args)` requires a warning ' + 'message argument');
-    }
-    if (!condition) {
-      for (var _len2 = arguments.length, args = Array(_len2 > 2 ? _len2 - 2 : 0), _key2 = 2; _key2 < _len2; _key2++) {
-        args[_key2 - 2] = arguments[_key2];
-      }
-
-      printWarning.apply(undefined, [format].concat(args));
-    }
-  };
-}
-
-module.exports = lowPriorityWarning;
-/* WEBPACK VAR INJECTION */}.call(exports, __webpack_require__(0)))
+
+Object.defineProperty(exports, "__esModule", { value: true });
+var React = __webpack_require__(0);
+function Row(props) {
+    return React.createElement("div", { className:  true ? props.className : "" }, props.children);
+}
+exports.Row = Row;
+
 
 /***/ }),
 /* 13 */
 /***/ (function(module, exports, __webpack_require__) {
 
 "use strict";
-/* WEBPACK VAR INJECTION */(function(process) {/**
- * Copyright 2016-present, Facebook, Inc.
- * All rights reserved.
- *
- * This source code is licensed under the BSD-style license found in the
- * LICENSE file in the root directory of this source tree. An additional grant
- * of patent rights can be found in the PATENTS file in the same directory.
- *
- * 
- */
-
-
-
-var _prodInvariant = __webpack_require__(5);
-
-var ReactCurrentOwner = __webpack_require__(10);
-
-var invariant = __webpack_require__(3);
-var warning = __webpack_require__(2);
-
-function isNative(fn) {
-  // Based on isNative() from Lodash
-  var funcToString = Function.prototype.toString;
-  var hasOwnProperty = Object.prototype.hasOwnProperty;
-  var reIsNative = RegExp('^' + funcToString
-  // Take an example native function source for comparison
-  .call(hasOwnProperty
-  // Strip regex characters so we can use it for regex
-  ).replace(/[\\^$.*+?()[\]{}|]/g, '\\$&'
-  // Remove hasOwnProperty from the template to make it generic
-  ).replace(/hasOwnProperty|(function).*?(?=\\\()| for .+?(?=\\\])/g, '$1.*?') + '$');
-  try {
-    var source = funcToString.call(fn);
-    return reIsNative.test(source);
-  } catch (err) {
-    return false;
-  }
-}
-
-var canUseCollections =
-// Array.from
-typeof Array.from === 'function' &&
-// Map
-typeof Map === 'function' && isNative(Map) &&
-// Map.prototype.keys
-Map.prototype != null && typeof Map.prototype.keys === 'function' && isNative(Map.prototype.keys) &&
-// Set
-typeof Set === 'function' && isNative(Set) &&
-// Set.prototype.keys
-Set.prototype != null && typeof Set.prototype.keys === 'function' && isNative(Set.prototype.keys);
-
-var setItem;
-var getItem;
-var removeItem;
-var getItemIDs;
-var addRoot;
-var removeRoot;
-var getRootIDs;
-
-if (canUseCollections) {
-  var itemMap = new Map();
-  var rootIDSet = new Set();
-
-  setItem = function (id, item) {
-    itemMap.set(id, item);
-  };
-  getItem = function (id) {
-    return itemMap.get(id);
-  };
-  removeItem = function (id) {
-    itemMap['delete'](id);
-  };
-  getItemIDs = function () {
-    return Array.from(itemMap.keys());
-  };
-
-  addRoot = function (id) {
-    rootIDSet.add(id);
-  };
-  removeRoot = function (id) {
-    rootIDSet['delete'](id);
-  };
-  getRootIDs = function () {
-    return Array.from(rootIDSet.keys());
-  };
-} else {
-  var itemByKey = {};
-  var rootByKey = {};
-
-  // Use non-numeric keys to prevent V8 performance issues:
-  // https://github.com/facebook/react/pull/7232
-  var getKeyFromID = function (id) {
-    return '.' + id;
-  };
-  var getIDFromKey = function (key) {
-    return parseInt(key.substr(1), 10);
-  };
-
-  setItem = function (id, item) {
-    var key = getKeyFromID(id);
-    itemByKey[key] = item;
-  };
-  getItem = function (id) {
-    var key = getKeyFromID(id);
-    return itemByKey[key];
-  };
-  removeItem = function (id) {
-    var key = getKeyFromID(id);
-    delete itemByKey[key];
-  };
-  getItemIDs = function () {
-    return Object.keys(itemByKey).map(getIDFromKey);
-  };
-
-  addRoot = function (id) {
-    var key = getKeyFromID(id);
-    rootByKey[key] = true;
-  };
-  removeRoot = function (id) {
-    var key = getKeyFromID(id);
-    delete rootByKey[key];
-  };
-  getRootIDs = function () {
-    return Object.keys(rootByKey).map(getIDFromKey);
-  };
-}
-
-var unmountedIDs = [];
-
-function purgeDeep(id) {
-  var item = getItem(id);
-  if (item) {
-    var childIDs = item.childIDs;
-
-    removeItem(id);
-    childIDs.forEach(purgeDeep);
-  }
-}
-
-function describeComponentFrame(name, source, ownerName) {
-  return '\n    in ' + (name || 'Unknown') + (source ? ' (at ' + source.fileName.replace(/^.*[\\\/]/, '') + ':' + source.lineNumber + ')' : ownerName ? ' (created by ' + ownerName + ')' : '');
-}
-
-function getDisplayName(element) {
-  if (element == null) {
-    return '#empty';
-  } else if (typeof element === 'string' || typeof element === 'number') {
-    return '#text';
-  } else if (typeof element.type === 'string') {
-    return element.type;
-  } else {
-    return element.type.displayName || element.type.name || 'Unknown';
-  }
-}
-
-function describeID(id) {
-  var name = ReactComponentTreeHook.getDisplayName(id);
-  var element = ReactComponentTreeHook.getElement(id);
-  var ownerID = ReactComponentTreeHook.getOwnerID(id);
-  var ownerName;
-  if (ownerID) {
-    ownerName = ReactComponentTreeHook.getDisplayName(ownerID);
-  }
-  process.env.NODE_ENV !== 'production' ? warning(element, 'ReactComponentTreeHook: Missing React element for debugID %s when ' + 'building stack', id) : void 0;
-  return describeComponentFrame(name, element && element._source, ownerName);
-}
-
-var ReactComponentTreeHook = {
-  onSetChildren: function (id, nextChildIDs) {
-    var item = getItem(id);
-    !item ? process.env.NODE_ENV !== 'production' ? invariant(false, 'Item must have been set') : _prodInvariant('144') : void 0;
-    item.childIDs = nextChildIDs;
-
-    for (var i = 0; i < nextChildIDs.length; i++) {
-      var nextChildID = nextChildIDs[i];
-      var nextChild = getItem(nextChildID);
-      !nextChild ? process.env.NODE_ENV !== 'production' ? invariant(false, 'Expected hook events to fire for the child before its parent includes it in onSetChildren().') : _prodInvariant('140') : void 0;
-      !(nextChild.childIDs != null || typeof nextChild.element !== 'object' || nextChild.element == null) ? process.env.NODE_ENV !== 'production' ? invariant(false, 'Expected onSetChildren() to fire for a container child before its parent includes it in onSetChildren().') : _prodInvariant('141') : void 0;
-      !nextChild.isMounted ? process.env.NODE_ENV !== 'production' ? invariant(false, 'Expected onMountComponent() to fire for the child before its parent includes it in onSetChildren().') : _prodInvariant('71') : void 0;
-      if (nextChild.parentID == null) {
-        nextChild.parentID = id;
-        // TODO: This shouldn't be necessary but mounting a new root during in
-        // componentWillMount currently causes not-yet-mounted components to
-        // be purged from our tree data so their parent id is missing.
-      }
-      !(nextChild.parentID === id) ? process.env.NODE_ENV !== 'production' ? invariant(false, 'Expected onBeforeMountComponent() parent and onSetChildren() to be consistent (%s has parents %s and %s).', nextChildID, nextChild.parentID, id) : _prodInvariant('142', nextChildID, nextChild.parentID, id) : void 0;
-    }
-  },
-  onBeforeMountComponent: function (id, element, parentID) {
-    var item = {
-      element: element,
-      parentID: parentID,
-      text: null,
-      childIDs: [],
-      isMounted: false,
-      updateCount: 0
-    };
-    setItem(id, item);
-  },
-  onBeforeUpdateComponent: function (id, element) {
-    var item = getItem(id);
-    if (!item || !item.isMounted) {
-      // We may end up here as a result of setState() in componentWillUnmount().
-      // In this case, ignore the element.
-      return;
-    }
-    item.element = element;
-  },
-  onMountComponent: function (id) {
-    var item = getItem(id);
-    !item ? process.env.NODE_ENV !== 'production' ? invariant(false, 'Item must have been set') : _prodInvariant('144') : void 0;
-    item.isMounted = true;
-    var isRoot = item.parentID === 0;
-    if (isRoot) {
-      addRoot(id);
-    }
-  },
-  onUpdateComponent: function (id) {
-    var item = getItem(id);
-    if (!item || !item.isMounted) {
-      // We may end up here as a result of setState() in componentWillUnmount().
-      // In this case, ignore the element.
-      return;
-    }
-    item.updateCount++;
-  },
-  onUnmountComponent: function (id) {
-    var item = getItem(id);
-    if (item) {
-      // We need to check if it exists.
-      // `item` might not exist if it is inside an error boundary, and a sibling
-      // error boundary child threw while mounting. Then this instance never
-      // got a chance to mount, but it still gets an unmounting event during
-      // the error boundary cleanup.
-      item.isMounted = false;
-      var isRoot = item.parentID === 0;
-      if (isRoot) {
-        removeRoot(id);
-      }
-    }
-    unmountedIDs.push(id);
-  },
-  purgeUnmountedComponents: function () {
-    if (ReactComponentTreeHook._preventPurging) {
-      // Should only be used for testing.
-      return;
-    }
-
-    for (var i = 0; i < unmountedIDs.length; i++) {
-      var id = unmountedIDs[i];
-      purgeDeep(id);
-    }
-    unmountedIDs.length = 0;
-  },
-  isMounted: function (id) {
-    var item = getItem(id);
-    return item ? item.isMounted : false;
-  },
-  getCurrentStackAddendum: function (topElement) {
-    var info = '';
-    if (topElement) {
-      var name = getDisplayName(topElement);
-      var owner = topElement._owner;
-      info += describeComponentFrame(name, topElement._source, owner && owner.getName());
-    }
-
-    var currentOwner = ReactCurrentOwner.current;
-    var id = currentOwner && currentOwner._debugID;
-
-    info += ReactComponentTreeHook.getStackAddendumByID(id);
-    return info;
-  },
-  getStackAddendumByID: function (id) {
-    var info = '';
-    while (id) {
-      info += describeID(id);
-      id = ReactComponentTreeHook.getParentID(id);
-    }
-    return info;
-  },
-  getChildIDs: function (id) {
-    var item = getItem(id);
-    return item ? item.childIDs : [];
-  },
-  getDisplayName: function (id) {
-    var element = ReactComponentTreeHook.getElement(id);
-    if (!element) {
-      return null;
-    }
-    return getDisplayName(element);
-  },
-  getElement: function (id) {
-    var item = getItem(id);
-    return item ? item.element : null;
-  },
-  getOwnerID: function (id) {
-    var element = ReactComponentTreeHook.getElement(id);
-    if (!element || !element._owner) {
-      return null;
-    }
-    return element._owner._debugID;
-  },
-  getParentID: function (id) {
-    var item = getItem(id);
-    return item ? item.parentID : null;
-  },
-  getSource: function (id) {
-    var item = getItem(id);
-    var element = item ? item.element : null;
-    var source = element != null ? element._source : null;
-    return source;
-  },
-  getText: function (id) {
-    var element = ReactComponentTreeHook.getElement(id);
-    if (typeof element === 'string') {
-      return element;
-    } else if (typeof element === 'number') {
-      return '' + element;
-    } else {
-      return null;
-    }
-  },
-  getUpdateCount: function (id) {
-    var item = getItem(id);
-    return item ? item.updateCount : 0;
-  },
-
-
-  getRootIDs: getRootIDs,
-  getRegisteredIDs: getItemIDs,
-
-  pushNonStandardWarningStack: function (isCreatingElement, currentSource) {
-    if (typeof console.reactStack !== 'function') {
-      return;
-    }
-
-    var stack = [];
-    var currentOwner = ReactCurrentOwner.current;
-    var id = currentOwner && currentOwner._debugID;
-
-    try {
-      if (isCreatingElement) {
-        stack.push({
-          name: id ? ReactComponentTreeHook.getDisplayName(id) : null,
-          fileName: currentSource ? currentSource.fileName : null,
-          lineNumber: currentSource ? currentSource.lineNumber : null
-        });
-      }
-
-      while (id) {
-        var element = ReactComponentTreeHook.getElement(id);
-        var parentID = ReactComponentTreeHook.getParentID(id);
-        var ownerID = ReactComponentTreeHook.getOwnerID(id);
-        var ownerName = ownerID ? ReactComponentTreeHook.getDisplayName(ownerID) : null;
-        var source = element && element._source;
-        stack.push({
-          name: ownerName,
-          fileName: source ? source.fileName : null,
-          lineNumber: source ? source.lineNumber : null
-        });
-        id = parentID;
-      }
-    } catch (err) {
-      // Internal state is messed up.
-      // Stop building the stack (it's just a nice to have).
-    }
-
-    console.reactStack(stack);
-  },
-  popNonStandardWarningStack: function () {
-    if (typeof console.reactStackEnd !== 'function') {
-      return;
-    }
-    console.reactStackEnd();
-  }
-};
-
-module.exports = ReactComponentTreeHook;
-/* WEBPACK VAR INJECTION */}.call(exports, __webpack_require__(0)))
+
+var __extends = (this && this.__extends) || (function () {
+    var extendStatics = Object.setPrototypeOf ||
+        ({ __proto__: [] } instanceof Array && function (d, b) { d.__proto__ = b; }) ||
+        function (d, b) { for (var p in b) if (b.hasOwnProperty(p)) d[p] = b[p]; };
+    return function (d, b) {
+        extendStatics(d, b);
+        function __() { this.constructor = d; }
+        d.prototype = b === null ? Object.create(b) : (__.prototype = b.prototype, new __());
+    };
+})();
+Object.defineProperty(exports, "__esModule", { value: true });
+var React = __webpack_require__(0);
+var ProgressBar = (function (_super) {
+    __extends(ProgressBar, _super);
+    function ProgressBar() {
+        return _super !== null && _super.apply(this, arguments) || this;
+    }
+    ProgressBar.prototype.render = function () {
+        var progressBarStyle = {
+            width: this.props.progress + "%"
+        };
+        return (React.createElement("div", { className: "progress" },
+            React.createElement("div", { className: "progress-bar", role: "progressbar", "aria-valuenow": this.props.progress, "aria-valuemin": "0", "aria-valuemax": "100", style: progressBarStyle },
+                this.props.progress,
+                "%")));
+    };
+    return ProgressBar;
+}(React.Component));
+exports.ProgressBar = ProgressBar;
+
 
 /***/ }),
 /* 14 */
->>>>>>> e93d6da9
-/***/ (function(module, exports, __webpack_require__) {
-
-"use strict";
-
-var __extends = (this && this.__extends) || (function () {
-    var extendStatics = Object.setPrototypeOf ||
-        ({ __proto__: [] } instanceof Array && function (d, b) { d.__proto__ = b; }) ||
-        function (d, b) { for (var p in b) if (b.hasOwnProperty(p)) d[p] = b[p]; };
-    return function (d, b) {
-        extendStatics(d, b);
-        function __() { this.constructor = d; }
-        d.prototype = b === null ? Object.create(b) : (__.prototype = b.prototype, new __());
-    };
-})();
-Object.defineProperty(exports, "__esModule", { value: true });
-var React = __webpack_require__(1);
-var NavHeaderBar = (function (_super) {
-    __extends(NavHeaderBar, _super);
-    function NavHeaderBar() {
-        return _super !== null && _super.apply(this, arguments) || this;
-    }
-    NavHeaderBar.prototype.componentDidMount = function () {
-        var temp = this.refs.button;
-        temp.setAttribute("data-toggle", "collapse");
-        temp.setAttribute("data-target", "#" + this.props.id);
-        temp.setAttribute("aria-expanded", "false");
-    };
-    NavHeaderBar.prototype.render = function () {
-        var _this = this;
-        return React.createElement("div", { className: "navbar-header" },
-            React.createElement("button", { ref: "button", type: "button", className: "navbar-toggle collapsed" },
-                React.createElement("span", { className: "sr-only" }, "Toggle navigation"),
-                React.createElement("span", { className: "icon-bar" }),
-                React.createElement("span", { className: "icon-bar" }),
-                React.createElement("span", { className: "icon-bar" })),
-            React.createElement("a", { className: "navbar-brand", onClick: function (e) { e.preventDefault(); _this.props.brandClick(); }, href: ";/" }, this.props.brandName));
-    };
-    return NavHeaderBar;
-}(React.Component));
-exports.NavHeaderBar = NavHeaderBar;
+/***/ (function(module, exports, __webpack_require__) {
+
+"use strict";
+
+var __extends = (this && this.__extends) || (function () {
+    var extendStatics = Object.setPrototypeOf ||
+        ({ __proto__: [] } instanceof Array && function (d, b) { d.__proto__ = b; }) ||
+        function (d, b) { for (var p in b) if (b.hasOwnProperty(p)) d[p] = b[p]; };
+    return function (d, b) {
+        extendStatics(d, b);
+        function __() { this.constructor = d; }
+        d.prototype = b === null ? Object.create(b) : (__.prototype = b.prototype, new __());
+    };
+})();
+Object.defineProperty(exports, "__esModule", { value: true });
+var React = __webpack_require__(0);
+var components_1 = __webpack_require__(1);
+var LabResult = (function (_super) {
+    __extends(LabResult, _super);
+    function LabResult() {
+        return _super !== null && _super.apply(this, arguments) || this;
+    }
+    LabResult.prototype.render = function () {
+        return (React.createElement(components_1.Row, null,
+            React.createElement("div", { className: "col-lg-12" },
+                React.createElement("h1", null, this.props.course_name),
+                React.createElement("p", { className: "lead" },
+                    "Your progress on ",
+                    React.createElement("strong", null,
+                        React.createElement("span", { id: "lab-headline" }, this.props.lab))),
+                React.createElement(components_1.ProgressBar, { progress: this.props.progress })),
+            React.createElement("div", { className: "col-lg-6" },
+                React.createElement("p", null,
+                    React.createElement("strong", { id: "status" }, "Status: Nothing built yet."))),
+            React.createElement("div", { className: "col-lg-6" },
+                React.createElement("p", null,
+                    React.createElement("strong", { id: "pushtime" }, "Code delievered: - ")))));
+    };
+    return LabResult;
+}(React.Component));
+exports.LabResult = LabResult;
 
 
 /***/ }),
@@ -1573,656 +697,473 @@
 /***/ (function(module, exports, __webpack_require__) {
 
 "use strict";
-<<<<<<< HEAD
-
-var __extends = (this && this.__extends) || (function () {
-    var extendStatics = Object.setPrototypeOf ||
-        ({ __proto__: [] } instanceof Array && function (d, b) { d.__proto__ = b; }) ||
-        function (d, b) { for (var p in b) if (b.hasOwnProperty(p)) d[p] = b[p]; };
-    return function (d, b) {
-        extendStatics(d, b);
-        function __() { this.constructor = d; }
-        d.prototype = b === null ? Object.create(b) : (__.prototype = b.prototype, new __());
-    };
-})();
-Object.defineProperty(exports, "__esModule", { value: true });
-var React = __webpack_require__(0);
-var components_1 = __webpack_require__(1);
-var UserView = (function (_super) {
-    __extends(UserView, _super);
-    function UserView() {
-        return _super !== null && _super.apply(this, arguments) || this;
-    }
-    UserView.prototype.render = function () {
-        return React.createElement(components_1.DynamicTable, { header: ["ID", "First name", "Last name", "Email", "StudentID"], data: this.props.users, selector: function (item) { return [item.id.toString(), item.firstName, item.lastName, item.email, item.personId.toString()]; } });
-    };
-    return UserView;
-}(React.Component));
-exports.UserView = UserView;
-=======
-/* WEBPACK VAR INJECTION */(function(process) {/**
- * Copyright 2013-present, Facebook, Inc.
- * All rights reserved.
- *
- * This source code is licensed under the BSD-style license found in the
- * LICENSE file in the root directory of this source tree. An additional grant
- * of patent rights can be found in the PATENTS file in the same directory.
- *
- */
->>>>>>> e93d6da9
-
-
-
-var _prodInvariant = __webpack_require__(5),
-    _assign = __webpack_require__(8);
-
-var ReactNoopUpdateQueue = __webpack_require__(16);
-
-var canDefineProperty = __webpack_require__(9);
-var emptyObject = __webpack_require__(17);
-var invariant = __webpack_require__(3);
-var lowPriorityWarning = __webpack_require__(12);
-
-/**
- * Base class helpers for the updating state of a component.
- */
-function ReactComponent(props, context, updater) {
-  this.props = props;
-  this.context = context;
-  this.refs = emptyObject;
-  // We initialize the default updater but the real one gets injected by the
-  // renderer.
-  this.updater = updater || ReactNoopUpdateQueue;
-}
-
-ReactComponent.prototype.isReactComponent = {};
-
-/**
- * Sets a subset of the state. Always use this to mutate
- * state. You should treat `this.state` as immutable.
- *
- * There is no guarantee that `this.state` will be immediately updated, so
- * accessing `this.state` after calling this method may return the old value.
- *
- * There is no guarantee that calls to `setState` will run synchronously,
- * as they may eventually be batched together.  You can provide an optional
- * callback that will be executed when the call to setState is actually
- * completed.
- *
- * When a function is provided to setState, it will be called at some point in
- * the future (not synchronously). It will be called with the up to date
- * component arguments (state, props, context). These values can be different
- * from this.* because your function may be called after receiveProps but before
- * shouldComponentUpdate, and this new state, props, and context will not yet be
- * assigned to this.
- *
- * @param {object|function} partialState Next partial state or function to
- *        produce next partial state to be merged with current state.
- * @param {?function} callback Called after state is updated.
- * @final
- * @protected
- */
-ReactComponent.prototype.setState = function (partialState, callback) {
-  !(typeof partialState === 'object' || typeof partialState === 'function' || partialState == null) ? process.env.NODE_ENV !== 'production' ? invariant(false, 'setState(...): takes an object of state variables to update or a function which returns an object of state variables.') : _prodInvariant('85') : void 0;
-  this.updater.enqueueSetState(this, partialState);
-  if (callback) {
-    this.updater.enqueueCallback(this, callback, 'setState');
-  }
-};
-
-/**
- * Forces an update. This should only be invoked when it is known with
- * certainty that we are **not** in a DOM transaction.
- *
- * You may want to call this when you know that some deeper aspect of the
- * component's state has changed but `setState` was not called.
- *
- * This will not invoke `shouldComponentUpdate`, but it will invoke
- * `componentWillUpdate` and `componentDidUpdate`.
- *
- * @param {?function} callback Called after update is complete.
- * @final
- * @protected
- */
-ReactComponent.prototype.forceUpdate = function (callback) {
-  this.updater.enqueueForceUpdate(this);
-  if (callback) {
-    this.updater.enqueueCallback(this, callback, 'forceUpdate');
-  }
-};
-
-/**
- * Deprecated APIs. These APIs used to exist on classic React classes but since
- * we would like to deprecate them, we're not going to move them over to this
- * modern base class. Instead, we define a getter that warns if it's accessed.
- */
-if (process.env.NODE_ENV !== 'production') {
-  var deprecatedAPIs = {
-    isMounted: ['isMounted', 'Instead, make sure to clean up subscriptions and pending requests in ' + 'componentWillUnmount to prevent memory leaks.'],
-    replaceState: ['replaceState', 'Refactor your code to use setState instead (see ' + 'https://github.com/facebook/react/issues/3236).']
-  };
-  var defineDeprecationWarning = function (methodName, info) {
-    if (canDefineProperty) {
-      Object.defineProperty(ReactComponent.prototype, methodName, {
-        get: function () {
-          lowPriorityWarning(false, '%s(...) is deprecated in plain JavaScript React classes. %s', info[0], info[1]);
-          return undefined;
-        }
-      });
-    }
-  };
-  for (var fnName in deprecatedAPIs) {
-    if (deprecatedAPIs.hasOwnProperty(fnName)) {
-      defineDeprecationWarning(fnName, deprecatedAPIs[fnName]);
-    }
-  }
-}
-
-/**
- * Base class helpers for the updating state of a component.
- */
-function ReactPureComponent(props, context, updater) {
-  // Duplicated from ReactComponent.
-  this.props = props;
-  this.context = context;
-  this.refs = emptyObject;
-  // We initialize the default updater but the real one gets injected by the
-  // renderer.
-  this.updater = updater || ReactNoopUpdateQueue;
-}
-
-function ComponentDummy() {}
-ComponentDummy.prototype = ReactComponent.prototype;
-ReactPureComponent.prototype = new ComponentDummy();
-ReactPureComponent.prototype.constructor = ReactPureComponent;
-// Avoid an extra prototype jump for these methods.
-_assign(ReactPureComponent.prototype, ReactComponent.prototype);
-ReactPureComponent.prototype.isPureReactComponent = true;
-
-module.exports = {
-  Component: ReactComponent,
-  PureComponent: ReactPureComponent
-};
-/* WEBPACK VAR INJECTION */}.call(exports, __webpack_require__(0)))
+
+var __extends = (this && this.__extends) || (function () {
+    var extendStatics = Object.setPrototypeOf ||
+        ({ __proto__: [] } instanceof Array && function (d, b) { d.__proto__ = b; }) ||
+        function (d, b) { for (var p in b) if (b.hasOwnProperty(p)) d[p] = b[p]; };
+    return function (d, b) {
+        extendStatics(d, b);
+        function __() { this.constructor = d; }
+        d.prototype = b === null ? Object.create(b) : (__.prototype = b.prototype, new __());
+    };
+})();
+Object.defineProperty(exports, "__esModule", { value: true });
+var React = __webpack_require__(0);
+var components_1 = __webpack_require__(1);
+var LastBuild = (function (_super) {
+    __extends(LastBuild, _super);
+    function LastBuild() {
+        return _super !== null && _super.apply(this, arguments) || this;
+    }
+    LastBuild.prototype.render = function () {
+        return (React.createElement(components_1.Row, null,
+            React.createElement("div", { className: "col-lg-12" },
+                React.createElement(components_1.DynamicTable, { header: ["Test name", "Score", "Weight"], data: this.props.test_cases, selector: function (item) { return [item.name, item.score.toString() + "/" + item.points.toString() + " pts", item.weight.toString() + " pts"]; }, footer: ["Total score", this.props.score.toString() + "%", this.props.weight.toString() + "%"] }))));
+    };
+    return LastBuild;
+}(React.Component));
+exports.LastBuild = LastBuild;
+
 
 /***/ }),
 /* 16 */
 /***/ (function(module, exports, __webpack_require__) {
 
 "use strict";
-/* WEBPACK VAR INJECTION */(function(process) {/**
- * Copyright 2015-present, Facebook, Inc.
- * All rights reserved.
- *
- * This source code is licensed under the BSD-style license found in the
- * LICENSE file in the root directory of this source tree. An additional grant
- * of patent rights can be found in the PATENTS file in the same directory.
- *
- */
-
-
-
-var warning = __webpack_require__(2);
-
-function warnNoop(publicInstance, callerName) {
-  if (process.env.NODE_ENV !== 'production') {
-    var constructor = publicInstance.constructor;
-    process.env.NODE_ENV !== 'production' ? warning(false, '%s(...): Can only update a mounted or mounting component. ' + 'This usually means you called %s() on an unmounted component. ' + 'This is a no-op. Please check the code for the %s component.', callerName, callerName, constructor && (constructor.displayName || constructor.name) || 'ReactClass') : void 0;
-  }
-}
-
-/**
- * This is the abstract API for an update queue.
- */
-var ReactNoopUpdateQueue = {
-  /**
-   * Checks whether or not this composite component is mounted.
-   * @param {ReactClass} publicInstance The instance we want to test.
-   * @return {boolean} True if mounted, false otherwise.
-   * @protected
-   * @final
-   */
-  isMounted: function (publicInstance) {
-    return false;
-  },
-
-  /**
-   * Enqueue a callback that will be executed after all the pending updates
-   * have processed.
-   *
-   * @param {ReactClass} publicInstance The instance to use as `this` context.
-   * @param {?function} callback Called after state is updated.
-   * @internal
-   */
-  enqueueCallback: function (publicInstance, callback) {},
-
-  /**
-   * Forces an update. This should only be invoked when it is known with
-   * certainty that we are **not** in a DOM transaction.
-   *
-   * You may want to call this when you know that some deeper aspect of the
-   * component's state has changed but `setState` was not called.
-   *
-   * This will not invoke `shouldComponentUpdate`, but it will invoke
-   * `componentWillUpdate` and `componentDidUpdate`.
-   *
-   * @param {ReactClass} publicInstance The instance that should rerender.
-   * @internal
-   */
-  enqueueForceUpdate: function (publicInstance) {
-    warnNoop(publicInstance, 'forceUpdate');
-  },
-
-  /**
-   * Replaces all of the state. Always use this or `setState` to mutate state.
-   * You should treat `this.state` as immutable.
-   *
-   * There is no guarantee that `this.state` will be immediately updated, so
-   * accessing `this.state` after calling this method may return the old value.
-   *
-   * @param {ReactClass} publicInstance The instance that should rerender.
-   * @param {object} completeState Next state.
-   * @internal
-   */
-  enqueueReplaceState: function (publicInstance, completeState) {
-    warnNoop(publicInstance, 'replaceState');
-  },
-
-  /**
-   * Sets a subset of the state. This only exists because _pendingState is
-   * internal. This provides a merging strategy that is not available to deep
-   * properties which is confusing. TODO: Expose pendingState or don't use it
-   * during the merge.
-   *
-   * @param {ReactClass} publicInstance The instance that should rerender.
-   * @param {object} partialState Next partial state to be merged with state.
-   * @internal
-   */
-  enqueueSetState: function (publicInstance, partialState) {
-    warnNoop(publicInstance, 'setState');
-  }
-};
-
-module.exports = ReactNoopUpdateQueue;
-/* WEBPACK VAR INJECTION */}.call(exports, __webpack_require__(0)))
+
+var __extends = (this && this.__extends) || (function () {
+    var extendStatics = Object.setPrototypeOf ||
+        ({ __proto__: [] } instanceof Array && function (d, b) { d.__proto__ = b; }) ||
+        function (d, b) { for (var p in b) if (b.hasOwnProperty(p)) d[p] = b[p]; };
+    return function (d, b) {
+        extendStatics(d, b);
+        function __() { this.constructor = d; }
+        d.prototype = b === null ? Object.create(b) : (__.prototype = b.prototype, new __());
+    };
+})();
+Object.defineProperty(exports, "__esModule", { value: true });
+var React = __webpack_require__(0);
+var components_1 = __webpack_require__(1);
+var LastBuildInfo = (function (_super) {
+    __extends(LastBuildInfo, _super);
+    function LastBuildInfo() {
+        return _super !== null && _super.apply(this, arguments) || this;
+    }
+    LastBuildInfo.prototype.handleClick = function () {
+        console.log("Rebuilding...");
+    };
+    LastBuildInfo.prototype.render = function () {
+        var _this = this;
+        return (React.createElement(components_1.Row, null,
+            React.createElement("div", { className: "col-lg-8" },
+                React.createElement("h2", null, "Latest build"),
+                React.createElement("p", { id: "passes" },
+                    "Number of passed tests:  ",
+                    this.props.pass_tests),
+                React.createElement("p", { id: "fails" },
+                    "Number of failed tests:  ",
+                    this.props.fail_tests),
+                React.createElement("p", { id: "buildtime" },
+                    "Execution time:  ",
+                    this.props.exec_time),
+                React.createElement("p", { id: "timedate" },
+                    "Build date:  ",
+                    this.props.build_time.toString()),
+                React.createElement("p", { id: "buildid" },
+                    "Build ID: ",
+                    this.props.build_id)),
+            React.createElement("div", { className: "col-lg-4 hidden-print" },
+                React.createElement("h2", null, "Actions"),
+                React.createElement(components_1.Row, null,
+                    React.createElement("div", { className: "col-lg-12" },
+                        React.createElement("p", null,
+                            React.createElement("button", { type: "button", id: "rebuild", className: "btn btn-primary", onClick: function () { return _this.handleClick(); } }, "Rebuild")))))));
+    };
+    return LastBuildInfo;
+}(React.Component));
+exports.LastBuildInfo = LastBuildInfo;
+
 
 /***/ }),
 /* 17 */
 /***/ (function(module, exports, __webpack_require__) {
 
 "use strict";
-/* WEBPACK VAR INJECTION */(function(process) {/**
- * Copyright (c) 2013-present, Facebook, Inc.
- * All rights reserved.
- *
- * This source code is licensed under the BSD-style license found in the
- * LICENSE file in the root directory of this source tree. An additional grant
- * of patent rights can be found in the PATENTS file in the same directory.
- *
- */
-
-
-
-var emptyObject = {};
-
-if (process.env.NODE_ENV !== 'production') {
-  Object.freeze(emptyObject);
-}
-
-module.exports = emptyObject;
-/* WEBPACK VAR INJECTION */}.call(exports, __webpack_require__(0)))
+
+Object.defineProperty(exports, "__esModule", { value: true });
+var event_1 = __webpack_require__(18);
+var ViewPage_1 = __webpack_require__(2);
+var NavigationManager = (function () {
+    function NavigationManager(history) {
+        var _this = this;
+        this.onNavigate = event_1.newEvent("NavigationManager.onNavigate");
+        this.pages = {};
+        this.errorPages = [];
+        this.defaultPath = "";
+        this.currentPath = "";
+        this.browserHistory = history;
+        window.addEventListener("popstate", function (e) {
+            _this.navigateTo(location.pathname, true);
+        });
+    }
+    NavigationManager.prototype.getParts = function (path) {
+        return this.removeEmptyEntries(path.split("/"));
+    };
+    NavigationManager.prototype.removeEmptyEntries = function (array) {
+        var newArray = [];
+        array.map(function (v) {
+            if (v.length > 0) {
+                newArray.push(v);
+            }
+        });
+        return newArray;
+    };
+    NavigationManager.prototype.setDefaultPath = function (path) {
+        this.defaultPath = path;
+    };
+    NavigationManager.prototype.navigateTo = function (path, preventPush) {
+        if (path === "/") {
+            this.navigateToDefault();
+            return;
+        }
+        var parts = this.getParts(path);
+        var curPage = this.pages;
+        this.currentPath = parts.join("/");
+        if (!preventPush) {
+            this.browserHistory.pushState({}, "Autograder", "/" + this.currentPath);
+        }
+        for (var i = 0; i < parts.length; i++) {
+            var a = parts[i];
+            if (ViewPage_1.isViewPage(curPage)) {
+                this.onNavigate({
+                    page: curPage,
+                    subPage: parts.slice(i, parts.length).join("/"),
+                    target: this,
+                    uri: path,
+                });
+                return;
+            }
+            else {
+                var cur = curPage[a];
+                if (!cur) {
+                    this.onNavigate({ target: this, page: this.getErrorPage(404), subPage: "", uri: path });
+                    return;
+                }
+                curPage = cur;
+            }
+        }
+        if (ViewPage_1.isViewPage(curPage)) {
+            this.onNavigate({ target: this, page: curPage, uri: path, subPage: "" });
+            return;
+        }
+        else {
+            this.onNavigate({ target: this, page: this.getErrorPage(404), subPage: "", uri: path });
+        }
+    };
+    NavigationManager.prototype.navigateToDefault = function () {
+        this.navigateTo(this.defaultPath);
+    };
+    NavigationManager.prototype.navigateToError = function (statusCode) {
+        this.onNavigate({ target: this, page: this.getErrorPage(statusCode), subPage: "", uri: statusCode.toString() });
+    };
+    NavigationManager.prototype.registerPage = function (path, page) {
+        var parts = this.getParts(path);
+        if (parts.length === 0) {
+            throw Error("Can't add page to index element");
+        }
+        page.setPath(parts.join("/"));
+        var curObj = this.pages;
+        for (var i = 0; i < parts.length - 1; i++) {
+            var a = parts[i];
+            if (a.length === 0) {
+                continue;
+            }
+            var temp = curObj[a];
+            if (!temp) {
+                temp = {};
+                curObj[a] = temp;
+            }
+            else if (!ViewPage_1.isViewPage(temp)) {
+                temp = curObj[a];
+            }
+            if (ViewPage_1.isViewPage(temp)) {
+                throw Error("Can't assign a IPageContainer to a ViewPage");
+            }
+            curObj = temp;
+        }
+        curObj[parts[parts.length - 1]] = page;
+    };
+    NavigationManager.prototype.registerErrorPage = function (statusCode, page) {
+        this.errorPages[statusCode] = page;
+    };
+    NavigationManager.prototype.checkLinks = function (links, viewPage) {
+        var checkUrl = this.currentPath;
+        if (viewPage && viewPage.pagePath === checkUrl) {
+            checkUrl += "/" + viewPage.defaultPage;
+        }
+        for (var _i = 0, links_1 = links; _i < links_1.length; _i++) {
+            var l = links_1[_i];
+            if (!l.uri) {
+                continue;
+            }
+            var a = this.getParts(l.uri).join("/");
+            l.active = a === checkUrl.substr(0, a.length);
+        }
+    };
+    NavigationManager.prototype.refresh = function () {
+        this.navigateTo(this.currentPath);
+    };
+    NavigationManager.prototype.getErrorPage = function (statusCode) {
+        if (this.errorPages[statusCode]) {
+            return this.errorPages[statusCode];
+        }
+        throw Error("Status page: " + statusCode + " is not defined");
+    };
+    return NavigationManager;
+}());
+exports.NavigationManager = NavigationManager;
+
 
 /***/ }),
 /* 18 */
 /***/ (function(module, exports, __webpack_require__) {
 
 "use strict";
-/**
- * Copyright 2014-present, Facebook, Inc.
- * All rights reserved.
- *
- * This source code is licensed under the BSD-style license found in the
- * LICENSE file in the root directory of this source tree. An additional grant
- * of patent rights can be found in the PATENTS file in the same directory.
- *
- * 
- */
-
-
-
-// The Symbol used to tag the ReactElement type. If there is no native Symbol
-// nor polyfill, then a plain number is used for performance.
-
-var REACT_ELEMENT_TYPE = typeof Symbol === 'function' && Symbol['for'] && Symbol['for']('react.element') || 0xeac7;
-
-module.exports = REACT_ELEMENT_TYPE;
+
+Object.defineProperty(exports, "__esModule", { value: true });
+function newEvent(info) {
+    var callbacks = [];
+    var handler = function EventHandler(event) {
+        callbacks.map((function (v) { return v(event); }));
+    };
+    handler.info = info;
+    handler.addEventListener = function (callback) {
+        callbacks.push(callback);
+    };
+    handler.removeEventListener = function (callback) {
+        var index = callbacks.indexOf(callback);
+        if (index < 0) {
+            console.log(callback);
+            throw Error("Event does noe exist");
+        }
+        callbacks.splice(index, 1);
+    };
+    return handler;
+}
+exports.newEvent = newEvent;
+
 
 /***/ }),
 /* 19 */
 /***/ (function(module, exports, __webpack_require__) {
 
 "use strict";
-/**
- * Copyright 2013-present, Facebook, Inc.
- * All rights reserved.
- *
- * This source code is licensed under the BSD-style license found in the
- * LICENSE file in the root directory of this source tree. An additional grant
- * of patent rights can be found in the PATENTS file in the same directory.
- *
- * 
- */
-
-
-
-/* global Symbol */
-
-var ITERATOR_SYMBOL = typeof Symbol === 'function' && Symbol.iterator;
-var FAUX_ITERATOR_SYMBOL = '@@iterator'; // Before Symbol spec.
-
-/**
- * Returns the iterator method function contained on the iterable object.
- *
- * Be sure to invoke the function with the iterable as context:
- *
- *     var iteratorFn = getIteratorFn(myIterable);
- *     if (iteratorFn) {
- *       var iterator = iteratorFn.call(myIterable);
- *       ...
- *     }
- *
- * @param {?object} maybeIterable
- * @return {?function}
- */
-function getIteratorFn(maybeIterable) {
-  var iteratorFn = maybeIterable && (ITERATOR_SYMBOL && maybeIterable[ITERATOR_SYMBOL] || maybeIterable[FAUX_ITERATOR_SYMBOL]);
-  if (typeof iteratorFn === 'function') {
-    return iteratorFn;
-  }
-}
-
-module.exports = getIteratorFn;
+
+Object.defineProperty(exports, "__esModule", { value: true });
+var UserManager = (function () {
+    function UserManager(userProvider) {
+        this.userProvider = userProvider;
+    }
+    UserManager.prototype.getCurrentUser = function () {
+        return this.currentUser;
+    };
+    UserManager.prototype.tryLogin = function (username, password) {
+        var result = this.userProvider.tryLogin(username, password);
+        if (result) {
+            this.currentUser = result;
+        }
+        return result;
+    };
+    UserManager.prototype.getAllUser = function () {
+        return this.userProvider.getAllUser();
+    };
+    UserManager.prototype.getUser = function (id) {
+        throw new Error("Not implemented error");
+    };
+    return UserManager;
+}());
+exports.UserManager = UserManager;
+
 
 /***/ }),
 /* 20 */
 /***/ (function(module, exports, __webpack_require__) {
 
 "use strict";
-/* WEBPACK VAR INJECTION */(function(process) {/**
- * Copyright 2014-present, Facebook, Inc.
- * All rights reserved.
- *
- * This source code is licensed under the BSD-style license found in the
- * LICENSE file in the root directory of this source tree. An additional grant
- * of patent rights can be found in the PATENTS file in the same directory.
- *
- */
-
-/**
- * ReactElementValidator provides a wrapper around a element factory
- * which validates the props passed to the element. This is intended to be
- * used only in DEV and could be replaced by a static type checker for languages
- * that support it.
- */
-
-
-
-var ReactCurrentOwner = __webpack_require__(10);
-var ReactComponentTreeHook = __webpack_require__(13);
-var ReactElement = __webpack_require__(4);
-
-var checkReactTypeSpec = __webpack_require__(39);
-
-var canDefineProperty = __webpack_require__(9);
-var getIteratorFn = __webpack_require__(19);
-var warning = __webpack_require__(2);
-var lowPriorityWarning = __webpack_require__(12);
-
-function getDeclarationErrorAddendum() {
-  if (ReactCurrentOwner.current) {
-    var name = ReactCurrentOwner.current.getName();
-    if (name) {
-      return ' Check the render method of `' + name + '`.';
-    }
-  }
-  return '';
-}
-
-function getSourceInfoErrorAddendum(elementProps) {
-  if (elementProps !== null && elementProps !== undefined && elementProps.__source !== undefined) {
-    var source = elementProps.__source;
-    var fileName = source.fileName.replace(/^.*[\\\/]/, '');
-    var lineNumber = source.lineNumber;
-    return ' Check your code at ' + fileName + ':' + lineNumber + '.';
-  }
-  return '';
-}
-
-/**
- * Warn if there's no key explicitly set on dynamic arrays of children or
- * object keys are not valid. This allows us to keep track of children between
- * updates.
- */
-var ownerHasKeyUseWarning = {};
-
-function getCurrentComponentErrorInfo(parentType) {
-  var info = getDeclarationErrorAddendum();
-
-  if (!info) {
-    var parentName = typeof parentType === 'string' ? parentType : parentType.displayName || parentType.name;
-    if (parentName) {
-      info = ' Check the top-level render call using <' + parentName + '>.';
-    }
-  }
-  return info;
-}
-
-/**
- * Warn if the element doesn't have an explicit key assigned to it.
- * This element is in an array. The array could grow and shrink or be
- * reordered. All children that haven't already been validated are required to
- * have a "key" property assigned to it. Error statuses are cached so a warning
- * will only be shown once.
- *
- * @internal
- * @param {ReactElement} element Element that requires a key.
- * @param {*} parentType element's parent's type.
- */
-function validateExplicitKey(element, parentType) {
-  if (!element._store || element._store.validated || element.key != null) {
-    return;
-  }
-  element._store.validated = true;
-
-  var memoizer = ownerHasKeyUseWarning.uniqueKey || (ownerHasKeyUseWarning.uniqueKey = {});
-
-  var currentComponentErrorInfo = getCurrentComponentErrorInfo(parentType);
-  if (memoizer[currentComponentErrorInfo]) {
-    return;
-  }
-  memoizer[currentComponentErrorInfo] = true;
-
-  // Usually the current owner is the offender, but if it accepts children as a
-  // property, it may be the creator of the child that's responsible for
-  // assigning it a key.
-  var childOwner = '';
-  if (element && element._owner && element._owner !== ReactCurrentOwner.current) {
-    // Give the component that originally created this child.
-    childOwner = ' It was passed a child from ' + element._owner.getName() + '.';
-  }
-
-  process.env.NODE_ENV !== 'production' ? warning(false, 'Each child in an array or iterator should have a unique "key" prop.' + '%s%s See https://fb.me/react-warning-keys for more information.%s', currentComponentErrorInfo, childOwner, ReactComponentTreeHook.getCurrentStackAddendum(element)) : void 0;
-}
-
-/**
- * Ensure that every element either is passed in a static location, in an
- * array with an explicit keys property defined, or in an object literal
- * with valid key property.
- *
- * @internal
- * @param {ReactNode} node Statically passed child of any type.
- * @param {*} parentType node's parent's type.
- */
-function validateChildKeys(node, parentType) {
-  if (typeof node !== 'object') {
-    return;
-  }
-  if (Array.isArray(node)) {
-    for (var i = 0; i < node.length; i++) {
-      var child = node[i];
-      if (ReactElement.isValidElement(child)) {
-        validateExplicitKey(child, parentType);
-      }
-    }
-  } else if (ReactElement.isValidElement(node)) {
-    // This element was passed in a valid location.
-    if (node._store) {
-      node._store.validated = true;
-    }
-  } else if (node) {
-    var iteratorFn = getIteratorFn(node);
-    // Entry iterators provide implicit keys.
-    if (iteratorFn) {
-      if (iteratorFn !== node.entries) {
-        var iterator = iteratorFn.call(node);
-        var step;
-        while (!(step = iterator.next()).done) {
-          if (ReactElement.isValidElement(step.value)) {
-            validateExplicitKey(step.value, parentType);
-          }
-        }
-      }
-    }
-  }
-}
-
-/**
- * Given an element, validate that its props follow the propTypes definition,
- * provided by the type.
- *
- * @param {ReactElement} element
- */
-function validatePropTypes(element) {
-  var componentClass = element.type;
-  if (typeof componentClass !== 'function') {
-    return;
-  }
-  var name = componentClass.displayName || componentClass.name;
-  if (componentClass.propTypes) {
-    checkReactTypeSpec(componentClass.propTypes, element.props, 'prop', name, element, null);
-  }
-  if (typeof componentClass.getDefaultProps === 'function') {
-    process.env.NODE_ENV !== 'production' ? warning(componentClass.getDefaultProps.isReactClassApproved, 'getDefaultProps is only used on classic React.createClass ' + 'definitions. Use a static property named `defaultProps` instead.') : void 0;
-  }
-}
-
-var ReactElementValidator = {
-  createElement: function (type, props, children) {
-    var validType = typeof type === 'string' || typeof type === 'function';
-    // We warn in this case but don't throw. We expect the element creation to
-    // succeed and there will likely be errors in render.
-    if (!validType) {
-      if (typeof type !== 'function' && typeof type !== 'string') {
-        var info = '';
-        if (type === undefined || typeof type === 'object' && type !== null && Object.keys(type).length === 0) {
-          info += ' You likely forgot to export your component from the file ' + "it's defined in.";
-        }
-
-        var sourceInfo = getSourceInfoErrorAddendum(props);
-        if (sourceInfo) {
-          info += sourceInfo;
-        } else {
-          info += getDeclarationErrorAddendum();
-        }
-
-        info += ReactComponentTreeHook.getCurrentStackAddendum();
-
-        var currentSource = props !== null && props !== undefined && props.__source !== undefined ? props.__source : null;
-        ReactComponentTreeHook.pushNonStandardWarningStack(true, currentSource);
-        process.env.NODE_ENV !== 'production' ? warning(false, 'React.createElement: type is invalid -- expected a string (for ' + 'built-in components) or a class/function (for composite ' + 'components) but got: %s.%s', type == null ? type : typeof type, info) : void 0;
-        ReactComponentTreeHook.popNonStandardWarningStack();
-      }
-    }
-
-    var element = ReactElement.createElement.apply(this, arguments);
-
-    // The result can be nullish if a mock or a custom function is used.
-    // TODO: Drop this when these are no longer allowed as the type argument.
-    if (element == null) {
-      return element;
-    }
-
-    // Skip key warning if the type isn't valid since our key validation logic
-    // doesn't expect a non-string/function type and can throw confusing errors.
-    // We don't want exception behavior to differ between dev and prod.
-    // (Rendering will throw with a helpful message and as soon as the type is
-    // fixed, the key warnings will appear.)
-    if (validType) {
-      for (var i = 2; i < arguments.length; i++) {
-        validateChildKeys(arguments[i], type);
-      }
-    }
-
-    validatePropTypes(element);
-
-    return element;
-  },
-
-  createFactory: function (type) {
-    var validatedFactory = ReactElementValidator.createElement.bind(null, type);
-    // Legacy hook TODO: Warn if this is accessed
-    validatedFactory.type = type;
-
-    if (process.env.NODE_ENV !== 'production') {
-      if (canDefineProperty) {
-        Object.defineProperty(validatedFactory, 'type', {
-          enumerable: false,
-          get: function () {
-            lowPriorityWarning(false, 'Factory.type is deprecated. Access the class directly ' + 'before passing it to createFactory.');
-            Object.defineProperty(this, 'type', {
-              value: type
-            });
-            return type;
-          }
-        });
-      }
-    }
-
-    return validatedFactory;
-  },
-
-  cloneElement: function (element, props, children) {
-    var newElement = ReactElement.cloneElement.apply(this, arguments);
-    for (var i = 2; i < arguments.length; i++) {
-      validateChildKeys(arguments[i], newElement.type);
-    }
-    validatePropTypes(newElement);
-    return newElement;
-  }
-};
-
-module.exports = ReactElementValidator;
-/* WEBPACK VAR INJECTION */}.call(exports, __webpack_require__(0)))
+
+var __extends = (this && this.__extends) || (function () {
+    var extendStatics = Object.setPrototypeOf ||
+        ({ __proto__: [] } instanceof Array && function (d, b) { d.__proto__ = b; }) ||
+        function (d, b) { for (var p in b) if (b.hasOwnProperty(p)) d[p] = b[p]; };
+    return function (d, b) {
+        extendStatics(d, b);
+        function __() { this.constructor = d; }
+        d.prototype = b === null ? Object.create(b) : (__.prototype = b.prototype, new __());
+    };
+})();
+Object.defineProperty(exports, "__esModule", { value: true });
+var React = __webpack_require__(0);
+var components_1 = __webpack_require__(1);
+var ViewPage_1 = __webpack_require__(2);
+var HelloView_1 = __webpack_require__(5);
+var UserView_1 = __webpack_require__(4);
+var StudentPage = (function (_super) {
+    __extends(StudentPage, _super);
+    function StudentPage(users, navMan, courseMan) {
+        var _this = _super.call(this) || this;
+        _this.pages = {};
+        _this.selectedCourse = null;
+        _this.selectedAssignment = null;
+        _this.currentPage = "";
+        _this.navMan = navMan;
+        _this.userMan = users;
+        _this.courseMan = courseMan;
+        _this.defaultPage = "opsys/lab1";
+        _this.pages["opsys/lab1"] = React.createElement("h1", null, "Lab1");
+        _this.pages["opsys/lab2"] = React.createElement("h1", null, "Lab2");
+        _this.pages["opsys/lab3"] = React.createElement("h1", null, "Lab3");
+        _this.pages["opsys/lab4"] = React.createElement("h1", null, "Lab4");
+        _this.pages.user = React.createElement(UserView_1.UserView, { users: users.getAllUser() });
+        _this.pages.hello = React.createElement(HelloView_1.HelloView, null);
+        return _this;
+    }
+    StudentPage.prototype.pageNavigation = function (page) {
+        this.currentPage = page;
+        var parts = this.navMan.getParts(page);
+        if (parts.length > 1) {
+            if (parts[0] === "course") {
+                var course = parseInt(parts[1], 10);
+                if (!isNaN(course) && (!this.selectedCourse || this.selectedCourse.id !== course)) {
+                    this.selectedCourse = this.courseMan.getCourse(course);
+                }
+                if (parts.length > 3 && this.selectedCourse) {
+                    var labId = parseInt(parts[3], 10);
+                    if (!isNaN(labId)) {
+                        var lab = this.courseMan.getAssignment({ id: 0, name: "", tag: "" }, labId);
+                        if (lab) {
+                            this.selectedAssignment = lab;
+                        }
+                    }
+                }
+            }
+        }
+    };
+    StudentPage.prototype.renderMenu = function (key) {
+        var _this = this;
+        if (key === 0) {
+            var courses = this.getCourses();
+            var coursesLinks = [];
+            for (var _i = 0, courses_1 = courses; _i < courses_1.length; _i++) {
+                var a = courses_1[_i];
+                coursesLinks.push({ name: a.tag, uri: this.pagePath + "/course/" + a.id });
+            }
+            var labs = this.getLabs();
+            var labLinks = [];
+            if (labs) {
+                for (var _a = 0, _b = labs.labs; _a < _b.length; _a++) {
+                    var l = _b[_a];
+                    labLinks.push({ name: l.name, uri: this.pagePath + "/course/" + labs.course.id + "/lab/" + l.id });
+                }
+            }
+            var settings = [
+                { name: "Users", uri: this.pagePath + "/user" },
+                { name: "Hello world", uri: this.pagePath + "/hello" },
+            ];
+            this.navMan.checkLinks(labLinks, this);
+            this.navMan.checkLinks(settings, this);
+            return [
+                React.createElement("h4", null, "Course"),
+                React.createElement(components_1.NavDropdown, { key: 1, selectedIndex: 0, items: coursesLinks, itemClick: function (link) { _this.handleClick(link); } }),
+                React.createElement("h4", { key: 2 }, "Labs"),
+                React.createElement(components_1.NavMenu, { key: 3, links: labLinks, onClick: function (link) { return _this.handleClick(link); } }),
+                React.createElement("h4", { key: 4 }, "Settings"),
+                React.createElement(components_1.NavMenu, { key: 5, links: settings, onClick: function (link) { return _this.handleClick(link); } }),
+            ];
+        }
+        return [];
+    };
+    StudentPage.prototype.renderContent = function (page) {
+        if (page.length === 0) {
+            page = this.defaultPage;
+        }
+        if (this.pages[page]) {
+            return this.pages[page];
+        }
+        if (this.selectedAssignment && this.selectedCourse) {
+            console.log("selected course =", this.selectedCourse.name);
+            console.log("selected assignment =", this.selectedAssignment.name);
+            return React.createElement(components_1.StudentLab, { course: this.selectedCourse, assignment: this.selectedAssignment });
+        }
+        return React.createElement("div", null, "404 Not found");
+    };
+    StudentPage.prototype.handleClick = function (link) {
+        if (link.uri) {
+            this.navMan.navigateTo(link.uri);
+        }
+    };
+    StudentPage.prototype.getCourses = function () {
+        var curUsr = this.userMan.getCurrentUser();
+        if (curUsr) {
+            return this.courseMan.getCoursesFor(curUsr);
+        }
+        return [];
+    };
+    StudentPage.prototype.getLabs = function () {
+        var curUsr = this.userMan.getCurrentUser();
+        if (curUsr && !this.selectedCourse) {
+            this.selectedCourse = this.courseMan.getCoursesFor(curUsr)[0];
+        }
+        if (this.selectedCourse) {
+            var labs = this.courseMan.getAssignments(this.selectedCourse);
+            return { course: this.selectedCourse, labs: labs };
+        }
+        return null;
+    };
+    return StudentPage;
+}(ViewPage_1.ViewPage));
+exports.StudentPage = StudentPage;
+
 
 /***/ }),
 /* 21 */
 /***/ (function(module, exports, __webpack_require__) {
 
 "use strict";
-/**
- * Copyright 2013-present, Facebook, Inc.
- * All rights reserved.
- *
- * This source code is licensed under the BSD-style license found in the
- * LICENSE file in the root directory of this source tree. An additional grant
- * of patent rights can be found in the PATENTS file in the same directory.
- */
-
-
-
-var ReactPropTypesSecret = 'SECRET_DO_NOT_PASS_THIS_OR_YOU_WILL_BE_FIRED';
-
-module.exports = ReactPropTypesSecret;
+
+var __extends = (this && this.__extends) || (function () {
+    var extendStatics = Object.setPrototypeOf ||
+        ({ __proto__: [] } instanceof Array && function (d, b) { d.__proto__ = b; }) ||
+        function (d, b) { for (var p in b) if (b.hasOwnProperty(p)) d[p] = b[p]; };
+    return function (d, b) {
+        extendStatics(d, b);
+        function __() { this.constructor = d; }
+        d.prototype = b === null ? Object.create(b) : (__.prototype = b.prototype, new __());
+    };
+})();
+Object.defineProperty(exports, "__esModule", { value: true });
+var React = __webpack_require__(0);
+var components_1 = __webpack_require__(1);
+var LabResultView = (function (_super) {
+    __extends(LabResultView, _super);
+    function LabResultView() {
+        return _super !== null && _super.apply(this, arguments) || this;
+    }
+    LabResultView.prototype.render = function () {
+        return (React.createElement("div", { className: "col-md-9 col-sm-9 col-xs-12" },
+            React.createElement("div", { className: "result-content", id: "resultview" },
+                React.createElement("section", { id: "result" },
+                    React.createElement(components_1.LabResult, { course_name: this.props.labInfo.course, lab: this.props.labInfo.lab, progress: this.props.labInfo.score }),
+                    React.createElement(components_1.LastBuild, { test_cases: this.props.labInfo.test_cases, score: this.props.labInfo.score, weight: this.props.labInfo.weight }),
+                    React.createElement(components_1.LastBuildInfo, { pass_tests: this.props.labInfo.pass_tests, fail_tests: this.props.labInfo.fail_tests, exec_time: this.props.labInfo.exec_time, build_time: this.props.labInfo.build_time, build_id: this.props.labInfo.build_id }),
+                    React.createElement(components_1.Row, null,
+                        React.createElement("div", { className: "col-lg-12" },
+                            React.createElement("div", { className: "well" },
+                                React.createElement("code", { id: "logs" }, "# There is no build for this lab yet."))))))));
+    };
+    return LabResultView;
+}(React.Component));
+exports.LabResultView = LabResultView;
 
 
 /***/ }),
@@ -2230,30 +1171,158 @@
 /***/ (function(module, exports, __webpack_require__) {
 
 "use strict";
-
-var __extends = (this && this.__extends) || (function () {
-    var extendStatics = Object.setPrototypeOf ||
-        ({ __proto__: [] } instanceof Array && function (d, b) { d.__proto__ = b; }) ||
-        function (d, b) { for (var p in b) if (b.hasOwnProperty(p)) d[p] = b[p]; };
-    return function (d, b) {
-        extendStatics(d, b);
-        function __() { this.constructor = d; }
-        d.prototype = b === null ? Object.create(b) : (__.prototype = b.prototype, new __());
-    };
-})();
-Object.defineProperty(exports, "__esModule", { value: true });
-var React = __webpack_require__(1);
-var HelloView = (function (_super) {
-    __extends(HelloView, _super);
-    function HelloView() {
-        return _super !== null && _super.apply(this, arguments) || this;
-    }
-    HelloView.prototype.render = function () {
-        return React.createElement("h1", null, "Hello world");
-    };
-    return HelloView;
-}(React.Component));
-exports.HelloView = HelloView;
+
+Object.defineProperty(exports, "__esModule", { value: true });
+var TempDataProvider = (function () {
+    function TempDataProvider() {
+        this.addLocalAssignments();
+        this.addLocalCourses();
+        this.addLocalCourseStudent();
+        this.addLocalUsers();
+    }
+    TempDataProvider.prototype.getAllUser = function () {
+        return this.localUsers;
+    };
+    TempDataProvider.prototype.getCourses = function () {
+        return this.localCourses;
+    };
+    TempDataProvider.prototype.getCoursesStudent = function () {
+        return this.localCourseStudent;
+    };
+    TempDataProvider.prototype.getAssignments = function (courseId) {
+        var temp = [];
+        for (var _i = 0, _a = this.localAssignments; _i < _a.length; _i++) {
+            var a = _a[_i];
+            if (a.courseId === courseId) {
+                temp.push(a);
+            }
+        }
+        return temp;
+    };
+    TempDataProvider.prototype.tryLogin = function (username, password) {
+        for (var _i = 0, _a = this.localUsers; _i < _a.length; _i++) {
+            var u = _a[_i];
+            if (u.email.toLocaleLowerCase() === username.toLocaleLowerCase()) {
+                if (u.password === password) {
+                    return u;
+                }
+                return null;
+            }
+        }
+        return null;
+    };
+    TempDataProvider.prototype.addLocalUsers = function () {
+        this.localUsers = [
+            {
+                id: 999,
+                firstName: "Test",
+                lastName: "Testersen",
+                email: "test@testersen.no",
+                personId: 9999,
+                password: "1234",
+            },
+            {
+                id: 1,
+                firstName: "Per",
+                lastName: "Pettersen",
+                email: "per@pettersen.no",
+                personId: 1234,
+                password: "1234",
+            },
+            {
+                id: 2,
+                firstName: "Bob",
+                lastName: "Bobsen",
+                email: "bob@bobsen.no",
+                personId: 1234,
+                password: "1234",
+            },
+            {
+                id: 3,
+                firstName: "Petter",
+                lastName: "Pan",
+                email: "petter@pan.no",
+                personId: 1234,
+                password: "1234",
+            },
+        ];
+    };
+    TempDataProvider.prototype.addLocalAssignments = function () {
+        this.localAssignments = [
+            {
+                id: 0,
+                courseId: 0,
+                name: "Lab 1",
+                start: new Date(2017, 5, 1),
+                deadline: new Date(2017, 5, 25),
+                end: new Date(2017, 5, 30),
+            },
+            {
+                id: 1,
+                courseId: 0,
+                name: "Lab 2",
+                start: new Date(2017, 5, 1),
+                deadline: new Date(2017, 5, 25),
+                end: new Date(2017, 5, 30),
+            },
+            {
+                id: 2,
+                courseId: 0,
+                name: "Lab 3",
+                start: new Date(2017, 5, 1),
+                deadline: new Date(2017, 5, 25),
+                end: new Date(2017, 5, 30),
+            },
+            {
+                id: 3,
+                courseId: 0,
+                name: "Lab 4",
+                start: new Date(2017, 5, 1),
+                deadline: new Date(2017, 5, 25),
+                end: new Date(2017, 5, 30),
+            },
+            {
+                id: 4,
+                courseId: 1,
+                name: "Lab 1",
+                start: new Date(2017, 5, 1),
+                deadline: new Date(2017, 5, 25),
+                end: new Date(2017, 5, 30),
+            },
+        ];
+    };
+    TempDataProvider.prototype.addLocalCourses = function () {
+        this.localCourses = [
+            {
+                id: 0,
+                name: "Object Oriented Programming",
+                tag: "DAT100",
+            },
+            {
+                id: 1,
+                name: "Algorithms and Datastructures",
+                tag: "DAT200",
+            },
+        ];
+    };
+    TempDataProvider.prototype.addLocalCourseStudent = function () {
+        this.localCourseStudent = [
+            { courseId: 0, personId: 999 },
+            { courseId: 1, personId: 999 },
+        ];
+    };
+    TempDataProvider.prototype.getCourseByTag = function (tag) {
+        for (var _i = 0, _a = this.localCourses; _i < _a.length; _i++) {
+            var c = _a[_i];
+            if (c.tag === tag) {
+                return c;
+            }
+        }
+        return null;
+    };
+    return TempDataProvider;
+}());
+exports.TempDataProvider = TempDataProvider;
 
 
 /***/ }),
@@ -2261,37 +1330,63 @@
 /***/ (function(module, exports, __webpack_require__) {
 
 "use strict";
-
-var __extends = (this && this.__extends) || (function () {
-    var extendStatics = Object.setPrototypeOf ||
-        ({ __proto__: [] } instanceof Array && function (d, b) { d.__proto__ = b; }) ||
-        function (d, b) { for (var p in b) if (b.hasOwnProperty(p)) d[p] = b[p]; };
-    return function (d, b) {
-        extendStatics(d, b);
-        function __() { this.constructor = d; }
-        d.prototype = b === null ? Object.create(b) : (__.prototype = b.prototype, new __());
-    };
-})();
-Object.defineProperty(exports, "__esModule", { value: true });
-var React = __webpack_require__(1);
-var components_1 = __webpack_require__(7);
-var UserView = (function (_super) {
-    __extends(UserView, _super);
-    function UserView() {
-        return _super !== null && _super.apply(this, arguments) || this;
-    }
-    UserView.prototype.render = function () {
-        return React.createElement(components_1.DynamicTable, { header: ["ID", "F irst name", "Last name", "Email", "StudentID"], data: this.props.users, selector: function (item) { return [
-                item.id.toString(),
-                item.firstName,
-                item.lastName,
-                item.email,
-                item.personId.toString(),
-            ]; } });
-    };
-    return UserView;
-}(React.Component));
-exports.UserView = UserView;
+
+Object.defineProperty(exports, "__esModule", { value: true });
+var helper_1 = __webpack_require__(30);
+var models_1 = __webpack_require__(24);
+var CourseManager = (function () {
+    function CourseManager(courseProvider) {
+        this.courseProvider = courseProvider;
+    }
+    CourseManager.prototype.getCourse = function (id) {
+        return helper_1.ArrayHelper.find(this.getCourses(), function (a) { return a.id === id; });
+    };
+    CourseManager.prototype.getCourses = function () {
+        return this.courseProvider.getCourses();
+    };
+    CourseManager.prototype.getCourseByTag = function (tag) {
+        return this.courseProvider.getCourseByTag(tag);
+    };
+    CourseManager.prototype.getCoursesFor = function (user) {
+        var cLinks = [];
+        for (var _i = 0, _a = this.courseProvider.getCoursesStudent(); _i < _a.length; _i++) {
+            var c = _a[_i];
+            if (user.id === c.personId) {
+                cLinks.push(c);
+            }
+        }
+        var courses = [];
+        for (var _b = 0, _c = this.getCourses(); _b < _c.length; _b++) {
+            var c = _c[_b];
+            for (var _d = 0, cLinks_1 = cLinks; _d < cLinks_1.length; _d++) {
+                var link = cLinks_1[_d];
+                if (c.id === link.courseId) {
+                    courses.push(c);
+                    break;
+                }
+            }
+        }
+        return courses;
+    };
+    CourseManager.prototype.getAssignment = function (course, assignmentId) {
+        var temp = this.getAssignments(course);
+        for (var _i = 0, temp_1 = temp; _i < temp_1.length; _i++) {
+            var a = temp_1[_i];
+            if (a.id === assignmentId) {
+                return a;
+            }
+        }
+        return null;
+    };
+    CourseManager.prototype.getAssignments = function (courseId) {
+        if (models_1.isCourse(courseId)) {
+            courseId = courseId.id;
+        }
+        return this.courseProvider.getAssignments(courseId);
+    };
+    return CourseManager;
+}());
+exports.CourseManager = CourseManager;
 
 
 /***/ }),
@@ -2299,227 +1394,98 @@
 /***/ (function(module, exports, __webpack_require__) {
 
 "use strict";
-
-var __extends = (this && this.__extends) || (function () {
-    var extendStatics = Object.setPrototypeOf ||
-        ({ __proto__: [] } instanceof Array && function (d, b) { d.__proto__ = b; }) ||
-        function (d, b) { for (var p in b) if (b.hasOwnProperty(p)) d[p] = b[p]; };
-    return function (d, b) {
-        extendStatics(d, b);
-        function __() { this.constructor = d; }
-        d.prototype = b === null ? Object.create(b) : (__.prototype = b.prototype, new __());
-    };
-})();
-Object.defineProperty(exports, "__esModule", { value: true });
-<<<<<<< HEAD
-var React = __webpack_require__(0);
-var ReactDOM = __webpack_require__(7);
-var components_1 = __webpack_require__(1);
-var NavigationManager_1 = __webpack_require__(17);
-var UserManager_1 = __webpack_require__(19);
-var StudentPage_1 = __webpack_require__(20);
-var TempDataProvider_1 = __webpack_require__(22);
-var CourseManager_1 = __webpack_require__(23);
-var HomePage_1 = __webpack_require__(25);
-var ErrorPage_1 = __webpack_require__(26);
-var TeacherPage_1 = __webpack_require__(27);
-var HelpPage_1 = __webpack_require__(28);
-=======
-var React = __webpack_require__(1);
-var ReactDOM = __webpack_require__(25);
-var components_1 = __webpack_require__(7);
-var CourseManager_1 = __webpack_require__(50);
-var NavigationManager_1 = __webpack_require__(53);
-var TempDataProvider_1 = __webpack_require__(55);
-var UserManager_1 = __webpack_require__(56);
-var ErrorPage_1 = __webpack_require__(57);
-var HelpPage_1 = __webpack_require__(58);
-var HomePage_1 = __webpack_require__(60);
-var StudentPage_1 = __webpack_require__(61);
-var TeacherPage_1 = __webpack_require__(62);
->>>>>>> e93d6da9
-var topLinks = [
-    { name: "Teacher", uri: "app/teacher/", active: false },
-    { name: "Student", uri: "app/student/", active: false },
-    { name: "Admin", uri: "app/admin", active: false },
-    { name: "Help", uri: "app/help", active: false },
-];
-var AutoGrader = (function (_super) {
-    __extends(AutoGrader, _super);
-    function AutoGrader(props) {
-        var _this = _super.call(this) || this;
-        _this.userManager = props.userManager;
-        _this.navMan = props.navigationManager;
-        _this.state = {
-            activePage: undefined,
-            topLink: topLinks,
-        };
-        _this.navMan.onNavigate.addEventListener(function (e) {
-            _this.subPage = e.subPage;
-            var old = _this.state.activePage;
-            var tempLink = _this.state.topLink.slice();
-            _this.checkLinks(tempLink);
-            e.page.pageNavigation(e.subPage);
-            _this.setState({ activePage: e.page, topLink: tempLink });
-        });
-        return _this;
-    }
-    AutoGrader.prototype.componentDidMount = function () {
-        var curUrl = location.pathname;
-        if (curUrl === "/") {
-            this.navMan.navigateToDefault();
-        }
-        else {
-            this.navMan.navigateTo(curUrl);
-        }
-    };
-    AutoGrader.prototype.render = function () {
-        if (this.state.activePage) {
-            return this.renderTemplate(this.state.activePage.template);
-        }
-        else {
-            return React.createElement("h1", null, "404 not found");
-        }
-    };
-    AutoGrader.prototype.handleClick = function (link) {
-        if (link.uri) {
-            this.navMan.navigateTo(link.uri);
-        }
-        else {
-            console.warn("Warning! Empty link detected", link);
-        }
-    };
-    AutoGrader.prototype.renderActiveMenu = function (menu) {
-        if (this.state.activePage) {
-            return this.state.activePage.renderMenu(menu);
-        }
-        return "";
-    };
-    AutoGrader.prototype.renderActivePage = function (page) {
-        var curPage = this.state.activePage;
-        if (curPage) {
-            return curPage.renderContent(page);
-        }
-        return React.createElement("h1", null, "404 Page not found");
-    };
-    AutoGrader.prototype.checkLinks = function (links) {
-        this.navMan.checkLinks(links);
-    };
-    AutoGrader.prototype.renderTemplate = function (name) {
-        var _this = this;
-        var body;
-        switch (name) {
-            case "frontpage":
-                body = (React.createElement(components_1.Row, { className: "container-fluid" },
-                    React.createElement("div", { className: "col-xs-12" }, this.renderActivePage(this.subPage))));
-            default:
-                body = (React.createElement(components_1.Row, { className: "container-fluid" },
-                    React.createElement("div", { className: "col-md-2 col-sm-3 col-xs-12" }, this.renderActiveMenu(0)),
-                    React.createElement("div", { className: "col-md-10 col-sm-9 col-xs-12" }, this.renderActivePage(this.subPage))));
-        }
-        return (React.createElement("div", null,
-            React.createElement(components_1.NavBar, { id: "top-bar", isFluid: false, isInverse: true, links: topLinks, onClick: function (link) { return _this.handleClick(link); }, user: this.userManager.getCurrentUser(), brandName: "Auto Grader" }),
-            body));
-    };
-    return AutoGrader;
-}(React.Component));
-function main() {
-    var tempData = new TempDataProvider_1.TempDataProvider();
-    var userMan = new UserManager_1.UserManager(tempData);
-    var courseMan = new CourseManager_1.CourseManager(tempData);
-    var navMan = new NavigationManager_1.NavigationManager(history);
-    window.debugData = { tempData: tempData, userMan: userMan, courseMan: courseMan, navMan: navMan };
-    var user = userMan.tryLogin("test@testersen.no", "1234");
-    navMan.setDefaultPath("app/home");
-    navMan.registerPage("app/home", new HomePage_1.HomePage());
-    navMan.registerPage("app/student", new StudentPage_1.StudentPage(userMan, navMan, courseMan));
-    navMan.registerPage("app/teacher", new TeacherPage_1.TeacherPage(userMan, navMan));
-    navMan.registerPage("app/help", new HelpPage_1.HelpPage(navMan));
-    navMan.registerErrorPage(404, new ErrorPage_1.ErrorPage());
-    navMan.onNavigate.addEventListener(function (e) { console.log(e); });
-    ReactDOM.render(React.createElement(AutoGrader, { userManager: userMan, navigationManager: navMan }), document.getElementById("root"));
-}
-main();
+
+Object.defineProperty(exports, "__esModule", { value: true });
+function isCourse(value) {
+    return value
+        && typeof value.id === "number"
+        && typeof value.name === "string"
+        && typeof value.tag === "string";
+}
+exports.isCourse = isCourse;
 
 
 /***/ }),
 /* 25 */
-/***/ (function(module, exports) {
-
-module.exports = ReactDOM;
+/***/ (function(module, exports, __webpack_require__) {
+
+"use strict";
+
+var __extends = (this && this.__extends) || (function () {
+    var extendStatics = Object.setPrototypeOf ||
+        ({ __proto__: [] } instanceof Array && function (d, b) { d.__proto__ = b; }) ||
+        function (d, b) { for (var p in b) if (b.hasOwnProperty(p)) d[p] = b[p]; };
+    return function (d, b) {
+        extendStatics(d, b);
+        function __() { this.constructor = d; }
+        d.prototype = b === null ? Object.create(b) : (__.prototype = b.prototype, new __());
+    };
+})();
+Object.defineProperty(exports, "__esModule", { value: true });
+var React = __webpack_require__(0);
+var ViewPage_1 = __webpack_require__(2);
+var HomePage = (function (_super) {
+    __extends(HomePage, _super);
+    function HomePage() {
+        var _this = _super.call(this) || this;
+        _this.defaultPage = "index";
+        return _this;
+    }
+    HomePage.prototype.pageNavigation = function (page) {
+        "Not used";
+    };
+    HomePage.prototype.renderContent = function (page) {
+        return React.createElement("h1", null, "Welcome to autograder");
+    };
+    return HomePage;
+}(ViewPage_1.ViewPage));
+exports.HomePage = HomePage;
+
 
 /***/ }),
 /* 26 */
 /***/ (function(module, exports, __webpack_require__) {
 
 "use strict";
-
-var __extends = (this && this.__extends) || (function () {
-    var extendStatics = Object.setPrototypeOf ||
-        ({ __proto__: [] } instanceof Array && function (d, b) { d.__proto__ = b; }) ||
-        function (d, b) { for (var p in b) if (b.hasOwnProperty(p)) d[p] = b[p]; };
-    return function (d, b) {
-        extendStatics(d, b);
-        function __() { this.constructor = d; }
-        d.prototype = b === null ? Object.create(b) : (__.prototype = b.prototype, new __());
-    };
-})();
-Object.defineProperty(exports, "__esModule", { value: true });
-var React = __webpack_require__(1);
-var NavHeaderBar_1 = __webpack_require__(14);
-var NavBar = (function (_super) {
-    __extends(NavBar, _super);
-    function NavBar() {
-        return _super !== null && _super.apply(this, arguments) || this;
-    }
-    NavBar.prototype.render = function () {
-        var _this = this;
-        var items = this.props.links.map(function (v, i) {
-            var active = "";
-            if (v.active) {
-                active = "active";
-            }
-            return React.createElement("li", { className: active, key: i },
-                React.createElement("a", { href: "/" + v.uri, onClick: function (e) { e.preventDefault(); _this.handleClick(v); } }, v.name));
-        });
-        return React.createElement("nav", { className: this.renderNavBarClass() },
-            React.createElement("div", { className: this.renderIsFluid() },
-                React.createElement(NavHeaderBar_1.NavHeaderBar, { id: this.props.id, brandName: this.props.brandName, brandClick: function () { return _this.handleClick({ name: "Home", uri: "/" }); } }),
-                React.createElement("div", { className: "collapse navbar-collapse", id: this.props.id },
-                    React.createElement("ul", { className: "nav navbar-nav" }, items),
-                    React.createElement("p", { className: "navbar-text navbar-right" }, this.renderUser(this.props.user)))));
-    };
-    NavBar.prototype.renderIsFluid = function () {
-        var name = "container";
-        if (this.props.isFluid) {
-            name += "-fluid";
-        }
-        return name;
-    };
-    NavBar.prototype.renderNavBarClass = function () {
-        var name = "navbar navbar-absolute-top";
-        if (this.props.isInverse) {
-            name += " navbar-inverse";
-        }
-        else {
-            name += " navbar-default";
-        }
-        return name;
-    };
-    NavBar.prototype.handleClick = function (link) {
-        if (this.props.onClick) {
-            this.props.onClick(link);
-        }
-    };
-    NavBar.prototype.renderUser = function (user) {
-        if (user) {
-            return "Hello " + user.firstName;
-        }
-        return "Not logged in";
-    };
-    return NavBar;
-}(React.Component));
-exports.NavBar = NavBar;
+
+var __extends = (this && this.__extends) || (function () {
+    var extendStatics = Object.setPrototypeOf ||
+        ({ __proto__: [] } instanceof Array && function (d, b) { d.__proto__ = b; }) ||
+        function (d, b) { for (var p in b) if (b.hasOwnProperty(p)) d[p] = b[p]; };
+    return function (d, b) {
+        extendStatics(d, b);
+        function __() { this.constructor = d; }
+        d.prototype = b === null ? Object.create(b) : (__.prototype = b.prototype, new __());
+    };
+})();
+Object.defineProperty(exports, "__esModule", { value: true });
+var React = __webpack_require__(0);
+var ViewPage_1 = __webpack_require__(2);
+var ErrorPage = (function (_super) {
+    __extends(ErrorPage, _super);
+    function ErrorPage() {
+        var _this = _super.call(this) || this;
+        _this.pages = {};
+        _this.defaultPage = "404";
+        _this.pages["404"] = React.createElement("div", null,
+            React.createElement("h1", null, "404 Page not found"),
+            React.createElement("p", null, "The page you where looking for does not exist"));
+        return _this;
+    }
+    ErrorPage.prototype.pageNavigation = function (page) {
+        "not implemented";
+    };
+    ErrorPage.prototype.renderContent = function (page) {
+        if (page.length === 0) {
+            page = this.defaultPage;
+        }
+        return React.createElement("div", null,
+            React.createElement("h1", null, "404 Page not found"),
+            React.createElement("p", null, "The page you where looking for does not exist"));
+    };
+    return ErrorPage;
+}(ViewPage_1.ViewPage));
+exports.ErrorPage = ErrorPage;
 
 
 /***/ }),
@@ -2527,45 +1493,82 @@
 /***/ (function(module, exports, __webpack_require__) {
 
 "use strict";
-
-var __extends = (this && this.__extends) || (function () {
-    var extendStatics = Object.setPrototypeOf ||
-        ({ __proto__: [] } instanceof Array && function (d, b) { d.__proto__ = b; }) ||
-        function (d, b) { for (var p in b) if (b.hasOwnProperty(p)) d[p] = b[p]; };
-    return function (d, b) {
-        extendStatics(d, b);
-        function __() { this.constructor = d; }
-        d.prototype = b === null ? Object.create(b) : (__.prototype = b.prototype, new __());
-    };
-})();
-Object.defineProperty(exports, "__esModule", { value: true });
-var React = __webpack_require__(1);
-var NavMenu = (function (_super) {
-    __extends(NavMenu, _super);
-    function NavMenu() {
-        return _super !== null && _super.apply(this, arguments) || this;
-    }
-    NavMenu.prototype.render = function () {
-        var _this = this;
-        var items = this.props.links.map(function (v, i) {
-            var active = "";
-            if (v.active) {
-                active = "active";
-            }
-            return React.createElement("li", { className: active, key: i },
-                React.createElement("a", { href: "/" + v.uri, onClick: function (e) { return _this.handleClick(e, v); } }, v.name));
-        });
-        return React.createElement("ul", { className: "nav nav-pills nav-stacked" }, items);
-    };
-    NavMenu.prototype.handleClick = function (e, v) {
-        e.preventDefault();
-        if (this.props.onClick) {
-            this.props.onClick(v);
-        }
-    };
-    return NavMenu;
-}(React.Component));
-exports.NavMenu = NavMenu;
+
+var __extends = (this && this.__extends) || (function () {
+    var extendStatics = Object.setPrototypeOf ||
+        ({ __proto__: [] } instanceof Array && function (d, b) { d.__proto__ = b; }) ||
+        function (d, b) { for (var p in b) if (b.hasOwnProperty(p)) d[p] = b[p]; };
+    return function (d, b) {
+        extendStatics(d, b);
+        function __() { this.constructor = d; }
+        d.prototype = b === null ? Object.create(b) : (__.prototype = b.prototype, new __());
+    };
+})();
+Object.defineProperty(exports, "__esModule", { value: true });
+var React = __webpack_require__(0);
+var components_1 = __webpack_require__(1);
+var ViewPage_1 = __webpack_require__(2);
+var HelloView_1 = __webpack_require__(5);
+var UserView_1 = __webpack_require__(4);
+var TeacherPage = (function (_super) {
+    __extends(TeacherPage, _super);
+    function TeacherPage(users, navMan) {
+        var _this = _super.call(this) || this;
+        _this.pages = {};
+        _this.navMan = navMan;
+        _this.defaultPage = "opsys/lab1";
+        _this.pages["opsys/lab1"] = React.createElement("h1", null, "Teacher Lab1");
+        _this.pages["opsys/lab2"] = React.createElement("h1", null, "Teacher Lab2");
+        _this.pages["opsys/lab3"] = React.createElement("h1", null, "Teacher Lab3");
+        _this.pages["opsys/lab4"] = React.createElement("h1", null, "Teacher Lab4");
+        _this.pages.user = React.createElement(UserView_1.UserView, { users: users.getAllUser() });
+        _this.pages.hello = React.createElement(HelloView_1.HelloView, null);
+        return _this;
+    }
+    TeacherPage.prototype.pageNavigation = function (page) {
+        "Not in use";
+    };
+    TeacherPage.prototype.renderMenu = function (menu) {
+        var _this = this;
+        if (menu === 0) {
+            var labLinks = [
+                { name: "Teacher Lab 1", uri: this.pagePath + "/opsys/lab1" },
+                { name: "Teacher Lab 2", uri: this.pagePath + "/opsys/lab2" },
+                { name: "Teacher Lab 3", uri: this.pagePath + "/opsys/lab3" },
+                { name: "Teacher Lab 4", uri: this.pagePath + "/opsys/lab4" },
+            ];
+            var settings = [
+                { name: "Users", uri: this.pagePath + "/user" },
+                { name: "Hello world", uri: this.pagePath + "/hello" },
+            ];
+            this.navMan.checkLinks(labLinks, this);
+            this.navMan.checkLinks(settings, this);
+            return [
+                React.createElement("h4", { key: 0 }, "Labs"),
+                React.createElement(components_1.NavMenu, { key: 1, links: labLinks, onClick: function (link) { return _this.handleClick(link); } }),
+                React.createElement("h4", { key: 4 }, "Settings"),
+                React.createElement(components_1.NavMenu, { key: 3, links: settings, onClick: function (link) { return _this.handleClick(link); } }),
+            ];
+        }
+        return [];
+    };
+    TeacherPage.prototype.renderContent = function (page) {
+        if (page.length === 0) {
+            page = this.defaultPage;
+        }
+        if (this.pages[page]) {
+            return this.pages[page];
+        }
+        return React.createElement("h1", null, "404 page not found");
+    };
+    TeacherPage.prototype.handleClick = function (link) {
+        if (link.uri) {
+            this.navMan.navigateTo(link.uri);
+        }
+    };
+    return TeacherPage;
+}(ViewPage_1.ViewPage));
+exports.TeacherPage = TeacherPage;
 
 
 /***/ }),
@@ -2573,46 +1576,46 @@
 /***/ (function(module, exports, __webpack_require__) {
 
 "use strict";
-
-var __extends = (this && this.__extends) || (function () {
-    var extendStatics = Object.setPrototypeOf ||
-        ({ __proto__: [] } instanceof Array && function (d, b) { d.__proto__ = b; }) ||
-        function (d, b) { for (var p in b) if (b.hasOwnProperty(p)) d[p] = b[p]; };
-    return function (d, b) {
-        extendStatics(d, b);
-        function __() { this.constructor = d; }
-        d.prototype = b === null ? Object.create(b) : (__.prototype = b.prototype, new __());
-    };
-})();
-Object.defineProperty(exports, "__esModule", { value: true });
-var React = __webpack_require__(1);
-var NavMenuFormatable = (function (_super) {
-    __extends(NavMenuFormatable, _super);
-    function NavMenuFormatable() {
-        return _super !== null && _super.apply(this, arguments) || this;
-    }
-    NavMenuFormatable.prototype.render = function () {
-        var _this = this;
-        var items = this.props.items.map(function (v, i) {
-            return React.createElement("li", { key: i },
-                React.createElement("a", { href: "#", onClick: function () { _this.handleItemClick(v); } }, _this.renderObj(v)));
-        });
-        return React.createElement("ul", { className: "nav nav-pills nav-stacked" }, items);
-    };
-    NavMenuFormatable.prototype.renderObj = function (item) {
-        if (this.props.formater) {
-            return this.props.formater(item);
-        }
-        return item.toString();
-    };
-    NavMenuFormatable.prototype.handleItemClick = function (item) {
-        if (this.props.onClick) {
-            this.props.onClick(item);
-        }
-    };
-    return NavMenuFormatable;
-}(React.Component));
-exports.NavMenuFormatable = NavMenuFormatable;
+
+var __extends = (this && this.__extends) || (function () {
+    var extendStatics = Object.setPrototypeOf ||
+        ({ __proto__: [] } instanceof Array && function (d, b) { d.__proto__ = b; }) ||
+        function (d, b) { for (var p in b) if (b.hasOwnProperty(p)) d[p] = b[p]; };
+    return function (d, b) {
+        extendStatics(d, b);
+        function __() { this.constructor = d; }
+        d.prototype = b === null ? Object.create(b) : (__.prototype = b.prototype, new __());
+    };
+})();
+Object.defineProperty(exports, "__esModule", { value: true });
+var React = __webpack_require__(0);
+var ViewPage_1 = __webpack_require__(2);
+var HelpView_1 = __webpack_require__(29);
+var HelpPage = (function (_super) {
+    __extends(HelpPage, _super);
+    function HelpPage(navMan) {
+        var _this = _super.call(this) || this;
+        _this.pages = {};
+        _this.navMan = navMan;
+        _this.defaultPage = "help";
+        _this.pages.help = React.createElement(HelpView_1.HelpView, null);
+        return _this;
+    }
+    HelpPage.prototype.pageNavigation = function (page) {
+        "Not used";
+    };
+    HelpPage.prototype.renderContent = function (page) {
+        if (page.length === 0) {
+            page = this.defaultPage;
+        }
+        if (this.pages[page]) {
+            return this.pages[page];
+        }
+        return React.createElement("h1", null, "404 page not found");
+    };
+    return HelpPage;
+}(ViewPage_1.ViewPage));
+exports.HelpPage = HelpPage;
 
 
 /***/ }),
@@ -2620,45 +1623,70 @@
 /***/ (function(module, exports, __webpack_require__) {
 
 "use strict";
-
-var __extends = (this && this.__extends) || (function () {
-    var extendStatics = Object.setPrototypeOf ||
-        ({ __proto__: [] } instanceof Array && function (d, b) { d.__proto__ = b; }) ||
-        function (d, b) { for (var p in b) if (b.hasOwnProperty(p)) d[p] = b[p]; };
-    return function (d, b) {
-        extendStatics(d, b);
-        function __() { this.constructor = d; }
-        d.prototype = b === null ? Object.create(b) : (__.prototype = b.prototype, new __());
-    };
-})();
-Object.defineProperty(exports, "__esModule", { value: true });
-var React = __webpack_require__(1);
-var DynamicTable = (function (_super) {
-    __extends(DynamicTable, _super);
-    function DynamicTable() {
-        return _super !== null && _super.apply(this, arguments) || this;
-    }
-    DynamicTable.prototype.render = function () {
-        var _this = this;
-        var rows = this.props.data.map(function (v, i) {
-            return _this.renderRow(v, i);
-        });
-        return React.createElement("table", { className: "table" },
-            React.createElement("thead", null,
-                React.createElement("tr", null, this.renderCells(this.props.header))),
-            React.createElement("tbody", null, rows));
-    };
-    DynamicTable.prototype.renderCells = function (values) {
-        return values.map(function (v, i) {
-            return React.createElement("td", { key: i }, v);
-        });
-    };
-    DynamicTable.prototype.renderRow = function (item, i) {
-        return React.createElement("tr", { key: i }, this.renderCells(this.props.selector(item)));
-    };
-    return DynamicTable;
-}(React.Component));
-exports.DynamicTable = DynamicTable;
+
+var __extends = (this && this.__extends) || (function () {
+    var extendStatics = Object.setPrototypeOf ||
+        ({ __proto__: [] } instanceof Array && function (d, b) { d.__proto__ = b; }) ||
+        function (d, b) { for (var p in b) if (b.hasOwnProperty(p)) d[p] = b[p]; };
+    return function (d, b) {
+        extendStatics(d, b);
+        function __() { this.constructor = d; }
+        d.prototype = b === null ? Object.create(b) : (__.prototype = b.prototype, new __());
+    };
+})();
+Object.defineProperty(exports, "__esModule", { value: true });
+var React = __webpack_require__(0);
+var components_1 = __webpack_require__(1);
+var HelpView = (function (_super) {
+    __extends(HelpView, _super);
+    function HelpView() {
+        return _super !== null && _super.apply(this, arguments) || this;
+    }
+    HelpView.prototype.render = function () {
+        return (React.createElement(components_1.Row, { className: "container-fluid" },
+            React.createElement("div", { className: "col-md-2 col-sm-3 col-xs-12" },
+                React.createElement("div", { className: "list-group" },
+                    React.createElement("a", { href: "#", className: "list-group-item disabled" }, "Help"),
+                    React.createElement("a", { href: "#autograder", className: "list-group-item" }, "Autograder"),
+                    React.createElement("a", { href: "#reg", className: "list-group-item" }, "Registration"),
+                    React.createElement("a", { href: "#signup", className: "list-group-item" }, "Sign up for a course"))),
+            React.createElement("div", { className: "col-md-8 col-sm-9 col-xs-12" },
+                React.createElement("article", null,
+                    React.createElement("h1", { id: "autograder" }, "Autograder"),
+                    React.createElement("p", null, "Autograder is a new tool for students and teaching staff for submitting and validating lab assignments and is developed at the University of Stavanger. All lab submissions from students are handled using Git, a source code management system, and GitHub, a web-based hosting service for Git source repositories."),
+                    React.createElement("p", null, "Students push their updated lab submissions to GitHub. Every lab submission is then processed by a custom continuous integration tool. This tool will run several test cases on the submitted code. Autograder generates feedback that let the students verify if their submission implements the required functionality. This feedback is available through a web interface. The feedback from the Autograder system can be used by students to improve their submissions."),
+                    React.createElement("p", null, "Below is a step-by-step explanation of how to register and sign up for the lab project in Autograder."),
+                    React.createElement("h1", { id: "reg" }, "Registration"),
+                    React.createElement("ol", null,
+                        React.createElement("li", null,
+                            React.createElement("p", null,
+                                "Go to ",
+                                React.createElement("a", { href: "http://github.com" }, "GitHub"),
+                                " and register. A GitHub account is required to sign in to Autograder. You can skip this step if you already have an account.")),
+                        React.createElement("li", null,
+                            React.createElement("p", null, "Click the \"Sign in with GitHub\" button to register. You will then be taken to GitHub's website.")),
+                        React.createElement("li", null,
+                            React.createElement("p", null, "Approve that our Autograder application may have permission to access to the requested parts of your account. It is possible to make a separate GitHub account for system if you do not want Autograder to access your personal one with the requested permissions."))),
+                    React.createElement("h1", { id: "signup" }, "Signing up for a course"),
+                    React.createElement("ol", null,
+                        React.createElement("li", null,
+                            React.createElement("p", null, "Click the course menu item.")),
+                        React.createElement("li", null,
+                            React.createElement("p", null, "In the course menu click on \u201CNew Course\u201D. Available courses will be listed.")),
+                        React.createElement("li", null,
+                            React.createElement("p", null, "Find the course you are signing up for and click sign up.")),
+                        React.createElement("li", null,
+                            React.createElement("p", null, "Read through and accept the terms. You will then be invited to the course organization on GitHub.")),
+                        React.createElement("li", null,
+                            React.createElement("p", null, "An invitation will be sent to your email address registered with GitHub account. Accept the invitation using the received email.")),
+                        React.createElement("li", null,
+                            React.createElement("p", null, "Wait for the teaching staff to verify your Autograder-registration.")),
+                        React.createElement("li", null,
+                            React.createElement("p", null, "You will get your own repository in the organization \"uis-dat520\" on GitHub after your registration is verified. You will also have access to the feedback pages for this course on Autograder.")))))));
+    };
+    return HelpView;
+}(React.Component));
+exports.HelpView = HelpView;
 
 
 /***/ }),
@@ -2666,13 +1694,23 @@
 /***/ (function(module, exports, __webpack_require__) {
 
 "use strict";
-
-Object.defineProperty(exports, "__esModule", { value: true });
-var React = __webpack_require__(1);
-function Row(props) {
-    return React.createElement("div", { className:  true ? props.className : "" }, props.children);
-}
-exports.Row = Row;
+
+Object.defineProperty(exports, "__esModule", { value: true });
+var ArrayHelper = (function () {
+    function ArrayHelper() {
+    }
+    ArrayHelper.find = function (array, predicate) {
+        for (var i = 0; i < array.length; i++) {
+            var cur = array[i];
+            if (predicate.call(array, cur, i, array)) {
+                return cur;
+            }
+        }
+        return null;
+    };
+    return ArrayHelper;
+}());
+exports.ArrayHelper = ArrayHelper;
 
 
 /***/ }),
@@ -2680,30 +1718,50 @@
 /***/ (function(module, exports, __webpack_require__) {
 
 "use strict";
-
-var __extends = (this && this.__extends) || (function () {
-    var extendStatics = Object.setPrototypeOf ||
-        ({ __proto__: [] } instanceof Array && function (d, b) { d.__proto__ = b; }) ||
-        function (d, b) { for (var p in b) if (b.hasOwnProperty(p)) d[p] = b[p]; };
-    return function (d, b) {
-        extendStatics(d, b);
-        function __() { this.constructor = d; }
-        d.prototype = b === null ? Object.create(b) : (__.prototype = b.prototype, new __());
-    };
-})();
-Object.defineProperty(exports, "__esModule", { value: true });
-var React = __webpack_require__(32);
-var StudentLab = (function (_super) {
-    __extends(StudentLab, _super);
-    function StudentLab() {
-        return _super !== null && _super.apply(this, arguments) || this;
-    }
-    StudentLab.prototype.render = function () {
-        return React.createElement("h1", null, this.props.assignment.name);
-    };
-    return StudentLab;
-}(React.Component));
-exports.StudentLab = StudentLab;
+
+var __extends = (this && this.__extends) || (function () {
+    var extendStatics = Object.setPrototypeOf ||
+        ({ __proto__: [] } instanceof Array && function (d, b) { d.__proto__ = b; }) ||
+        function (d, b) { for (var p in b) if (b.hasOwnProperty(p)) d[p] = b[p]; };
+    return function (d, b) {
+        extendStatics(d, b);
+        function __() { this.constructor = d; }
+        d.prototype = b === null ? Object.create(b) : (__.prototype = b.prototype, new __());
+    };
+})();
+Object.defineProperty(exports, "__esModule", { value: true });
+var React = __webpack_require__(0);
+var LabResultView_1 = __webpack_require__(21);
+var StudentLab = (function (_super) {
+    __extends(StudentLab, _super);
+    function StudentLab() {
+        return _super !== null && _super.apply(this, arguments) || this;
+    }
+    StudentLab.prototype.render = function () {
+        var testCases = [
+            { name: "Test Case 1", score: 60, points: 100, weight: 1 },
+            { name: "Test Case 2", score: 50, points: 100, weight: 1 },
+            { name: "Test Case 3", score: 40, points: 100, weight: 1 },
+            { name: "Test Case 4", score: 30, points: 100, weight: 1 },
+            { name: "Test Case 5", score: 20, points: 100, weight: 1 }
+        ];
+        var labInfo = {
+            lab: this.props.assignment.name,
+            course: this.props.course.name,
+            score: 50,
+            weight: 100,
+            test_cases: testCases,
+            pass_tests: 10,
+            fail_tests: 20,
+            exec_time: 0.33,
+            build_time: new Date(2017, 5, 25),
+            build_id: 10
+        };
+        return React.createElement(LabResultView_1.LabResultView, { labInfo: labInfo });
+    };
+    return StudentLab;
+}(React.Component));
+exports.StudentLab = StudentLab;
 
 
 /***/ }),
@@ -2711,4210 +1769,69 @@
 /***/ (function(module, exports, __webpack_require__) {
 
 "use strict";
-
-
-module.exports = __webpack_require__(33);
-
-
-/***/ }),
-/* 33 */
-/***/ (function(module, exports, __webpack_require__) {
-
-"use strict";
-/* WEBPACK VAR INJECTION */(function(process) {/**
- * Copyright 2013-present, Facebook, Inc.
- * All rights reserved.
- *
- * This source code is licensed under the BSD-style license found in the
- * LICENSE file in the root directory of this source tree. An additional grant
- * of patent rights can be found in the PATENTS file in the same directory.
- *
- */
-
-
-
-var _assign = __webpack_require__(8);
-
-var ReactBaseClasses = __webpack_require__(15);
-var ReactChildren = __webpack_require__(34);
-var ReactDOMFactories = __webpack_require__(38);
-var ReactElement = __webpack_require__(4);
-var ReactPropTypes = __webpack_require__(42);
-var ReactVersion = __webpack_require__(46);
-
-var createReactClass = __webpack_require__(47);
-var onlyChild = __webpack_require__(49);
-
-var createElement = ReactElement.createElement;
-var createFactory = ReactElement.createFactory;
-var cloneElement = ReactElement.cloneElement;
-
-if (process.env.NODE_ENV !== 'production') {
-  var lowPriorityWarning = __webpack_require__(12);
-  var canDefineProperty = __webpack_require__(9);
-  var ReactElementValidator = __webpack_require__(20);
-  var didWarnPropTypesDeprecated = false;
-  createElement = ReactElementValidator.createElement;
-  createFactory = ReactElementValidator.createFactory;
-  cloneElement = ReactElementValidator.cloneElement;
-}
-
-var __spread = _assign;
-var createMixin = function (mixin) {
-  return mixin;
-};
-
-if (process.env.NODE_ENV !== 'production') {
-  var warnedForSpread = false;
-  var warnedForCreateMixin = false;
-  __spread = function () {
-    lowPriorityWarning(warnedForSpread, 'React.__spread is deprecated and should not be used. Use ' + 'Object.assign directly or another helper function with similar ' + 'semantics. You may be seeing this warning due to your compiler. ' + 'See https://fb.me/react-spread-deprecation for more details.');
-    warnedForSpread = true;
-    return _assign.apply(null, arguments);
-  };
-
-  createMixin = function (mixin) {
-    lowPriorityWarning(warnedForCreateMixin, 'React.createMixin is deprecated and should not be used. ' + 'In React v16.0, it will be removed. ' + 'You can use this mixin directly instead. ' + 'See https://fb.me/createmixin-was-never-implemented for more info.');
-    warnedForCreateMixin = true;
-    return mixin;
-  };
-}
-
-var React = {
-  // Modern
-
-  Children: {
-    map: ReactChildren.map,
-    forEach: ReactChildren.forEach,
-    count: ReactChildren.count,
-    toArray: ReactChildren.toArray,
-    only: onlyChild
-  },
-
-  Component: ReactBaseClasses.Component,
-  PureComponent: ReactBaseClasses.PureComponent,
-
-  createElement: createElement,
-  cloneElement: cloneElement,
-  isValidElement: ReactElement.isValidElement,
-
-  // Classic
-
-  PropTypes: ReactPropTypes,
-  createClass: createReactClass,
-  createFactory: createFactory,
-  createMixin: createMixin,
-
-  // This looks DOM specific but these are actually isomorphic helpers
-  // since they are just generating DOM strings.
-  DOM: ReactDOMFactories,
-
-  version: ReactVersion,
-
-  // Deprecated hook for JSX spread, don't use this for anything.
-  __spread: __spread
-};
-
-if (process.env.NODE_ENV !== 'production') {
-  var warnedForCreateClass = false;
-  if (canDefineProperty) {
-    Object.defineProperty(React, 'PropTypes', {
-      get: function () {
-        lowPriorityWarning(didWarnPropTypesDeprecated, 'Accessing PropTypes via the main React package is deprecated,' + ' and will be removed in  React v16.0.' + ' Use the latest available v15.* prop-types package from npm instead.' + ' For info on usage, compatibility, migration and more, see ' + 'https://fb.me/prop-types-docs');
-        didWarnPropTypesDeprecated = true;
-        return ReactPropTypes;
-      }
-    });
-
-    Object.defineProperty(React, 'createClass', {
-      get: function () {
-        lowPriorityWarning(warnedForCreateClass, 'Accessing createClass via the main React package is deprecated,' + ' and will be removed in React v16.0.' + " Use a plain JavaScript class instead. If you're not yet " + 'ready to migrate, create-react-class v15.* is available ' + 'on npm as a temporary, drop-in replacement. ' + 'For more info see https://fb.me/react-create-class');
-        warnedForCreateClass = true;
-        return createReactClass;
-      }
-    });
-  }
-
-  // React.DOM factories are deprecated. Wrap these methods so that
-  // invocations of the React.DOM namespace and alert users to switch
-  // to the `react-dom-factories` package.
-  React.DOM = {};
-  var warnedForFactories = false;
-  Object.keys(ReactDOMFactories).forEach(function (factory) {
-    React.DOM[factory] = function () {
-      if (!warnedForFactories) {
-        lowPriorityWarning(false, 'Accessing factories like React.DOM.%s has been deprecated ' + 'and will be removed in v16.0+. Use the ' + 'react-dom-factories package instead. ' + ' Version 1.0 provides a drop-in replacement.' + ' For more info, see https://fb.me/react-dom-factories', factory);
-        warnedForFactories = true;
-      }
-      return ReactDOMFactories[factory].apply(ReactDOMFactories, arguments);
-    };
-  });
-}
-
-module.exports = React;
-/* WEBPACK VAR INJECTION */}.call(exports, __webpack_require__(0)))
-
-/***/ }),
-/* 34 */
-/***/ (function(module, exports, __webpack_require__) {
-
-"use strict";
-/**
- * Copyright 2013-present, Facebook, Inc.
- * All rights reserved.
- *
- * This source code is licensed under the BSD-style license found in the
- * LICENSE file in the root directory of this source tree. An additional grant
- * of patent rights can be found in the PATENTS file in the same directory.
- *
- */
-
-
-
-var PooledClass = __webpack_require__(35);
-var ReactElement = __webpack_require__(4);
-
-var emptyFunction = __webpack_require__(11);
-var traverseAllChildren = __webpack_require__(36);
-
-var twoArgumentPooler = PooledClass.twoArgumentPooler;
-var fourArgumentPooler = PooledClass.fourArgumentPooler;
-
-var userProvidedKeyEscapeRegex = /\/+/g;
-function escapeUserProvidedKey(text) {
-  return ('' + text).replace(userProvidedKeyEscapeRegex, '$&/');
-}
-
-/**
- * PooledClass representing the bookkeeping associated with performing a child
- * traversal. Allows avoiding binding callbacks.
- *
- * @constructor ForEachBookKeeping
- * @param {!function} forEachFunction Function to perform traversal with.
- * @param {?*} forEachContext Context to perform context with.
- */
-function ForEachBookKeeping(forEachFunction, forEachContext) {
-  this.func = forEachFunction;
-  this.context = forEachContext;
-  this.count = 0;
-}
-ForEachBookKeeping.prototype.destructor = function () {
-  this.func = null;
-  this.context = null;
-  this.count = 0;
-};
-PooledClass.addPoolingTo(ForEachBookKeeping, twoArgumentPooler);
-
-function forEachSingleChild(bookKeeping, child, name) {
-  var func = bookKeeping.func,
-      context = bookKeeping.context;
-
-  func.call(context, child, bookKeeping.count++);
-}
-
-/**
- * Iterates through children that are typically specified as `props.children`.
- *
- * See https://facebook.github.io/react/docs/top-level-api.html#react.children.foreach
- *
- * The provided forEachFunc(child, index) will be called for each
- * leaf child.
- *
- * @param {?*} children Children tree container.
- * @param {function(*, int)} forEachFunc
- * @param {*} forEachContext Context for forEachContext.
- */
-function forEachChildren(children, forEachFunc, forEachContext) {
-  if (children == null) {
-    return children;
-  }
-  var traverseContext = ForEachBookKeeping.getPooled(forEachFunc, forEachContext);
-  traverseAllChildren(children, forEachSingleChild, traverseContext);
-  ForEachBookKeeping.release(traverseContext);
-}
-
-/**
- * PooledClass representing the bookkeeping associated with performing a child
- * mapping. Allows avoiding binding callbacks.
- *
- * @constructor MapBookKeeping
- * @param {!*} mapResult Object containing the ordered map of results.
- * @param {!function} mapFunction Function to perform mapping with.
- * @param {?*} mapContext Context to perform mapping with.
- */
-function MapBookKeeping(mapResult, keyPrefix, mapFunction, mapContext) {
-  this.result = mapResult;
-  this.keyPrefix = keyPrefix;
-  this.func = mapFunction;
-  this.context = mapContext;
-  this.count = 0;
-}
-MapBookKeeping.prototype.destructor = function () {
-  this.result = null;
-  this.keyPrefix = null;
-  this.func = null;
-  this.context = null;
-  this.count = 0;
-};
-PooledClass.addPoolingTo(MapBookKeeping, fourArgumentPooler);
-
-function mapSingleChildIntoContext(bookKeeping, child, childKey) {
-  var result = bookKeeping.result,
-      keyPrefix = bookKeeping.keyPrefix,
-      func = bookKeeping.func,
-      context = bookKeeping.context;
-
-
-  var mappedChild = func.call(context, child, bookKeeping.count++);
-  if (Array.isArray(mappedChild)) {
-    mapIntoWithKeyPrefixInternal(mappedChild, result, childKey, emptyFunction.thatReturnsArgument);
-  } else if (mappedChild != null) {
-    if (ReactElement.isValidElement(mappedChild)) {
-      mappedChild = ReactElement.cloneAndReplaceKey(mappedChild,
-      // Keep both the (mapped) and old keys if they differ, just as
-      // traverseAllChildren used to do for objects as children
-      keyPrefix + (mappedChild.key && (!child || child.key !== mappedChild.key) ? escapeUserProvidedKey(mappedChild.key) + '/' : '') + childKey);
-    }
-    result.push(mappedChild);
-  }
-}
-
-function mapIntoWithKeyPrefixInternal(children, array, prefix, func, context) {
-  var escapedPrefix = '';
-  if (prefix != null) {
-    escapedPrefix = escapeUserProvidedKey(prefix) + '/';
-  }
-  var traverseContext = MapBookKeeping.getPooled(array, escapedPrefix, func, context);
-  traverseAllChildren(children, mapSingleChildIntoContext, traverseContext);
-  MapBookKeeping.release(traverseContext);
-}
-
-/**
- * Maps children that are typically specified as `props.children`.
- *
- * See https://facebook.github.io/react/docs/top-level-api.html#react.children.map
- *
- * The provided mapFunction(child, key, index) will be called for each
- * leaf child.
- *
- * @param {?*} children Children tree container.
- * @param {function(*, int)} func The map function.
- * @param {*} context Context for mapFunction.
- * @return {object} Object containing the ordered map of results.
- */
-function mapChildren(children, func, context) {
-  if (children == null) {
-    return children;
-  }
-  var result = [];
-  mapIntoWithKeyPrefixInternal(children, result, null, func, context);
-  return result;
-}
-
-function forEachSingleChildDummy(traverseContext, child, name) {
-  return null;
-}
-
-/**
- * Count the number of children that are typically specified as
- * `props.children`.
- *
- * See https://facebook.github.io/react/docs/top-level-api.html#react.children.count
- *
- * @param {?*} children Children tree container.
- * @return {number} The number of children.
- */
-function countChildren(children, context) {
-  return traverseAllChildren(children, forEachSingleChildDummy, null);
-}
-
-/**
- * Flatten a children object (typically specified as `props.children`) and
- * return an array with appropriately re-keyed children.
- *
- * See https://facebook.github.io/react/docs/top-level-api.html#react.children.toarray
- */
-function toArray(children) {
-  var result = [];
-  mapIntoWithKeyPrefixInternal(children, result, null, emptyFunction.thatReturnsArgument);
-  return result;
-}
-
-var ReactChildren = {
-  forEach: forEachChildren,
-  map: mapChildren,
-  mapIntoWithKeyPrefixInternal: mapIntoWithKeyPrefixInternal,
-  count: countChildren,
-  toArray: toArray
-};
-
-module.exports = ReactChildren;
-
-/***/ }),
-/* 35 */
-/***/ (function(module, exports, __webpack_require__) {
-
-"use strict";
-/* WEBPACK VAR INJECTION */(function(process) {/**
- * Copyright 2013-present, Facebook, Inc.
- * All rights reserved.
- *
- * This source code is licensed under the BSD-style license found in the
- * LICENSE file in the root directory of this source tree. An additional grant
- * of patent rights can be found in the PATENTS file in the same directory.
- *
- * 
- */
-
-
-
-var _prodInvariant = __webpack_require__(5);
-
-var invariant = __webpack_require__(3);
-
-/**
- * Static poolers. Several custom versions for each potential number of
- * arguments. A completely generic pooler is easy to implement, but would
- * require accessing the `arguments` object. In each of these, `this` refers to
- * the Class itself, not an instance. If any others are needed, simply add them
- * here, or in their own files.
- */
-var oneArgumentPooler = function (copyFieldsFrom) {
-  var Klass = this;
-  if (Klass.instancePool.length) {
-    var instance = Klass.instancePool.pop();
-    Klass.call(instance, copyFieldsFrom);
-    return instance;
-  } else {
-    return new Klass(copyFieldsFrom);
-  }
-};
-
-var twoArgumentPooler = function (a1, a2) {
-  var Klass = this;
-  if (Klass.instancePool.length) {
-    var instance = Klass.instancePool.pop();
-    Klass.call(instance, a1, a2);
-    return instance;
-  } else {
-    return new Klass(a1, a2);
-  }
-};
-
-var threeArgumentPooler = function (a1, a2, a3) {
-  var Klass = this;
-  if (Klass.instancePool.length) {
-    var instance = Klass.instancePool.pop();
-    Klass.call(instance, a1, a2, a3);
-    return instance;
-  } else {
-    return new Klass(a1, a2, a3);
-  }
-};
-
-var fourArgumentPooler = function (a1, a2, a3, a4) {
-  var Klass = this;
-  if (Klass.instancePool.length) {
-    var instance = Klass.instancePool.pop();
-    Klass.call(instance, a1, a2, a3, a4);
-    return instance;
-  } else {
-    return new Klass(a1, a2, a3, a4);
-  }
-};
-
-var standardReleaser = function (instance) {
-  var Klass = this;
-  !(instance instanceof Klass) ? process.env.NODE_ENV !== 'production' ? invariant(false, 'Trying to release an instance into a pool of a different type.') : _prodInvariant('25') : void 0;
-  instance.destructor();
-  if (Klass.instancePool.length < Klass.poolSize) {
-    Klass.instancePool.push(instance);
-  }
-};
-
-var DEFAULT_POOL_SIZE = 10;
-var DEFAULT_POOLER = oneArgumentPooler;
-
-/**
- * Augments `CopyConstructor` to be a poolable class, augmenting only the class
- * itself (statically) not adding any prototypical fields. Any CopyConstructor
- * you give this may have a `poolSize` property, and will look for a
- * prototypical `destructor` on instances.
- *
- * @param {Function} CopyConstructor Constructor that can be used to reset.
- * @param {Function} pooler Customizable pooler.
- */
-var addPoolingTo = function (CopyConstructor, pooler) {
-  // Casting as any so that flow ignores the actual implementation and trusts
-  // it to match the type we declared
-  var NewKlass = CopyConstructor;
-  NewKlass.instancePool = [];
-  NewKlass.getPooled = pooler || DEFAULT_POOLER;
-  if (!NewKlass.poolSize) {
-    NewKlass.poolSize = DEFAULT_POOL_SIZE;
-  }
-  NewKlass.release = standardReleaser;
-  return NewKlass;
-};
-
-var PooledClass = {
-  addPoolingTo: addPoolingTo,
-  oneArgumentPooler: oneArgumentPooler,
-  twoArgumentPooler: twoArgumentPooler,
-  threeArgumentPooler: threeArgumentPooler,
-  fourArgumentPooler: fourArgumentPooler
-};
-
-module.exports = PooledClass;
-/* WEBPACK VAR INJECTION */}.call(exports, __webpack_require__(0)))
-
-/***/ }),
-/* 36 */
-/***/ (function(module, exports, __webpack_require__) {
-
-"use strict";
-/* WEBPACK VAR INJECTION */(function(process) {/**
- * Copyright 2013-present, Facebook, Inc.
- * All rights reserved.
- *
- * This source code is licensed under the BSD-style license found in the
- * LICENSE file in the root directory of this source tree. An additional grant
- * of patent rights can be found in the PATENTS file in the same directory.
- *
- */
-
-
-
-var _prodInvariant = __webpack_require__(5);
-
-var ReactCurrentOwner = __webpack_require__(10);
-var REACT_ELEMENT_TYPE = __webpack_require__(18);
-
-var getIteratorFn = __webpack_require__(19);
-var invariant = __webpack_require__(3);
-var KeyEscapeUtils = __webpack_require__(37);
-var warning = __webpack_require__(2);
-
-var SEPARATOR = '.';
-var SUBSEPARATOR = ':';
-
-/**
- * This is inlined from ReactElement since this file is shared between
- * isomorphic and renderers. We could extract this to a
- *
- */
-
-/**
- * TODO: Test that a single child and an array with one item have the same key
- * pattern.
- */
-
-var didWarnAboutMaps = false;
-
-/**
- * Generate a key string that identifies a component within a set.
- *
- * @param {*} component A component that could contain a manual key.
- * @param {number} index Index that is used if a manual key is not provided.
- * @return {string}
- */
-function getComponentKey(component, index) {
-  // Do some typechecking here since we call this blindly. We want to ensure
-  // that we don't block potential future ES APIs.
-  if (component && typeof component === 'object' && component.key != null) {
-    // Explicit key
-    return KeyEscapeUtils.escape(component.key);
-  }
-  // Implicit key determined by the index in the set
-  return index.toString(36);
-}
-
-/**
- * @param {?*} children Children tree container.
- * @param {!string} nameSoFar Name of the key path so far.
- * @param {!function} callback Callback to invoke with each child found.
- * @param {?*} traverseContext Used to pass information throughout the traversal
- * process.
- * @return {!number} The number of children in this subtree.
- */
-function traverseAllChildrenImpl(children, nameSoFar, callback, traverseContext) {
-  var type = typeof children;
-
-  if (type === 'undefined' || type === 'boolean') {
-    // All of the above are perceived as null.
-    children = null;
-  }
-
-  if (children === null || type === 'string' || type === 'number' ||
-  // The following is inlined from ReactElement. This means we can optimize
-  // some checks. React Fiber also inlines this logic for similar purposes.
-  type === 'object' && children.$$typeof === REACT_ELEMENT_TYPE) {
-    callback(traverseContext, children,
-    // If it's the only child, treat the name as if it was wrapped in an array
-    // so that it's consistent if the number of children grows.
-    nameSoFar === '' ? SEPARATOR + getComponentKey(children, 0) : nameSoFar);
-    return 1;
-  }
-
-  var child;
-  var nextName;
-  var subtreeCount = 0; // Count of children found in the current subtree.
-  var nextNamePrefix = nameSoFar === '' ? SEPARATOR : nameSoFar + SUBSEPARATOR;
-
-  if (Array.isArray(children)) {
-    for (var i = 0; i < children.length; i++) {
-      child = children[i];
-      nextName = nextNamePrefix + getComponentKey(child, i);
-      subtreeCount += traverseAllChildrenImpl(child, nextName, callback, traverseContext);
-    }
-  } else {
-    var iteratorFn = getIteratorFn(children);
-    if (iteratorFn) {
-      var iterator = iteratorFn.call(children);
-      var step;
-      if (iteratorFn !== children.entries) {
-        var ii = 0;
-        while (!(step = iterator.next()).done) {
-          child = step.value;
-          nextName = nextNamePrefix + getComponentKey(child, ii++);
-          subtreeCount += traverseAllChildrenImpl(child, nextName, callback, traverseContext);
-        }
-      } else {
-        if (process.env.NODE_ENV !== 'production') {
-          var mapsAsChildrenAddendum = '';
-          if (ReactCurrentOwner.current) {
-            var mapsAsChildrenOwnerName = ReactCurrentOwner.current.getName();
-            if (mapsAsChildrenOwnerName) {
-              mapsAsChildrenAddendum = ' Check the render method of `' + mapsAsChildrenOwnerName + '`.';
-            }
-          }
-          process.env.NODE_ENV !== 'production' ? warning(didWarnAboutMaps, 'Using Maps as children is not yet fully supported. It is an ' + 'experimental feature that might be removed. Convert it to a ' + 'sequence / iterable of keyed ReactElements instead.%s', mapsAsChildrenAddendum) : void 0;
-          didWarnAboutMaps = true;
-        }
-        // Iterator will provide entry [k,v] tuples rather than values.
-        while (!(step = iterator.next()).done) {
-          var entry = step.value;
-          if (entry) {
-            child = entry[1];
-            nextName = nextNamePrefix + KeyEscapeUtils.escape(entry[0]) + SUBSEPARATOR + getComponentKey(child, 0);
-            subtreeCount += traverseAllChildrenImpl(child, nextName, callback, traverseContext);
-          }
-        }
-      }
-    } else if (type === 'object') {
-      var addendum = '';
-      if (process.env.NODE_ENV !== 'production') {
-        addendum = ' If you meant to render a collection of children, use an array ' + 'instead or wrap the object using createFragment(object) from the ' + 'React add-ons.';
-        if (children._isReactElement) {
-          addendum = " It looks like you're using an element created by a different " + 'version of React. Make sure to use only one copy of React.';
-        }
-        if (ReactCurrentOwner.current) {
-          var name = ReactCurrentOwner.current.getName();
-          if (name) {
-            addendum += ' Check the render method of `' + name + '`.';
-          }
-        }
-      }
-      var childrenString = String(children);
-       true ? process.env.NODE_ENV !== 'production' ? invariant(false, 'Objects are not valid as a React child (found: %s).%s', childrenString === '[object Object]' ? 'object with keys {' + Object.keys(children).join(', ') + '}' : childrenString, addendum) : _prodInvariant('31', childrenString === '[object Object]' ? 'object with keys {' + Object.keys(children).join(', ') + '}' : childrenString, addendum) : void 0;
-    }
-  }
-
-  return subtreeCount;
-}
-
-/**
- * Traverses children that are typically specified as `props.children`, but
- * might also be specified through attributes:
- *
- * - `traverseAllChildren(this.props.children, ...)`
- * - `traverseAllChildren(this.props.leftPanelChildren, ...)`
- *
- * The `traverseContext` is an optional argument that is passed through the
- * entire traversal. It can be used to store accumulations or anything else that
- * the callback might find relevant.
- *
- * @param {?*} children Children tree object.
- * @param {!function} callback To invoke upon traversing each child.
- * @param {?*} traverseContext Context for traversal.
- * @return {!number} The number of children in this subtree.
- */
-function traverseAllChildren(children, callback, traverseContext) {
-  if (children == null) {
-    return 0;
-  }
-
-  return traverseAllChildrenImpl(children, '', callback, traverseContext);
-}
-
-module.exports = traverseAllChildren;
-/* WEBPACK VAR INJECTION */}.call(exports, __webpack_require__(0)))
-
-/***/ }),
-/* 37 */
-/***/ (function(module, exports, __webpack_require__) {
-
-"use strict";
-/**
- * Copyright 2013-present, Facebook, Inc.
- * All rights reserved.
- *
- * This source code is licensed under the BSD-style license found in the
- * LICENSE file in the root directory of this source tree. An additional grant
- * of patent rights can be found in the PATENTS file in the same directory.
- *
- * 
- */
-
-
-
-/**
- * Escape and wrap key so it is safe to use as a reactid
- *
- * @param {string} key to be escaped.
- * @return {string} the escaped key.
- */
-
-function escape(key) {
-  var escapeRegex = /[=:]/g;
-  var escaperLookup = {
-    '=': '=0',
-    ':': '=2'
-  };
-  var escapedString = ('' + key).replace(escapeRegex, function (match) {
-    return escaperLookup[match];
-  });
-
-  return '$' + escapedString;
-}
-
-/**
- * Unescape and unwrap key for human-readable display
- *
- * @param {string} key to unescape.
- * @return {string} the unescaped key.
- */
-function unescape(key) {
-  var unescapeRegex = /(=0|=2)/g;
-  var unescaperLookup = {
-    '=0': '=',
-    '=2': ':'
-  };
-  var keySubstring = key[0] === '.' && key[1] === '$' ? key.substring(2) : key.substring(1);
-
-  return ('' + keySubstring).replace(unescapeRegex, function (match) {
-    return unescaperLookup[match];
-  });
-}
-
-var KeyEscapeUtils = {
-  escape: escape,
-  unescape: unescape
-};
-
-module.exports = KeyEscapeUtils;
-
-/***/ }),
-/* 38 */
-/***/ (function(module, exports, __webpack_require__) {
-
-"use strict";
-/* WEBPACK VAR INJECTION */(function(process) {/**
- * Copyright 2013-present, Facebook, Inc.
- * All rights reserved.
- *
- * This source code is licensed under the BSD-style license found in the
- * LICENSE file in the root directory of this source tree. An additional grant
- * of patent rights can be found in the PATENTS file in the same directory.
- *
- */
-
-
-
-var ReactElement = __webpack_require__(4);
-
-/**
- * Create a factory that creates HTML tag elements.
- *
- * @private
- */
-var createDOMFactory = ReactElement.createFactory;
-if (process.env.NODE_ENV !== 'production') {
-  var ReactElementValidator = __webpack_require__(20);
-  createDOMFactory = ReactElementValidator.createFactory;
-}
-
-/**
- * Creates a mapping from supported HTML tags to `ReactDOMComponent` classes.
- *
- * @public
- */
-var ReactDOMFactories = {
-  a: createDOMFactory('a'),
-  abbr: createDOMFactory('abbr'),
-  address: createDOMFactory('address'),
-  area: createDOMFactory('area'),
-  article: createDOMFactory('article'),
-  aside: createDOMFactory('aside'),
-  audio: createDOMFactory('audio'),
-  b: createDOMFactory('b'),
-  base: createDOMFactory('base'),
-  bdi: createDOMFactory('bdi'),
-  bdo: createDOMFactory('bdo'),
-  big: createDOMFactory('big'),
-  blockquote: createDOMFactory('blockquote'),
-  body: createDOMFactory('body'),
-  br: createDOMFactory('br'),
-  button: createDOMFactory('button'),
-  canvas: createDOMFactory('canvas'),
-  caption: createDOMFactory('caption'),
-  cite: createDOMFactory('cite'),
-  code: createDOMFactory('code'),
-  col: createDOMFactory('col'),
-  colgroup: createDOMFactory('colgroup'),
-  data: createDOMFactory('data'),
-  datalist: createDOMFactory('datalist'),
-  dd: createDOMFactory('dd'),
-  del: createDOMFactory('del'),
-  details: createDOMFactory('details'),
-  dfn: createDOMFactory('dfn'),
-  dialog: createDOMFactory('dialog'),
-  div: createDOMFactory('div'),
-  dl: createDOMFactory('dl'),
-  dt: createDOMFactory('dt'),
-  em: createDOMFactory('em'),
-  embed: createDOMFactory('embed'),
-  fieldset: createDOMFactory('fieldset'),
-  figcaption: createDOMFactory('figcaption'),
-  figure: createDOMFactory('figure'),
-  footer: createDOMFactory('footer'),
-  form: createDOMFactory('form'),
-  h1: createDOMFactory('h1'),
-  h2: createDOMFactory('h2'),
-  h3: createDOMFactory('h3'),
-  h4: createDOMFactory('h4'),
-  h5: createDOMFactory('h5'),
-  h6: createDOMFactory('h6'),
-  head: createDOMFactory('head'),
-  header: createDOMFactory('header'),
-  hgroup: createDOMFactory('hgroup'),
-  hr: createDOMFactory('hr'),
-  html: createDOMFactory('html'),
-  i: createDOMFactory('i'),
-  iframe: createDOMFactory('iframe'),
-  img: createDOMFactory('img'),
-  input: createDOMFactory('input'),
-  ins: createDOMFactory('ins'),
-  kbd: createDOMFactory('kbd'),
-  keygen: createDOMFactory('keygen'),
-  label: createDOMFactory('label'),
-  legend: createDOMFactory('legend'),
-  li: createDOMFactory('li'),
-  link: createDOMFactory('link'),
-  main: createDOMFactory('main'),
-  map: createDOMFactory('map'),
-  mark: createDOMFactory('mark'),
-  menu: createDOMFactory('menu'),
-  menuitem: createDOMFactory('menuitem'),
-  meta: createDOMFactory('meta'),
-  meter: createDOMFactory('meter'),
-  nav: createDOMFactory('nav'),
-  noscript: createDOMFactory('noscript'),
-  object: createDOMFactory('object'),
-  ol: createDOMFactory('ol'),
-  optgroup: createDOMFactory('optgroup'),
-  option: createDOMFactory('option'),
-  output: createDOMFactory('output'),
-  p: createDOMFactory('p'),
-  param: createDOMFactory('param'),
-  picture: createDOMFactory('picture'),
-  pre: createDOMFactory('pre'),
-  progress: createDOMFactory('progress'),
-  q: createDOMFactory('q'),
-  rp: createDOMFactory('rp'),
-  rt: createDOMFactory('rt'),
-  ruby: createDOMFactory('ruby'),
-  s: createDOMFactory('s'),
-  samp: createDOMFactory('samp'),
-  script: createDOMFactory('script'),
-  section: createDOMFactory('section'),
-  select: createDOMFactory('select'),
-  small: createDOMFactory('small'),
-  source: createDOMFactory('source'),
-  span: createDOMFactory('span'),
-  strong: createDOMFactory('strong'),
-  style: createDOMFactory('style'),
-  sub: createDOMFactory('sub'),
-  summary: createDOMFactory('summary'),
-  sup: createDOMFactory('sup'),
-  table: createDOMFactory('table'),
-  tbody: createDOMFactory('tbody'),
-  td: createDOMFactory('td'),
-  textarea: createDOMFactory('textarea'),
-  tfoot: createDOMFactory('tfoot'),
-  th: createDOMFactory('th'),
-  thead: createDOMFactory('thead'),
-  time: createDOMFactory('time'),
-  title: createDOMFactory('title'),
-  tr: createDOMFactory('tr'),
-  track: createDOMFactory('track'),
-  u: createDOMFactory('u'),
-  ul: createDOMFactory('ul'),
-  'var': createDOMFactory('var'),
-  video: createDOMFactory('video'),
-  wbr: createDOMFactory('wbr'),
-
-  // SVG
-  circle: createDOMFactory('circle'),
-  clipPath: createDOMFactory('clipPath'),
-  defs: createDOMFactory('defs'),
-  ellipse: createDOMFactory('ellipse'),
-  g: createDOMFactory('g'),
-  image: createDOMFactory('image'),
-  line: createDOMFactory('line'),
-  linearGradient: createDOMFactory('linearGradient'),
-  mask: createDOMFactory('mask'),
-  path: createDOMFactory('path'),
-  pattern: createDOMFactory('pattern'),
-  polygon: createDOMFactory('polygon'),
-  polyline: createDOMFactory('polyline'),
-  radialGradient: createDOMFactory('radialGradient'),
-  rect: createDOMFactory('rect'),
-  stop: createDOMFactory('stop'),
-  svg: createDOMFactory('svg'),
-  text: createDOMFactory('text'),
-  tspan: createDOMFactory('tspan')
-};
-
-module.exports = ReactDOMFactories;
-/* WEBPACK VAR INJECTION */}.call(exports, __webpack_require__(0)))
-
-/***/ }),
-/* 39 */
-/***/ (function(module, exports, __webpack_require__) {
-
-"use strict";
-/* WEBPACK VAR INJECTION */(function(process) {/**
- * Copyright 2013-present, Facebook, Inc.
- * All rights reserved.
- *
- * This source code is licensed under the BSD-style license found in the
- * LICENSE file in the root directory of this source tree. An additional grant
- * of patent rights can be found in the PATENTS file in the same directory.
- *
- */
-
-
-
-var _prodInvariant = __webpack_require__(5);
-
-var ReactPropTypeLocationNames = __webpack_require__(40);
-var ReactPropTypesSecret = __webpack_require__(41);
-
-var invariant = __webpack_require__(3);
-var warning = __webpack_require__(2);
-
-var ReactComponentTreeHook;
-
-if (typeof process !== 'undefined' && process.env && process.env.NODE_ENV === 'test') {
-  // Temporary hack.
-  // Inline requires don't work well with Jest:
-  // https://github.com/facebook/react/issues/7240
-  // Remove the inline requires when we don't need them anymore:
-  // https://github.com/facebook/react/pull/7178
-  ReactComponentTreeHook = __webpack_require__(13);
-}
-
-var loggedTypeFailures = {};
-
-/**
- * Assert that the values match with the type specs.
- * Error messages are memorized and will only be shown once.
- *
- * @param {object} typeSpecs Map of name to a ReactPropType
- * @param {object} values Runtime values that need to be type-checked
- * @param {string} location e.g. "prop", "context", "child context"
- * @param {string} componentName Name of the component for error messages.
- * @param {?object} element The React element that is being type-checked
- * @param {?number} debugID The React component instance that is being type-checked
- * @private
- */
-function checkReactTypeSpec(typeSpecs, values, location, componentName, element, debugID) {
-  for (var typeSpecName in typeSpecs) {
-    if (typeSpecs.hasOwnProperty(typeSpecName)) {
-      var error;
-      // Prop type validation may throw. In case they do, we don't want to
-      // fail the render phase where it didn't fail before. So we log it.
-      // After these have been cleaned up, we'll let them throw.
-      try {
-        // This is intentionally an invariant that gets caught. It's the same
-        // behavior as without this statement except with a better message.
-        !(typeof typeSpecs[typeSpecName] === 'function') ? process.env.NODE_ENV !== 'production' ? invariant(false, '%s: %s type `%s` is invalid; it must be a function, usually from React.PropTypes.', componentName || 'React class', ReactPropTypeLocationNames[location], typeSpecName) : _prodInvariant('84', componentName || 'React class', ReactPropTypeLocationNames[location], typeSpecName) : void 0;
-        error = typeSpecs[typeSpecName](values, typeSpecName, componentName, location, null, ReactPropTypesSecret);
-      } catch (ex) {
-        error = ex;
-      }
-      process.env.NODE_ENV !== 'production' ? warning(!error || error instanceof Error, '%s: type specification of %s `%s` is invalid; the type checker ' + 'function must return `null` or an `Error` but returned a %s. ' + 'You may have forgotten to pass an argument to the type checker ' + 'creator (arrayOf, instanceOf, objectOf, oneOf, oneOfType, and ' + 'shape all require an argument).', componentName || 'React class', ReactPropTypeLocationNames[location], typeSpecName, typeof error) : void 0;
-      if (error instanceof Error && !(error.message in loggedTypeFailures)) {
-        // Only monitor this failure once because there tends to be a lot of the
-        // same error.
-        loggedTypeFailures[error.message] = true;
-
-        var componentStackInfo = '';
-
-        if (process.env.NODE_ENV !== 'production') {
-          if (!ReactComponentTreeHook) {
-            ReactComponentTreeHook = __webpack_require__(13);
-          }
-          if (debugID !== null) {
-            componentStackInfo = ReactComponentTreeHook.getStackAddendumByID(debugID);
-          } else if (element !== null) {
-            componentStackInfo = ReactComponentTreeHook.getCurrentStackAddendum(element);
-          }
-        }
-
-        process.env.NODE_ENV !== 'production' ? warning(false, 'Failed %s type: %s%s', location, error.message, componentStackInfo) : void 0;
-      }
-    }
-  }
-}
-
-module.exports = checkReactTypeSpec;
-/* WEBPACK VAR INJECTION */}.call(exports, __webpack_require__(0)))
-
-/***/ }),
-/* 40 */
-/***/ (function(module, exports, __webpack_require__) {
-
-"use strict";
-/* WEBPACK VAR INJECTION */(function(process) {/**
- * Copyright 2013-present, Facebook, Inc.
- * All rights reserved.
- *
- * This source code is licensed under the BSD-style license found in the
- * LICENSE file in the root directory of this source tree. An additional grant
- * of patent rights can be found in the PATENTS file in the same directory.
- *
- * 
- */
-
-
-
-var ReactPropTypeLocationNames = {};
-
-if (process.env.NODE_ENV !== 'production') {
-  ReactPropTypeLocationNames = {
-    prop: 'prop',
-    context: 'context',
-    childContext: 'child context'
-  };
-}
-
-module.exports = ReactPropTypeLocationNames;
-/* WEBPACK VAR INJECTION */}.call(exports, __webpack_require__(0)))
-
-/***/ }),
-/* 41 */
-/***/ (function(module, exports, __webpack_require__) {
-
-"use strict";
-/**
- * Copyright 2013-present, Facebook, Inc.
- * All rights reserved.
- *
- * This source code is licensed under the BSD-style license found in the
- * LICENSE file in the root directory of this source tree. An additional grant
- * of patent rights can be found in the PATENTS file in the same directory.
- *
- * 
- */
-
-
-
-var ReactPropTypesSecret = 'SECRET_DO_NOT_PASS_THIS_OR_YOU_WILL_BE_FIRED';
-
-module.exports = ReactPropTypesSecret;
-
-/***/ }),
-/* 42 */
-/***/ (function(module, exports, __webpack_require__) {
-
-"use strict";
-/**
- * Copyright 2013-present, Facebook, Inc.
- * All rights reserved.
- *
- * This source code is licensed under the BSD-style license found in the
- * LICENSE file in the root directory of this source tree. An additional grant
- * of patent rights can be found in the PATENTS file in the same directory.
- *
- */
-
-
-
-var _require = __webpack_require__(4),
-    isValidElement = _require.isValidElement;
-
-var factory = __webpack_require__(43);
-
-module.exports = factory(isValidElement);
-
-/***/ }),
-/* 43 */
-/***/ (function(module, exports, __webpack_require__) {
-
-"use strict";
-/**
- * Copyright 2013-present, Facebook, Inc.
- * All rights reserved.
- *
- * This source code is licensed under the BSD-style license found in the
- * LICENSE file in the root directory of this source tree. An additional grant
- * of patent rights can be found in the PATENTS file in the same directory.
- */
-
-
-
-// React 15.5 references this module, and assumes PropTypes are still callable in production.
-// Therefore we re-export development-only version with all the PropTypes checks here.
-// However if one is migrating to the `prop-types` npm library, they will go through the
-// `index.js` entry point, and it will branch depending on the environment.
-var factory = __webpack_require__(44);
-module.exports = function(isValidElement) {
-  // It is still allowed in 15.5.
-  var throwOnDirectAccess = false;
-  return factory(isValidElement, throwOnDirectAccess);
-};
-
-
-/***/ }),
-/* 44 */
-/***/ (function(module, exports, __webpack_require__) {
-
-"use strict";
-/* WEBPACK VAR INJECTION */(function(process) {/**
- * Copyright 2013-present, Facebook, Inc.
- * All rights reserved.
- *
- * This source code is licensed under the BSD-style license found in the
- * LICENSE file in the root directory of this source tree. An additional grant
- * of patent rights can be found in the PATENTS file in the same directory.
- */
-
-
-
-var emptyFunction = __webpack_require__(11);
-var invariant = __webpack_require__(3);
-var warning = __webpack_require__(2);
-
-var ReactPropTypesSecret = __webpack_require__(21);
-var checkPropTypes = __webpack_require__(45);
-
-module.exports = function(isValidElement, throwOnDirectAccess) {
-  /* global Symbol */
-  var ITERATOR_SYMBOL = typeof Symbol === 'function' && Symbol.iterator;
-  var FAUX_ITERATOR_SYMBOL = '@@iterator'; // Before Symbol spec.
-
-  /**
-   * Returns the iterator method function contained on the iterable object.
-   *
-   * Be sure to invoke the function with the iterable as context:
-   *
-   *     var iteratorFn = getIteratorFn(myIterable);
-   *     if (iteratorFn) {
-   *       var iterator = iteratorFn.call(myIterable);
-   *       ...
-   *     }
-   *
-   * @param {?object} maybeIterable
-   * @return {?function}
-   */
-  function getIteratorFn(maybeIterable) {
-    var iteratorFn = maybeIterable && (ITERATOR_SYMBOL && maybeIterable[ITERATOR_SYMBOL] || maybeIterable[FAUX_ITERATOR_SYMBOL]);
-    if (typeof iteratorFn === 'function') {
-      return iteratorFn;
-    }
-  }
-
-  /**
-   * Collection of methods that allow declaration and validation of props that are
-   * supplied to React components. Example usage:
-   *
-   *   var Props = require('ReactPropTypes');
-   *   var MyArticle = React.createClass({
-   *     propTypes: {
-   *       // An optional string prop named "description".
-   *       description: Props.string,
-   *
-   *       // A required enum prop named "category".
-   *       category: Props.oneOf(['News','Photos']).isRequired,
-   *
-   *       // A prop named "dialog" that requires an instance of Dialog.
-   *       dialog: Props.instanceOf(Dialog).isRequired
-   *     },
-   *     render: function() { ... }
-   *   });
-   *
-   * A more formal specification of how these methods are used:
-   *
-   *   type := array|bool|func|object|number|string|oneOf([...])|instanceOf(...)
-   *   decl := ReactPropTypes.{type}(.isRequired)?
-   *
-   * Each and every declaration produces a function with the same signature. This
-   * allows the creation of custom validation functions. For example:
-   *
-   *  var MyLink = React.createClass({
-   *    propTypes: {
-   *      // An optional string or URI prop named "href".
-   *      href: function(props, propName, componentName) {
-   *        var propValue = props[propName];
-   *        if (propValue != null && typeof propValue !== 'string' &&
-   *            !(propValue instanceof URI)) {
-   *          return new Error(
-   *            'Expected a string or an URI for ' + propName + ' in ' +
-   *            componentName
-   *          );
-   *        }
-   *      }
-   *    },
-   *    render: function() {...}
-   *  });
-   *
-   * @internal
-   */
-
-  var ANONYMOUS = '<<anonymous>>';
-
-  // Important!
-  // Keep this list in sync with production version in `./factoryWithThrowingShims.js`.
-  var ReactPropTypes = {
-    array: createPrimitiveTypeChecker('array'),
-    bool: createPrimitiveTypeChecker('boolean'),
-    func: createPrimitiveTypeChecker('function'),
-    number: createPrimitiveTypeChecker('number'),
-    object: createPrimitiveTypeChecker('object'),
-    string: createPrimitiveTypeChecker('string'),
-    symbol: createPrimitiveTypeChecker('symbol'),
-
-    any: createAnyTypeChecker(),
-    arrayOf: createArrayOfTypeChecker,
-    element: createElementTypeChecker(),
-    instanceOf: createInstanceTypeChecker,
-    node: createNodeChecker(),
-    objectOf: createObjectOfTypeChecker,
-    oneOf: createEnumTypeChecker,
-    oneOfType: createUnionTypeChecker,
-    shape: createShapeTypeChecker
-  };
-
-  /**
-   * inlined Object.is polyfill to avoid requiring consumers ship their own
-   * https://developer.mozilla.org/en-US/docs/Web/JavaScript/Reference/Global_Objects/Object/is
-   */
-  /*eslint-disable no-self-compare*/
-  function is(x, y) {
-    // SameValue algorithm
-    if (x === y) {
-      // Steps 1-5, 7-10
-      // Steps 6.b-6.e: +0 != -0
-      return x !== 0 || 1 / x === 1 / y;
-    } else {
-      // Step 6.a: NaN == NaN
-      return x !== x && y !== y;
-    }
-  }
-  /*eslint-enable no-self-compare*/
-
-  /**
-   * We use an Error-like object for backward compatibility as people may call
-   * PropTypes directly and inspect their output. However, we don't use real
-   * Errors anymore. We don't inspect their stack anyway, and creating them
-   * is prohibitively expensive if they are created too often, such as what
-   * happens in oneOfType() for any type before the one that matched.
-   */
-  function PropTypeError(message) {
-    this.message = message;
-    this.stack = '';
-  }
-  // Make `instanceof Error` still work for returned errors.
-  PropTypeError.prototype = Error.prototype;
-
-  function createChainableTypeChecker(validate) {
-    if (process.env.NODE_ENV !== 'production') {
-      var manualPropTypeCallCache = {};
-      var manualPropTypeWarningCount = 0;
-    }
-    function checkType(isRequired, props, propName, componentName, location, propFullName, secret) {
-      componentName = componentName || ANONYMOUS;
-      propFullName = propFullName || propName;
-
-      if (secret !== ReactPropTypesSecret) {
-        if (throwOnDirectAccess) {
-          // New behavior only for users of `prop-types` package
-          invariant(
-            false,
-            'Calling PropTypes validators directly is not supported by the `prop-types` package. ' +
-            'Use `PropTypes.checkPropTypes()` to call them. ' +
-            'Read more at http://fb.me/use-check-prop-types'
-          );
-        } else if (process.env.NODE_ENV !== 'production' && typeof console !== 'undefined') {
-          // Old behavior for people using React.PropTypes
-          var cacheKey = componentName + ':' + propName;
-          if (
-            !manualPropTypeCallCache[cacheKey] &&
-            // Avoid spamming the console because they are often not actionable except for lib authors
-            manualPropTypeWarningCount < 3
-          ) {
-            warning(
-              false,
-              'You are manually calling a React.PropTypes validation ' +
-              'function for the `%s` prop on `%s`. This is deprecated ' +
-              'and will throw in the standalone `prop-types` package. ' +
-              'You may be seeing this warning due to a third-party PropTypes ' +
-              'library. See https://fb.me/react-warning-dont-call-proptypes ' + 'for details.',
-              propFullName,
-              componentName
-            );
-            manualPropTypeCallCache[cacheKey] = true;
-            manualPropTypeWarningCount++;
-          }
-        }
-      }
-      if (props[propName] == null) {
-        if (isRequired) {
-          if (props[propName] === null) {
-            return new PropTypeError('The ' + location + ' `' + propFullName + '` is marked as required ' + ('in `' + componentName + '`, but its value is `null`.'));
-          }
-          return new PropTypeError('The ' + location + ' `' + propFullName + '` is marked as required in ' + ('`' + componentName + '`, but its value is `undefined`.'));
-        }
-        return null;
-      } else {
-        return validate(props, propName, componentName, location, propFullName);
-      }
-    }
-
-    var chainedCheckType = checkType.bind(null, false);
-    chainedCheckType.isRequired = checkType.bind(null, true);
-
-    return chainedCheckType;
-  }
-
-  function createPrimitiveTypeChecker(expectedType) {
-    function validate(props, propName, componentName, location, propFullName, secret) {
-      var propValue = props[propName];
-      var propType = getPropType(propValue);
-      if (propType !== expectedType) {
-        // `propValue` being instance of, say, date/regexp, pass the 'object'
-        // check, but we can offer a more precise error message here rather than
-        // 'of type `object`'.
-        var preciseType = getPreciseType(propValue);
-
-        return new PropTypeError('Invalid ' + location + ' `' + propFullName + '` of type ' + ('`' + preciseType + '` supplied to `' + componentName + '`, expected ') + ('`' + expectedType + '`.'));
-      }
-      return null;
-    }
-    return createChainableTypeChecker(validate);
-  }
-
-  function createAnyTypeChecker() {
-    return createChainableTypeChecker(emptyFunction.thatReturnsNull);
-  }
-
-  function createArrayOfTypeChecker(typeChecker) {
-    function validate(props, propName, componentName, location, propFullName) {
-      if (typeof typeChecker !== 'function') {
-        return new PropTypeError('Property `' + propFullName + '` of component `' + componentName + '` has invalid PropType notation inside arrayOf.');
-      }
-      var propValue = props[propName];
-      if (!Array.isArray(propValue)) {
-        var propType = getPropType(propValue);
-        return new PropTypeError('Invalid ' + location + ' `' + propFullName + '` of type ' + ('`' + propType + '` supplied to `' + componentName + '`, expected an array.'));
-      }
-      for (var i = 0; i < propValue.length; i++) {
-        var error = typeChecker(propValue, i, componentName, location, propFullName + '[' + i + ']', ReactPropTypesSecret);
-        if (error instanceof Error) {
-          return error;
-        }
-      }
-      return null;
-    }
-    return createChainableTypeChecker(validate);
-  }
-
-  function createElementTypeChecker() {
-    function validate(props, propName, componentName, location, propFullName) {
-      var propValue = props[propName];
-      if (!isValidElement(propValue)) {
-        var propType = getPropType(propValue);
-        return new PropTypeError('Invalid ' + location + ' `' + propFullName + '` of type ' + ('`' + propType + '` supplied to `' + componentName + '`, expected a single ReactElement.'));
-      }
-      return null;
-    }
-    return createChainableTypeChecker(validate);
-  }
-
-  function createInstanceTypeChecker(expectedClass) {
-    function validate(props, propName, componentName, location, propFullName) {
-      if (!(props[propName] instanceof expectedClass)) {
-        var expectedClassName = expectedClass.name || ANONYMOUS;
-        var actualClassName = getClassName(props[propName]);
-        return new PropTypeError('Invalid ' + location + ' `' + propFullName + '` of type ' + ('`' + actualClassName + '` supplied to `' + componentName + '`, expected ') + ('instance of `' + expectedClassName + '`.'));
-      }
-      return null;
-    }
-    return createChainableTypeChecker(validate);
-  }
-
-  function createEnumTypeChecker(expectedValues) {
-    if (!Array.isArray(expectedValues)) {
-      process.env.NODE_ENV !== 'production' ? warning(false, 'Invalid argument supplied to oneOf, expected an instance of array.') : void 0;
-      return emptyFunction.thatReturnsNull;
-    }
-
-    function validate(props, propName, componentName, location, propFullName) {
-      var propValue = props[propName];
-      for (var i = 0; i < expectedValues.length; i++) {
-        if (is(propValue, expectedValues[i])) {
-          return null;
-        }
-      }
-
-      var valuesString = JSON.stringify(expectedValues);
-      return new PropTypeError('Invalid ' + location + ' `' + propFullName + '` of value `' + propValue + '` ' + ('supplied to `' + componentName + '`, expected one of ' + valuesString + '.'));
-    }
-    return createChainableTypeChecker(validate);
-  }
-
-  function createObjectOfTypeChecker(typeChecker) {
-    function validate(props, propName, componentName, location, propFullName) {
-      if (typeof typeChecker !== 'function') {
-        return new PropTypeError('Property `' + propFullName + '` of component `' + componentName + '` has invalid PropType notation inside objectOf.');
-      }
-      var propValue = props[propName];
-      var propType = getPropType(propValue);
-      if (propType !== 'object') {
-        return new PropTypeError('Invalid ' + location + ' `' + propFullName + '` of type ' + ('`' + propType + '` supplied to `' + componentName + '`, expected an object.'));
-      }
-      for (var key in propValue) {
-        if (propValue.hasOwnProperty(key)) {
-          var error = typeChecker(propValue, key, componentName, location, propFullName + '.' + key, ReactPropTypesSecret);
-          if (error instanceof Error) {
-            return error;
-          }
-        }
-      }
-      return null;
-    }
-    return createChainableTypeChecker(validate);
-  }
-
-  function createUnionTypeChecker(arrayOfTypeCheckers) {
-    if (!Array.isArray(arrayOfTypeCheckers)) {
-      process.env.NODE_ENV !== 'production' ? warning(false, 'Invalid argument supplied to oneOfType, expected an instance of array.') : void 0;
-      return emptyFunction.thatReturnsNull;
-    }
-
-    for (var i = 0; i < arrayOfTypeCheckers.length; i++) {
-      var checker = arrayOfTypeCheckers[i];
-      if (typeof checker !== 'function') {
-        warning(
-          false,
-          'Invalid argument supplid to oneOfType. Expected an array of check functions, but ' +
-          'received %s at index %s.',
-          getPostfixForTypeWarning(checker),
-          i
-        );
-        return emptyFunction.thatReturnsNull;
-      }
-    }
-
-    function validate(props, propName, componentName, location, propFullName) {
-      for (var i = 0; i < arrayOfTypeCheckers.length; i++) {
-        var checker = arrayOfTypeCheckers[i];
-        if (checker(props, propName, componentName, location, propFullName, ReactPropTypesSecret) == null) {
-          return null;
-        }
-      }
-
-      return new PropTypeError('Invalid ' + location + ' `' + propFullName + '` supplied to ' + ('`' + componentName + '`.'));
-    }
-    return createChainableTypeChecker(validate);
-  }
-
-  function createNodeChecker() {
-    function validate(props, propName, componentName, location, propFullName) {
-      if (!isNode(props[propName])) {
-        return new PropTypeError('Invalid ' + location + ' `' + propFullName + '` supplied to ' + ('`' + componentName + '`, expected a ReactNode.'));
-      }
-      return null;
-    }
-    return createChainableTypeChecker(validate);
-  }
-
-  function createShapeTypeChecker(shapeTypes) {
-    function validate(props, propName, componentName, location, propFullName) {
-      var propValue = props[propName];
-      var propType = getPropType(propValue);
-      if (propType !== 'object') {
-        return new PropTypeError('Invalid ' + location + ' `' + propFullName + '` of type `' + propType + '` ' + ('supplied to `' + componentName + '`, expected `object`.'));
-      }
-      for (var key in shapeTypes) {
-        var checker = shapeTypes[key];
-        if (!checker) {
-          continue;
-        }
-        var error = checker(propValue, key, componentName, location, propFullName + '.' + key, ReactPropTypesSecret);
-        if (error) {
-          return error;
-        }
-      }
-      return null;
-    }
-    return createChainableTypeChecker(validate);
-  }
-
-  function isNode(propValue) {
-    switch (typeof propValue) {
-      case 'number':
-      case 'string':
-      case 'undefined':
-        return true;
-      case 'boolean':
-        return !propValue;
-      case 'object':
-        if (Array.isArray(propValue)) {
-          return propValue.every(isNode);
-        }
-        if (propValue === null || isValidElement(propValue)) {
-          return true;
-        }
-
-        var iteratorFn = getIteratorFn(propValue);
-        if (iteratorFn) {
-          var iterator = iteratorFn.call(propValue);
-          var step;
-          if (iteratorFn !== propValue.entries) {
-            while (!(step = iterator.next()).done) {
-              if (!isNode(step.value)) {
-                return false;
-              }
-            }
-          } else {
-            // Iterator will provide entry [k,v] tuples rather than values.
-            while (!(step = iterator.next()).done) {
-              var entry = step.value;
-              if (entry) {
-                if (!isNode(entry[1])) {
-                  return false;
-                }
-              }
-            }
-          }
-        } else {
-          return false;
-        }
-
-        return true;
-      default:
-        return false;
-    }
-  }
-
-  function isSymbol(propType, propValue) {
-    // Native Symbol.
-    if (propType === 'symbol') {
-      return true;
-    }
-
-    // 19.4.3.5 Symbol.prototype[@@toStringTag] === 'Symbol'
-    if (propValue['@@toStringTag'] === 'Symbol') {
-      return true;
-    }
-
-    // Fallback for non-spec compliant Symbols which are polyfilled.
-    if (typeof Symbol === 'function' && propValue instanceof Symbol) {
-      return true;
-    }
-
-    return false;
-  }
-
-  // Equivalent of `typeof` but with special handling for array and regexp.
-  function getPropType(propValue) {
-    var propType = typeof propValue;
-    if (Array.isArray(propValue)) {
-      return 'array';
-    }
-    if (propValue instanceof RegExp) {
-      // Old webkits (at least until Android 4.0) return 'function' rather than
-      // 'object' for typeof a RegExp. We'll normalize this here so that /bla/
-      // passes PropTypes.object.
-      return 'object';
-    }
-    if (isSymbol(propType, propValue)) {
-      return 'symbol';
-    }
-    return propType;
-  }
-
-  // This handles more types than `getPropType`. Only used for error messages.
-  // See `createPrimitiveTypeChecker`.
-  function getPreciseType(propValue) {
-    if (typeof propValue === 'undefined' || propValue === null) {
-      return '' + propValue;
-    }
-    var propType = getPropType(propValue);
-    if (propType === 'object') {
-      if (propValue instanceof Date) {
-        return 'date';
-      } else if (propValue instanceof RegExp) {
-        return 'regexp';
-      }
-    }
-    return propType;
-  }
-
-  // Returns a string that is postfixed to a warning about an invalid type.
-  // For example, "undefined" or "of type array"
-  function getPostfixForTypeWarning(value) {
-    var type = getPreciseType(value);
-    switch (type) {
-      case 'array':
-      case 'object':
-        return 'an ' + type;
-      case 'boolean':
-      case 'date':
-      case 'regexp':
-        return 'a ' + type;
-      default:
-        return type;
-    }
-  }
-
-  // Returns class name of the object, if any.
-  function getClassName(propValue) {
-    if (!propValue.constructor || !propValue.constructor.name) {
-      return ANONYMOUS;
-    }
-    return propValue.constructor.name;
-  }
-
-  ReactPropTypes.checkPropTypes = checkPropTypes;
-  ReactPropTypes.PropTypes = ReactPropTypes;
-
-  return ReactPropTypes;
-};
-
-/* WEBPACK VAR INJECTION */}.call(exports, __webpack_require__(0)))
-
-/***/ }),
-/* 45 */
-/***/ (function(module, exports, __webpack_require__) {
-
-"use strict";
-/* WEBPACK VAR INJECTION */(function(process) {/**
- * Copyright 2013-present, Facebook, Inc.
- * All rights reserved.
- *
- * This source code is licensed under the BSD-style license found in the
- * LICENSE file in the root directory of this source tree. An additional grant
- * of patent rights can be found in the PATENTS file in the same directory.
- */
-
-
-
-if (process.env.NODE_ENV !== 'production') {
-  var invariant = __webpack_require__(3);
-  var warning = __webpack_require__(2);
-  var ReactPropTypesSecret = __webpack_require__(21);
-  var loggedTypeFailures = {};
-}
-
-/**
- * Assert that the values match with the type specs.
- * Error messages are memorized and will only be shown once.
- *
- * @param {object} typeSpecs Map of name to a ReactPropType
- * @param {object} values Runtime values that need to be type-checked
- * @param {string} location e.g. "prop", "context", "child context"
- * @param {string} componentName Name of the component for error messages.
- * @param {?Function} getStack Returns the component stack.
- * @private
- */
-function checkPropTypes(typeSpecs, values, location, componentName, getStack) {
-  if (process.env.NODE_ENV !== 'production') {
-    for (var typeSpecName in typeSpecs) {
-      if (typeSpecs.hasOwnProperty(typeSpecName)) {
-        var error;
-        // Prop type validation may throw. In case they do, we don't want to
-        // fail the render phase where it didn't fail before. So we log it.
-        // After these have been cleaned up, we'll let them throw.
-        try {
-          // This is intentionally an invariant that gets caught. It's the same
-          // behavior as without this statement except with a better message.
-          invariant(typeof typeSpecs[typeSpecName] === 'function', '%s: %s type `%s` is invalid; it must be a function, usually from ' + 'React.PropTypes.', componentName || 'React class', location, typeSpecName);
-          error = typeSpecs[typeSpecName](values, typeSpecName, componentName, location, null, ReactPropTypesSecret);
-        } catch (ex) {
-          error = ex;
-        }
-        warning(!error || error instanceof Error, '%s: type specification of %s `%s` is invalid; the type checker ' + 'function must return `null` or an `Error` but returned a %s. ' + 'You may have forgotten to pass an argument to the type checker ' + 'creator (arrayOf, instanceOf, objectOf, oneOf, oneOfType, and ' + 'shape all require an argument).', componentName || 'React class', location, typeSpecName, typeof error);
-        if (error instanceof Error && !(error.message in loggedTypeFailures)) {
-          // Only monitor this failure once because there tends to be a lot of the
-          // same error.
-          loggedTypeFailures[error.message] = true;
-
-          var stack = getStack ? getStack() : '';
-
-          warning(false, 'Failed %s type: %s%s', location, error.message, stack != null ? stack : '');
-        }
-      }
-    }
-  }
-}
-
-module.exports = checkPropTypes;
-
-/* WEBPACK VAR INJECTION */}.call(exports, __webpack_require__(0)))
-
-/***/ }),
-/* 46 */
-/***/ (function(module, exports, __webpack_require__) {
-
-"use strict";
-/**
- * Copyright 2013-present, Facebook, Inc.
- * All rights reserved.
- *
- * This source code is licensed under the BSD-style license found in the
- * LICENSE file in the root directory of this source tree. An additional grant
- * of patent rights can be found in the PATENTS file in the same directory.
- *
- */
-
-
-
-module.exports = '15.6.1';
-
-/***/ }),
-/* 47 */
-/***/ (function(module, exports, __webpack_require__) {
-
-"use strict";
-/**
- * Copyright 2013-present, Facebook, Inc.
- * All rights reserved.
- *
- * This source code is licensed under the BSD-style license found in the
- * LICENSE file in the root directory of this source tree. An additional grant
- * of patent rights can be found in the PATENTS file in the same directory.
- *
- */
-
-
-
-var _require = __webpack_require__(15),
-    Component = _require.Component;
-
-var _require2 = __webpack_require__(4),
-    isValidElement = _require2.isValidElement;
-
-var ReactNoopUpdateQueue = __webpack_require__(16);
-var factory = __webpack_require__(48);
-
-module.exports = factory(Component, isValidElement, ReactNoopUpdateQueue);
-
-/***/ }),
-/* 48 */
-/***/ (function(module, exports, __webpack_require__) {
-
-"use strict";
-/* WEBPACK VAR INJECTION */(function(process) {/**
- * Copyright 2013-present, Facebook, Inc.
- * All rights reserved.
- *
- * This source code is licensed under the BSD-style license found in the
- * LICENSE file in the root directory of this source tree. An additional grant
- * of patent rights can be found in the PATENTS file in the same directory.
- *
- */
-
-
-
-var _assign = __webpack_require__(8);
-
-var emptyObject = __webpack_require__(17);
-var _invariant = __webpack_require__(3);
-
-if (process.env.NODE_ENV !== 'production') {
-  var warning = __webpack_require__(2);
-}
-
-var MIXINS_KEY = 'mixins';
-
-// Helper function to allow the creation of anonymous functions which do not
-// have .name set to the name of the variable being assigned to.
-function identity(fn) {
-  return fn;
-}
-
-var ReactPropTypeLocationNames;
-if (process.env.NODE_ENV !== 'production') {
-  ReactPropTypeLocationNames = {
-    prop: 'prop',
-    context: 'context',
-    childContext: 'child context'
-  };
-} else {
-  ReactPropTypeLocationNames = {};
-}
-
-function factory(ReactComponent, isValidElement, ReactNoopUpdateQueue) {
-  /**
-   * Policies that describe methods in `ReactClassInterface`.
-   */
-
-  var injectedMixins = [];
-
-  /**
-   * Composite components are higher-level components that compose other composite
-   * or host components.
-   *
-   * To create a new type of `ReactClass`, pass a specification of
-   * your new class to `React.createClass`. The only requirement of your class
-   * specification is that you implement a `render` method.
-   *
-   *   var MyComponent = React.createClass({
-   *     render: function() {
-   *       return <div>Hello World</div>;
-   *     }
-   *   });
-   *
-   * The class specification supports a specific protocol of methods that have
-   * special meaning (e.g. `render`). See `ReactClassInterface` for
-   * more the comprehensive protocol. Any other properties and methods in the
-   * class specification will be available on the prototype.
-   *
-   * @interface ReactClassInterface
-   * @internal
-   */
-  var ReactClassInterface = {
-    /**
-     * An array of Mixin objects to include when defining your component.
-     *
-     * @type {array}
-     * @optional
-     */
-    mixins: 'DEFINE_MANY',
-
-    /**
-     * An object containing properties and methods that should be defined on
-     * the component's constructor instead of its prototype (static methods).
-     *
-     * @type {object}
-     * @optional
-     */
-    statics: 'DEFINE_MANY',
-
-    /**
-     * Definition of prop types for this component.
-     *
-     * @type {object}
-     * @optional
-     */
-    propTypes: 'DEFINE_MANY',
-
-    /**
-     * Definition of context types for this component.
-     *
-     * @type {object}
-     * @optional
-     */
-    contextTypes: 'DEFINE_MANY',
-
-    /**
-     * Definition of context types this component sets for its children.
-     *
-     * @type {object}
-     * @optional
-     */
-    childContextTypes: 'DEFINE_MANY',
-
-    // ==== Definition methods ====
-
-    /**
-     * Invoked when the component is mounted. Values in the mapping will be set on
-     * `this.props` if that prop is not specified (i.e. using an `in` check).
-     *
-     * This method is invoked before `getInitialState` and therefore cannot rely
-     * on `this.state` or use `this.setState`.
-     *
-     * @return {object}
-     * @optional
-     */
-    getDefaultProps: 'DEFINE_MANY_MERGED',
-
-    /**
-     * Invoked once before the component is mounted. The return value will be used
-     * as the initial value of `this.state`.
-     *
-     *   getInitialState: function() {
-     *     return {
-     *       isOn: false,
-     *       fooBaz: new BazFoo()
-     *     }
-     *   }
-     *
-     * @return {object}
-     * @optional
-     */
-    getInitialState: 'DEFINE_MANY_MERGED',
-
-    /**
-     * @return {object}
-     * @optional
-     */
-    getChildContext: 'DEFINE_MANY_MERGED',
-
-    /**
-     * Uses props from `this.props` and state from `this.state` to render the
-     * structure of the component.
-     *
-     * No guarantees are made about when or how often this method is invoked, so
-     * it must not have side effects.
-     *
-     *   render: function() {
-     *     var name = this.props.name;
-     *     return <div>Hello, {name}!</div>;
-     *   }
-     *
-     * @return {ReactComponent}
-     * @required
-     */
-    render: 'DEFINE_ONCE',
-
-    // ==== Delegate methods ====
-
-    /**
-     * Invoked when the component is initially created and about to be mounted.
-     * This may have side effects, but any external subscriptions or data created
-     * by this method must be cleaned up in `componentWillUnmount`.
-     *
-     * @optional
-     */
-    componentWillMount: 'DEFINE_MANY',
-
-    /**
-     * Invoked when the component has been mounted and has a DOM representation.
-     * However, there is no guarantee that the DOM node is in the document.
-     *
-     * Use this as an opportunity to operate on the DOM when the component has
-     * been mounted (initialized and rendered) for the first time.
-     *
-     * @param {DOMElement} rootNode DOM element representing the component.
-     * @optional
-     */
-    componentDidMount: 'DEFINE_MANY',
-
-    /**
-     * Invoked before the component receives new props.
-     *
-     * Use this as an opportunity to react to a prop transition by updating the
-     * state using `this.setState`. Current props are accessed via `this.props`.
-     *
-     *   componentWillReceiveProps: function(nextProps, nextContext) {
-     *     this.setState({
-     *       likesIncreasing: nextProps.likeCount > this.props.likeCount
-     *     });
-     *   }
-     *
-     * NOTE: There is no equivalent `componentWillReceiveState`. An incoming prop
-     * transition may cause a state change, but the opposite is not true. If you
-     * need it, you are probably looking for `componentWillUpdate`.
-     *
-     * @param {object} nextProps
-     * @optional
-     */
-    componentWillReceiveProps: 'DEFINE_MANY',
-
-    /**
-     * Invoked while deciding if the component should be updated as a result of
-     * receiving new props, state and/or context.
-     *
-     * Use this as an opportunity to `return false` when you're certain that the
-     * transition to the new props/state/context will not require a component
-     * update.
-     *
-     *   shouldComponentUpdate: function(nextProps, nextState, nextContext) {
-     *     return !equal(nextProps, this.props) ||
-     *       !equal(nextState, this.state) ||
-     *       !equal(nextContext, this.context);
-     *   }
-     *
-     * @param {object} nextProps
-     * @param {?object} nextState
-     * @param {?object} nextContext
-     * @return {boolean} True if the component should update.
-     * @optional
-     */
-    shouldComponentUpdate: 'DEFINE_ONCE',
-
-    /**
-     * Invoked when the component is about to update due to a transition from
-     * `this.props`, `this.state` and `this.context` to `nextProps`, `nextState`
-     * and `nextContext`.
-     *
-     * Use this as an opportunity to perform preparation before an update occurs.
-     *
-     * NOTE: You **cannot** use `this.setState()` in this method.
-     *
-     * @param {object} nextProps
-     * @param {?object} nextState
-     * @param {?object} nextContext
-     * @param {ReactReconcileTransaction} transaction
-     * @optional
-     */
-    componentWillUpdate: 'DEFINE_MANY',
-
-    /**
-     * Invoked when the component's DOM representation has been updated.
-     *
-     * Use this as an opportunity to operate on the DOM when the component has
-     * been updated.
-     *
-     * @param {object} prevProps
-     * @param {?object} prevState
-     * @param {?object} prevContext
-     * @param {DOMElement} rootNode DOM element representing the component.
-     * @optional
-     */
-    componentDidUpdate: 'DEFINE_MANY',
-
-    /**
-     * Invoked when the component is about to be removed from its parent and have
-     * its DOM representation destroyed.
-     *
-     * Use this as an opportunity to deallocate any external resources.
-     *
-     * NOTE: There is no `componentDidUnmount` since your component will have been
-     * destroyed by that point.
-     *
-     * @optional
-     */
-    componentWillUnmount: 'DEFINE_MANY',
-
-    // ==== Advanced methods ====
-
-    /**
-     * Updates the component's currently mounted DOM representation.
-     *
-     * By default, this implements React's rendering and reconciliation algorithm.
-     * Sophisticated clients may wish to override this.
-     *
-     * @param {ReactReconcileTransaction} transaction
-     * @internal
-     * @overridable
-     */
-    updateComponent: 'OVERRIDE_BASE'
-  };
-
-  /**
-   * Mapping from class specification keys to special processing functions.
-   *
-   * Although these are declared like instance properties in the specification
-   * when defining classes using `React.createClass`, they are actually static
-   * and are accessible on the constructor instead of the prototype. Despite
-   * being static, they must be defined outside of the "statics" key under
-   * which all other static methods are defined.
-   */
-  var RESERVED_SPEC_KEYS = {
-    displayName: function(Constructor, displayName) {
-      Constructor.displayName = displayName;
-    },
-    mixins: function(Constructor, mixins) {
-      if (mixins) {
-        for (var i = 0; i < mixins.length; i++) {
-          mixSpecIntoComponent(Constructor, mixins[i]);
-        }
-      }
-    },
-    childContextTypes: function(Constructor, childContextTypes) {
-      if (process.env.NODE_ENV !== 'production') {
-        validateTypeDef(Constructor, childContextTypes, 'childContext');
-      }
-      Constructor.childContextTypes = _assign(
-        {},
-        Constructor.childContextTypes,
-        childContextTypes
-      );
-    },
-    contextTypes: function(Constructor, contextTypes) {
-      if (process.env.NODE_ENV !== 'production') {
-        validateTypeDef(Constructor, contextTypes, 'context');
-      }
-      Constructor.contextTypes = _assign(
-        {},
-        Constructor.contextTypes,
-        contextTypes
-      );
-    },
-    /**
-     * Special case getDefaultProps which should move into statics but requires
-     * automatic merging.
-     */
-    getDefaultProps: function(Constructor, getDefaultProps) {
-      if (Constructor.getDefaultProps) {
-        Constructor.getDefaultProps = createMergedResultFunction(
-          Constructor.getDefaultProps,
-          getDefaultProps
-        );
-      } else {
-        Constructor.getDefaultProps = getDefaultProps;
-      }
-    },
-    propTypes: function(Constructor, propTypes) {
-      if (process.env.NODE_ENV !== 'production') {
-        validateTypeDef(Constructor, propTypes, 'prop');
-      }
-      Constructor.propTypes = _assign({}, Constructor.propTypes, propTypes);
-    },
-    statics: function(Constructor, statics) {
-      mixStaticSpecIntoComponent(Constructor, statics);
-    },
-    autobind: function() {}
-  };
-
-  function validateTypeDef(Constructor, typeDef, location) {
-    for (var propName in typeDef) {
-      if (typeDef.hasOwnProperty(propName)) {
-        // use a warning instead of an _invariant so components
-        // don't show up in prod but only in __DEV__
-        if (process.env.NODE_ENV !== 'production') {
-          warning(
-            typeof typeDef[propName] === 'function',
-            '%s: %s type `%s` is invalid; it must be a function, usually from ' +
-              'React.PropTypes.',
-            Constructor.displayName || 'ReactClass',
-            ReactPropTypeLocationNames[location],
-            propName
-          );
-        }
-      }
-    }
-  }
-
-  function validateMethodOverride(isAlreadyDefined, name) {
-    var specPolicy = ReactClassInterface.hasOwnProperty(name)
-      ? ReactClassInterface[name]
-      : null;
-
-    // Disallow overriding of base class methods unless explicitly allowed.
-    if (ReactClassMixin.hasOwnProperty(name)) {
-      _invariant(
-        specPolicy === 'OVERRIDE_BASE',
-        'ReactClassInterface: You are attempting to override ' +
-          '`%s` from your class specification. Ensure that your method names ' +
-          'do not overlap with React methods.',
-        name
-      );
-    }
-
-    // Disallow defining methods more than once unless explicitly allowed.
-    if (isAlreadyDefined) {
-      _invariant(
-        specPolicy === 'DEFINE_MANY' || specPolicy === 'DEFINE_MANY_MERGED',
-        'ReactClassInterface: You are attempting to define ' +
-          '`%s` on your component more than once. This conflict may be due ' +
-          'to a mixin.',
-        name
-      );
-    }
-  }
-
-  /**
-   * Mixin helper which handles policy validation and reserved
-   * specification keys when building React classes.
-   */
-  function mixSpecIntoComponent(Constructor, spec) {
-    if (!spec) {
-      if (process.env.NODE_ENV !== 'production') {
-        var typeofSpec = typeof spec;
-        var isMixinValid = typeofSpec === 'object' && spec !== null;
-
-        if (process.env.NODE_ENV !== 'production') {
-          warning(
-            isMixinValid,
-            "%s: You're attempting to include a mixin that is either null " +
-              'or not an object. Check the mixins included by the component, ' +
-              'as well as any mixins they include themselves. ' +
-              'Expected object but got %s.',
-            Constructor.displayName || 'ReactClass',
-            spec === null ? null : typeofSpec
-          );
-        }
-      }
-
-      return;
-    }
-
-    _invariant(
-      typeof spec !== 'function',
-      "ReactClass: You're attempting to " +
-        'use a component class or function as a mixin. Instead, just use a ' +
-        'regular object.'
-    );
-    _invariant(
-      !isValidElement(spec),
-      "ReactClass: You're attempting to " +
-        'use a component as a mixin. Instead, just use a regular object.'
-    );
-
-    var proto = Constructor.prototype;
-    var autoBindPairs = proto.__reactAutoBindPairs;
-
-    // By handling mixins before any other properties, we ensure the same
-    // chaining order is applied to methods with DEFINE_MANY policy, whether
-    // mixins are listed before or after these methods in the spec.
-    if (spec.hasOwnProperty(MIXINS_KEY)) {
-      RESERVED_SPEC_KEYS.mixins(Constructor, spec.mixins);
-    }
-
-    for (var name in spec) {
-      if (!spec.hasOwnProperty(name)) {
-        continue;
-      }
-
-      if (name === MIXINS_KEY) {
-        // We have already handled mixins in a special case above.
-        continue;
-      }
-
-      var property = spec[name];
-      var isAlreadyDefined = proto.hasOwnProperty(name);
-      validateMethodOverride(isAlreadyDefined, name);
-
-      if (RESERVED_SPEC_KEYS.hasOwnProperty(name)) {
-        RESERVED_SPEC_KEYS[name](Constructor, property);
-      } else {
-        // Setup methods on prototype:
-        // The following member methods should not be automatically bound:
-        // 1. Expected ReactClass methods (in the "interface").
-        // 2. Overridden methods (that were mixed in).
-        var isReactClassMethod = ReactClassInterface.hasOwnProperty(name);
-        var isFunction = typeof property === 'function';
-        var shouldAutoBind =
-          isFunction &&
-          !isReactClassMethod &&
-          !isAlreadyDefined &&
-          spec.autobind !== false;
-
-        if (shouldAutoBind) {
-          autoBindPairs.push(name, property);
-          proto[name] = property;
-        } else {
-          if (isAlreadyDefined) {
-            var specPolicy = ReactClassInterface[name];
-
-            // These cases should already be caught by validateMethodOverride.
-            _invariant(
-              isReactClassMethod &&
-                (specPolicy === 'DEFINE_MANY_MERGED' ||
-                  specPolicy === 'DEFINE_MANY'),
-              'ReactClass: Unexpected spec policy %s for key %s ' +
-                'when mixing in component specs.',
-              specPolicy,
-              name
-            );
-
-            // For methods which are defined more than once, call the existing
-            // methods before calling the new property, merging if appropriate.
-            if (specPolicy === 'DEFINE_MANY_MERGED') {
-              proto[name] = createMergedResultFunction(proto[name], property);
-            } else if (specPolicy === 'DEFINE_MANY') {
-              proto[name] = createChainedFunction(proto[name], property);
-            }
-          } else {
-            proto[name] = property;
-            if (process.env.NODE_ENV !== 'production') {
-              // Add verbose displayName to the function, which helps when looking
-              // at profiling tools.
-              if (typeof property === 'function' && spec.displayName) {
-                proto[name].displayName = spec.displayName + '_' + name;
-              }
-            }
-          }
-        }
-      }
-    }
-  }
-
-  function mixStaticSpecIntoComponent(Constructor, statics) {
-    if (!statics) {
-      return;
-    }
-    for (var name in statics) {
-      var property = statics[name];
-      if (!statics.hasOwnProperty(name)) {
-        continue;
-      }
-
-      var isReserved = name in RESERVED_SPEC_KEYS;
-      _invariant(
-        !isReserved,
-        'ReactClass: You are attempting to define a reserved ' +
-          'property, `%s`, that shouldn\'t be on the "statics" key. Define it ' +
-          'as an instance property instead; it will still be accessible on the ' +
-          'constructor.',
-        name
-      );
-
-      var isInherited = name in Constructor;
-      _invariant(
-        !isInherited,
-        'ReactClass: You are attempting to define ' +
-          '`%s` on your component more than once. This conflict may be ' +
-          'due to a mixin.',
-        name
-      );
-      Constructor[name] = property;
-    }
-  }
-
-  /**
-   * Merge two objects, but throw if both contain the same key.
-   *
-   * @param {object} one The first object, which is mutated.
-   * @param {object} two The second object
-   * @return {object} one after it has been mutated to contain everything in two.
-   */
-  function mergeIntoWithNoDuplicateKeys(one, two) {
-    _invariant(
-      one && two && typeof one === 'object' && typeof two === 'object',
-      'mergeIntoWithNoDuplicateKeys(): Cannot merge non-objects.'
-    );
-
-    for (var key in two) {
-      if (two.hasOwnProperty(key)) {
-        _invariant(
-          one[key] === undefined,
-          'mergeIntoWithNoDuplicateKeys(): ' +
-            'Tried to merge two objects with the same key: `%s`. This conflict ' +
-            'may be due to a mixin; in particular, this may be caused by two ' +
-            'getInitialState() or getDefaultProps() methods returning objects ' +
-            'with clashing keys.',
-          key
-        );
-        one[key] = two[key];
-      }
-    }
-    return one;
-  }
-
-  /**
-   * Creates a function that invokes two functions and merges their return values.
-   *
-   * @param {function} one Function to invoke first.
-   * @param {function} two Function to invoke second.
-   * @return {function} Function that invokes the two argument functions.
-   * @private
-   */
-  function createMergedResultFunction(one, two) {
-    return function mergedResult() {
-      var a = one.apply(this, arguments);
-      var b = two.apply(this, arguments);
-      if (a == null) {
-        return b;
-      } else if (b == null) {
-        return a;
-      }
-      var c = {};
-      mergeIntoWithNoDuplicateKeys(c, a);
-      mergeIntoWithNoDuplicateKeys(c, b);
-      return c;
-    };
-  }
-
-  /**
-   * Creates a function that invokes two functions and ignores their return vales.
-   *
-   * @param {function} one Function to invoke first.
-   * @param {function} two Function to invoke second.
-   * @return {function} Function that invokes the two argument functions.
-   * @private
-   */
-  function createChainedFunction(one, two) {
-    return function chainedFunction() {
-      one.apply(this, arguments);
-      two.apply(this, arguments);
-    };
-  }
-
-  /**
-   * Binds a method to the component.
-   *
-   * @param {object} component Component whose method is going to be bound.
-   * @param {function} method Method to be bound.
-   * @return {function} The bound method.
-   */
-  function bindAutoBindMethod(component, method) {
-    var boundMethod = method.bind(component);
-    if (process.env.NODE_ENV !== 'production') {
-      boundMethod.__reactBoundContext = component;
-      boundMethod.__reactBoundMethod = method;
-      boundMethod.__reactBoundArguments = null;
-      var componentName = component.constructor.displayName;
-      var _bind = boundMethod.bind;
-      boundMethod.bind = function(newThis) {
-        for (
-          var _len = arguments.length,
-            args = Array(_len > 1 ? _len - 1 : 0),
-            _key = 1;
-          _key < _len;
-          _key++
-        ) {
-          args[_key - 1] = arguments[_key];
-        }
-
-        // User is trying to bind() an autobound method; we effectively will
-        // ignore the value of "this" that the user is trying to use, so
-        // let's warn.
-        if (newThis !== component && newThis !== null) {
-          if (process.env.NODE_ENV !== 'production') {
-            warning(
-              false,
-              'bind(): React component methods may only be bound to the ' +
-                'component instance. See %s',
-              componentName
-            );
-          }
-        } else if (!args.length) {
-          if (process.env.NODE_ENV !== 'production') {
-            warning(
-              false,
-              'bind(): You are binding a component method to the component. ' +
-                'React does this for you automatically in a high-performance ' +
-                'way, so you can safely remove this call. See %s',
-              componentName
-            );
-          }
-          return boundMethod;
-        }
-        var reboundMethod = _bind.apply(boundMethod, arguments);
-        reboundMethod.__reactBoundContext = component;
-        reboundMethod.__reactBoundMethod = method;
-        reboundMethod.__reactBoundArguments = args;
-        return reboundMethod;
-      };
-    }
-    return boundMethod;
-  }
-
-  /**
-   * Binds all auto-bound methods in a component.
-   *
-   * @param {object} component Component whose method is going to be bound.
-   */
-  function bindAutoBindMethods(component) {
-    var pairs = component.__reactAutoBindPairs;
-    for (var i = 0; i < pairs.length; i += 2) {
-      var autoBindKey = pairs[i];
-      var method = pairs[i + 1];
-      component[autoBindKey] = bindAutoBindMethod(component, method);
-    }
-  }
-
-  var IsMountedPreMixin = {
-    componentDidMount: function() {
-      this.__isMounted = true;
-    }
-  };
-
-  var IsMountedPostMixin = {
-    componentWillUnmount: function() {
-      this.__isMounted = false;
-    }
-  };
-
-  /**
-   * Add more to the ReactClass base class. These are all legacy features and
-   * therefore not already part of the modern ReactComponent.
-   */
-  var ReactClassMixin = {
-    /**
-     * TODO: This will be deprecated because state should always keep a consistent
-     * type signature and the only use case for this, is to avoid that.
-     */
-    replaceState: function(newState, callback) {
-      this.updater.enqueueReplaceState(this, newState, callback);
-    },
-
-    /**
-     * Checks whether or not this composite component is mounted.
-     * @return {boolean} True if mounted, false otherwise.
-     * @protected
-     * @final
-     */
-    isMounted: function() {
-      if (process.env.NODE_ENV !== 'production') {
-        warning(
-          this.__didWarnIsMounted,
-          '%s: isMounted is deprecated. Instead, make sure to clean up ' +
-            'subscriptions and pending requests in componentWillUnmount to ' +
-            'prevent memory leaks.',
-          (this.constructor && this.constructor.displayName) ||
-            this.name ||
-            'Component'
-        );
-        this.__didWarnIsMounted = true;
-      }
-      return !!this.__isMounted;
-    }
-  };
-
-  var ReactClassComponent = function() {};
-  _assign(
-    ReactClassComponent.prototype,
-    ReactComponent.prototype,
-    ReactClassMixin
-  );
-
-  /**
-   * Creates a composite component class given a class specification.
-   * See https://facebook.github.io/react/docs/top-level-api.html#react.createclass
-   *
-   * @param {object} spec Class specification (which must define `render`).
-   * @return {function} Component constructor function.
-   * @public
-   */
-  function createClass(spec) {
-    // To keep our warnings more understandable, we'll use a little hack here to
-    // ensure that Constructor.name !== 'Constructor'. This makes sure we don't
-    // unnecessarily identify a class without displayName as 'Constructor'.
-    var Constructor = identity(function(props, context, updater) {
-      // This constructor gets overridden by mocks. The argument is used
-      // by mocks to assert on what gets mounted.
-
-      if (process.env.NODE_ENV !== 'production') {
-        warning(
-          this instanceof Constructor,
-          'Something is calling a React component directly. Use a factory or ' +
-            'JSX instead. See: https://fb.me/react-legacyfactory'
-        );
-      }
-
-      // Wire up auto-binding
-      if (this.__reactAutoBindPairs.length) {
-        bindAutoBindMethods(this);
-      }
-
-      this.props = props;
-      this.context = context;
-      this.refs = emptyObject;
-      this.updater = updater || ReactNoopUpdateQueue;
-
-      this.state = null;
-
-      // ReactClasses doesn't have constructors. Instead, they use the
-      // getInitialState and componentWillMount methods for initialization.
-
-      var initialState = this.getInitialState ? this.getInitialState() : null;
-      if (process.env.NODE_ENV !== 'production') {
-        // We allow auto-mocks to proceed as if they're returning null.
-        if (
-          initialState === undefined &&
-          this.getInitialState._isMockFunction
-        ) {
-          // This is probably bad practice. Consider warning here and
-          // deprecating this convenience.
-          initialState = null;
-        }
-      }
-      _invariant(
-        typeof initialState === 'object' && !Array.isArray(initialState),
-        '%s.getInitialState(): must return an object or null',
-        Constructor.displayName || 'ReactCompositeComponent'
-      );
-
-      this.state = initialState;
-    });
-    Constructor.prototype = new ReactClassComponent();
-    Constructor.prototype.constructor = Constructor;
-    Constructor.prototype.__reactAutoBindPairs = [];
-
-    injectedMixins.forEach(mixSpecIntoComponent.bind(null, Constructor));
-
-    mixSpecIntoComponent(Constructor, IsMountedPreMixin);
-    mixSpecIntoComponent(Constructor, spec);
-    mixSpecIntoComponent(Constructor, IsMountedPostMixin);
-
-    // Initialize the defaultProps property after all mixins have been merged.
-    if (Constructor.getDefaultProps) {
-      Constructor.defaultProps = Constructor.getDefaultProps();
-    }
-
-    if (process.env.NODE_ENV !== 'production') {
-      // This is a tag to indicate that the use of these method names is ok,
-      // since it's used with createClass. If it's not, then it's likely a
-      // mistake so we'll warn you to use the static property, property
-      // initializer or constructor respectively.
-      if (Constructor.getDefaultProps) {
-        Constructor.getDefaultProps.isReactClassApproved = {};
-      }
-      if (Constructor.prototype.getInitialState) {
-        Constructor.prototype.getInitialState.isReactClassApproved = {};
-      }
-    }
-
-    _invariant(
-      Constructor.prototype.render,
-      'createClass(...): Class specification must implement a `render` method.'
-    );
-
-    if (process.env.NODE_ENV !== 'production') {
-      warning(
-        !Constructor.prototype.componentShouldUpdate,
-        '%s has a method called ' +
-          'componentShouldUpdate(). Did you mean shouldComponentUpdate()? ' +
-          'The name is phrased as a question because the function is ' +
-          'expected to return a value.',
-        spec.displayName || 'A component'
-      );
-      warning(
-        !Constructor.prototype.componentWillRecieveProps,
-        '%s has a method called ' +
-          'componentWillRecieveProps(). Did you mean componentWillReceiveProps()?',
-        spec.displayName || 'A component'
-      );
-    }
-
-    // Reduce time spent doing lookups by setting these on the prototype.
-    for (var methodName in ReactClassInterface) {
-      if (!Constructor.prototype[methodName]) {
-        Constructor.prototype[methodName] = null;
-      }
-    }
-
-    return Constructor;
-  }
-
-  return createClass;
-}
-
-module.exports = factory;
-
-/* WEBPACK VAR INJECTION */}.call(exports, __webpack_require__(0)))
-
-/***/ }),
-/* 49 */
-/***/ (function(module, exports, __webpack_require__) {
-
-"use strict";
-/* WEBPACK VAR INJECTION */(function(process) {/**
- * Copyright 2013-present, Facebook, Inc.
- * All rights reserved.
- *
- * This source code is licensed under the BSD-style license found in the
- * LICENSE file in the root directory of this source tree. An additional grant
- * of patent rights can be found in the PATENTS file in the same directory.
- *
- */
-
-
-var _prodInvariant = __webpack_require__(5);
-
-var ReactElement = __webpack_require__(4);
-
-var invariant = __webpack_require__(3);
-
-/**
- * Returns the first child in a collection of children and verifies that there
- * is only one child in the collection.
- *
- * See https://facebook.github.io/react/docs/top-level-api.html#react.children.only
- *
- * The current implementation of this function assumes that a single child gets
- * passed without a wrapper, but the purpose of this helper function is to
- * abstract away the particular structure of children.
- *
- * @param {?object} children Child collection structure.
- * @return {ReactElement} The first and only `ReactElement` contained in the
- * structure.
- */
-function onlyChild(children) {
-  !ReactElement.isValidElement(children) ? process.env.NODE_ENV !== 'production' ? invariant(false, 'React.Children.only expected to receive a single React element child.') : _prodInvariant('143') : void 0;
-  return children;
-}
-
-module.exports = onlyChild;
-/* WEBPACK VAR INJECTION */}.call(exports, __webpack_require__(0)))
-
-/***/ }),
-/* 50 */
-/***/ (function(module, exports, __webpack_require__) {
-
-"use strict";
-
-Object.defineProperty(exports, "__esModule", { value: true });
-var helper_1 = __webpack_require__(51);
-var models_1 = __webpack_require__(52);
-var CourseManager = (function () {
-    function CourseManager(courseProvider) {
-        this.courseProvider = courseProvider;
-    }
-    CourseManager.prototype.getCourse = function (id) {
-        return helper_1.ArrayHelper.find(this.getCourses(), function (a) { return a.id === id; });
-    };
-    CourseManager.prototype.getCourses = function () {
-        return this.courseProvider.getCourses();
-    };
-    CourseManager.prototype.getCoursesFor = function (user) {
-        var cLinks = [];
-        for (var _i = 0, _a = this.courseProvider.getCoursesStudent(); _i < _a.length; _i++) {
-            var c = _a[_i];
-            if (user.id === c.personId) {
-                cLinks.push(c);
-            }
-        }
-        var courses = [];
-        for (var _b = 0, _c = this.getCourses(); _b < _c.length; _b++) {
-            var c = _c[_b];
-            for (var _d = 0, cLinks_1 = cLinks; _d < cLinks_1.length; _d++) {
-                var link = cLinks_1[_d];
-                if (c.id === link.courseId) {
-                    courses.push(c);
-                    break;
-                }
-            }
-        }
-        return courses;
-    };
-    CourseManager.prototype.getAssignment = function (course, assignmentId) {
-        var temp = this.getAssignments(course);
-        for (var _i = 0, temp_1 = temp; _i < temp_1.length; _i++) {
-            var a = temp_1[_i];
-            if (a.id === assignmentId) {
-                return a;
-            }
-        }
-        return null;
-    };
-    CourseManager.prototype.getAssignments = function (courseId) {
-        if (models_1.isCourse(courseId)) {
-            courseId = courseId.id;
-        }
-        return this.courseProvider.getAssignments(courseId);
-    };
-    return CourseManager;
-}());
-exports.CourseManager = CourseManager;
-
-
-/***/ }),
-/* 51 */
-/***/ (function(module, exports, __webpack_require__) {
-
-"use strict";
-
-Object.defineProperty(exports, "__esModule", { value: true });
-var ArrayHelper = (function () {
-    function ArrayHelper() {
-    }
-<<<<<<< HEAD
-    DynamicTable.prototype.renderCells = function (values) {
-        return values.map(function (v, i) {
-            return React.createElement("td", { key: i }, v);
-        });
-    };
-    DynamicTable.prototype.renderRow = function (item, i) {
-        return React.createElement("tr", { key: i }, this.renderCells(this.props.selector(item)));
-    };
-    DynamicTable.prototype.render = function () {
-        var _this = this;
-        var rows = this.props.data.map(function (v, i) {
-            return _this.renderRow(v, i);
-        });
-        if (this.props.footer) {
-            return (React.createElement("table", { className: "table" },
-                React.createElement("thead", null,
-                    React.createElement("tr", null, this.renderCells(this.props.header))),
-                React.createElement("tbody", null, rows),
-                React.createElement("tfoot", null,
-                    React.createElement("tr", null, this.renderCells(this.props.footer)))));
-        }
-        return (React.createElement("table", { className: "table" },
-            React.createElement("thead", null,
-                React.createElement("tr", null, this.renderCells(this.props.header))),
-            React.createElement("tbody", null, rows)));
-=======
-    ArrayHelper.find = function (array, predicate) {
-        for (var i = 0; i < array.length; i++) {
-            var cur = array[i];
-            if (predicate.call(array, cur, i, array)) {
-                return cur;
-            }
-        }
-        return null;
->>>>>>> e93d6da9
-    };
-    return ArrayHelper;
-}());
-exports.ArrayHelper = ArrayHelper;
-
-
-/***/ }),
-/* 52 */
-/***/ (function(module, exports, __webpack_require__) {
-
-"use strict";
-
-Object.defineProperty(exports, "__esModule", { value: true });
-function isCourse(value) {
-    return value
-        && typeof value.id === "number"
-        && typeof value.name === "string"
-        && typeof value.tag === "string";
-}
-exports.isCourse = isCourse;
-
-
-/***/ }),
-/* 53 */
-/***/ (function(module, exports, __webpack_require__) {
-
-"use strict";
-
-var __extends = (this && this.__extends) || (function () {
-    var extendStatics = Object.setPrototypeOf ||
-        ({ __proto__: [] } instanceof Array && function (d, b) { d.__proto__ = b; }) ||
-        function (d, b) { for (var p in b) if (b.hasOwnProperty(p)) d[p] = b[p]; };
-    return function (d, b) {
-        extendStatics(d, b);
-        function __() { this.constructor = d; }
-        d.prototype = b === null ? Object.create(b) : (__.prototype = b.prototype, new __());
-    };
-})();
-Object.defineProperty(exports, "__esModule", { value: true });
-var React = __webpack_require__(0);
-var ProgressBar = (function (_super) {
-    __extends(ProgressBar, _super);
-    function ProgressBar() {
-        return _super !== null && _super.apply(this, arguments) || this;
-    }
-    ProgressBar.prototype.render = function () {
-        var progressBarStyle = {
-            width: this.props.progress + "%"
-        };
-        return (React.createElement("div", { className: "progress" },
-            React.createElement("div", { className: "progress-bar", role: "progressbar", "aria-valuenow": this.props.progress, "aria-valuemin": "0", "aria-valuemax": "100", style: progressBarStyle },
-                this.props.progress,
-                "%")));
-    };
-    return ProgressBar;
-}(React.Component));
-exports.ProgressBar = ProgressBar;
-
-
-/***/ }),
-/* 14 */
-/***/ (function(module, exports, __webpack_require__) {
-
-"use strict";
-
-var __extends = (this && this.__extends) || (function () {
-    var extendStatics = Object.setPrototypeOf ||
-        ({ __proto__: [] } instanceof Array && function (d, b) { d.__proto__ = b; }) ||
-        function (d, b) { for (var p in b) if (b.hasOwnProperty(p)) d[p] = b[p]; };
-    return function (d, b) {
-        extendStatics(d, b);
-        function __() { this.constructor = d; }
-        d.prototype = b === null ? Object.create(b) : (__.prototype = b.prototype, new __());
-    };
-})();
-Object.defineProperty(exports, "__esModule", { value: true });
-var React = __webpack_require__(0);
-var components_1 = __webpack_require__(1);
-var LabResult = (function (_super) {
-    __extends(LabResult, _super);
-    function LabResult() {
-        return _super !== null && _super.apply(this, arguments) || this;
-    }
-    LabResult.prototype.render = function () {
-        return (React.createElement(components_1.Row, null,
-            React.createElement("div", { className: "col-lg-12" },
-                React.createElement("h1", null, this.props.course_name),
-                React.createElement("p", { className: "lead" },
-                    "Your progress on ",
-                    React.createElement("strong", null,
-                        React.createElement("span", { id: "lab-headline" }, this.props.lab))),
-                React.createElement(components_1.ProgressBar, { progress: this.props.progress })),
-            React.createElement("div", { className: "col-lg-6" },
-                React.createElement("p", null,
-                    React.createElement("strong", { id: "status" }, "Status: Nothing built yet."))),
-            React.createElement("div", { className: "col-lg-6" },
-                React.createElement("p", null,
-                    React.createElement("strong", { id: "pushtime" }, "Code delievered: - ")))));
-    };
-    return LabResult;
-}(React.Component));
-exports.LabResult = LabResult;
-
-
-/***/ }),
-/* 15 */
-/***/ (function(module, exports, __webpack_require__) {
-
-"use strict";
-
-var __extends = (this && this.__extends) || (function () {
-    var extendStatics = Object.setPrototypeOf ||
-        ({ __proto__: [] } instanceof Array && function (d, b) { d.__proto__ = b; }) ||
-        function (d, b) { for (var p in b) if (b.hasOwnProperty(p)) d[p] = b[p]; };
-    return function (d, b) {
-        extendStatics(d, b);
-        function __() { this.constructor = d; }
-        d.prototype = b === null ? Object.create(b) : (__.prototype = b.prototype, new __());
-    };
-})();
-Object.defineProperty(exports, "__esModule", { value: true });
-var React = __webpack_require__(0);
-var components_1 = __webpack_require__(1);
-var LastBuild = (function (_super) {
-    __extends(LastBuild, _super);
-    function LastBuild() {
-        return _super !== null && _super.apply(this, arguments) || this;
-    }
-    LastBuild.prototype.render = function () {
-        return (React.createElement(components_1.Row, null,
-            React.createElement("div", { className: "col-lg-12" },
-                React.createElement(components_1.DynamicTable, { header: ["Test name", "Score", "Weight"], data: this.props.test_cases, selector: function (item) { return [item.name, item.score.toString() + "/" + item.points.toString() + " pts", item.weight.toString() + " pts"]; }, footer: ["Total score", this.props.score.toString() + "%", this.props.weight.toString() + "%"] }))));
-    };
-    return LastBuild;
-}(React.Component));
-exports.LastBuild = LastBuild;
-
-
-/***/ }),
-/* 16 */
-/***/ (function(module, exports, __webpack_require__) {
-
-"use strict";
-
-var __extends = (this && this.__extends) || (function () {
-    var extendStatics = Object.setPrototypeOf ||
-        ({ __proto__: [] } instanceof Array && function (d, b) { d.__proto__ = b; }) ||
-        function (d, b) { for (var p in b) if (b.hasOwnProperty(p)) d[p] = b[p]; };
-    return function (d, b) {
-        extendStatics(d, b);
-        function __() { this.constructor = d; }
-        d.prototype = b === null ? Object.create(b) : (__.prototype = b.prototype, new __());
-    };
-})();
-Object.defineProperty(exports, "__esModule", { value: true });
-var React = __webpack_require__(0);
-var components_1 = __webpack_require__(1);
-var LastBuildInfo = (function (_super) {
-    __extends(LastBuildInfo, _super);
-    function LastBuildInfo() {
-        return _super !== null && _super.apply(this, arguments) || this;
-    }
-    LastBuildInfo.prototype.handleClick = function () {
-        console.log("Rebuilding...");
-    };
-    LastBuildInfo.prototype.render = function () {
-        var _this = this;
-        return (React.createElement(components_1.Row, null,
-            React.createElement("div", { className: "col-lg-8" },
-                React.createElement("h2", null, "Latest build"),
-                React.createElement("p", { id: "passes" },
-                    "Number of passed tests:  ",
-                    this.props.pass_tests),
-                React.createElement("p", { id: "fails" },
-                    "Number of failed tests:  ",
-                    this.props.fail_tests),
-                React.createElement("p", { id: "buildtime" },
-                    "Execution time:  ",
-                    this.props.exec_time),
-                React.createElement("p", { id: "timedate" },
-                    "Build date:  ",
-                    this.props.build_time.toString()),
-                React.createElement("p", { id: "buildid" },
-                    "Build ID: ",
-                    this.props.build_id)),
-            React.createElement("div", { className: "col-lg-4 hidden-print" },
-                React.createElement("h2", null, "Actions"),
-                React.createElement(components_1.Row, null,
-                    React.createElement("div", { className: "col-lg-12" },
-                        React.createElement("p", null,
-                            React.createElement("button", { type: "button", id: "rebuild", className: "btn btn-primary", onClick: function () { return _this.handleClick(); } }, "Rebuild")))))));
-    };
-    return LastBuildInfo;
-}(React.Component));
-exports.LastBuildInfo = LastBuildInfo;
-
-
-/***/ }),
-/* 17 */
-/***/ (function(module, exports, __webpack_require__) {
-
-"use strict";
-
-Object.defineProperty(exports, "__esModule", { value: true });
-<<<<<<< HEAD
-var event_1 = __webpack_require__(18);
-var ViewPage_1 = __webpack_require__(2);
-=======
-var event_1 = __webpack_require__(54);
-var ViewPage_1 = __webpack_require__(6);
->>>>>>> e93d6da9
-var NavigationManager = (function () {
-    function NavigationManager(history) {
-        var _this = this;
-        this.onNavigate = event_1.newEvent("NavigationManager.onNavigate");
-        this.pages = {};
-        this.errorPages = [];
-        this.defaultPath = "";
-        this.currentPath = "";
-        this.browserHistory = history;
-        window.addEventListener("popstate", function (e) {
-            _this.navigateTo(location.pathname, true);
-        });
-    }
-    NavigationManager.prototype.getParts = function (path) {
-        return this.removeEmptyEntries(path.split("/"));
-    };
-    NavigationManager.prototype.removeEmptyEntries = function (array) {
-        var newArray = [];
-        array.map(function (v) {
-            if (v.length > 0) {
-                newArray.push(v);
-            }
-        });
-        return newArray;
-    };
-    NavigationManager.prototype.setDefaultPath = function (path) {
-        this.defaultPath = path;
-    };
-    NavigationManager.prototype.navigateTo = function (path, preventPush) {
-        if (path === "/") {
-            this.navigateToDefault();
-            return;
-        }
-        var parts = this.getParts(path);
-        var curPage = this.pages;
-        this.currentPath = parts.join("/");
-        if (!preventPush) {
-            this.browserHistory.pushState({}, "Autograder", "/" + this.currentPath);
-        }
-        for (var i = 0; i < parts.length; i++) {
-            var a = parts[i];
-            if (ViewPage_1.isViewPage(curPage)) {
-                this.onNavigate({
-                    page: curPage,
-                    subPage: parts.slice(i, parts.length).join("/"),
-                    target: this,
-                    uri: path,
-                });
-                return;
-            }
-            else {
-                var cur = curPage[a];
-                if (!cur) {
-                    this.onNavigate({ target: this, page: this.getErrorPage(404), subPage: "", uri: path });
-                    return;
-                }
-                curPage = cur;
-            }
-        }
-        if (ViewPage_1.isViewPage(curPage)) {
-            this.onNavigate({ target: this, page: curPage, uri: path, subPage: "" });
-            return;
-        }
-        else {
-            this.onNavigate({ target: this, page: this.getErrorPage(404), subPage: "", uri: path });
-        }
-    };
-    NavigationManager.prototype.navigateToDefault = function () {
-        this.navigateTo(this.defaultPath);
-    };
-    NavigationManager.prototype.navigateToError = function (statusCode) {
-        this.onNavigate({ target: this, page: this.getErrorPage(statusCode), subPage: "", uri: statusCode.toString() });
-    };
-    NavigationManager.prototype.registerPage = function (path, page) {
-        var parts = this.getParts(path);
-        if (parts.length === 0) {
-            throw Error("Can't add page to index element");
-        }
-        page.setPath(parts.join("/"));
-        var curObj = this.pages;
-        for (var i = 0; i < parts.length - 1; i++) {
-            var a = parts[i];
-            if (a.length === 0) {
-                continue;
-            }
-            var temp = curObj[a];
-            if (!temp) {
-                temp = {};
-                curObj[a] = temp;
-            }
-            else if (!ViewPage_1.isViewPage(temp)) {
-                temp = curObj[a];
-            }
-            if (ViewPage_1.isViewPage(temp)) {
-                throw Error("Can't assign a IPageContainer to a ViewPage");
-            }
-            curObj = temp;
-        }
-        curObj[parts[parts.length - 1]] = page;
-    };
-    NavigationManager.prototype.registerErrorPage = function (statusCode, page) {
-        this.errorPages[statusCode] = page;
-    };
-    NavigationManager.prototype.checkLinks = function (links, viewPage) {
-        var checkUrl = this.currentPath;
-        if (viewPage && viewPage.pagePath === checkUrl) {
-            checkUrl += "/" + viewPage.defaultPage;
-<<<<<<< HEAD
-        }
-        for (var _i = 0, links_1 = links; _i < links_1.length; _i++) {
-            var l = links_1[_i];
-            if (!l.uri) {
-                continue;
-            }
-            var a = this.getParts(l.uri).join("/");
-            l.active = a === checkUrl.substr(0, a.length);
-        }
-    };
-    NavigationManager.prototype.refresh = function () {
-        this.navigateTo(this.currentPath);
-    };
-    return NavigationManager;
-}());
-exports.NavigationManager = NavigationManager;
-
-
-/***/ }),
-/* 18 */
-/***/ (function(module, exports, __webpack_require__) {
-
-"use strict";
-
-Object.defineProperty(exports, "__esModule", { value: true });
-function newEvent(info) {
-    var callbacks = [];
-    var handler = function EventHandler(event) {
-        callbacks.map(function (v) { return v(event); });
-    };
-    handler.info = info;
-    handler.addEventListener = function (callback) {
-        callbacks.push(callback);
-    };
-    handler.removeEventListener = function (callback) {
-        var index = callbacks.indexOf(callback);
-        if (index < 0) {
-            console.log(callback);
-            throw Error("Event does noe exist");
-        }
-        callbacks.splice(index, 1);
-    };
-    return handler;
-}
-exports.newEvent = newEvent;
-
-
-/***/ }),
-/* 19 */
-/***/ (function(module, exports, __webpack_require__) {
-
-"use strict";
-
-Object.defineProperty(exports, "__esModule", { value: true });
-var UserManager = (function () {
-    function UserManager(userProvider) {
-        this.userProvider = userProvider;
-    }
-    UserManager.prototype.getCurrentUser = function () {
-        return this.currentUser;
-    };
-    UserManager.prototype.tryLogin = function (username, password) {
-        var result = this.userProvider.tryLogin(username, password);
-        if (result) {
-            this.currentUser = result;
-        }
-        return result;
-    };
-    UserManager.prototype.getAllUser = function () {
-        return this.userProvider.getAllUser();
-    };
-    UserManager.prototype.getUser = function (id) {
-    };
-    return UserManager;
-}());
-exports.UserManager = UserManager;
-
-
-/***/ }),
-/* 20 */
-/***/ (function(module, exports, __webpack_require__) {
-
-"use strict";
-
-var __extends = (this && this.__extends) || (function () {
-    var extendStatics = Object.setPrototypeOf ||
-        ({ __proto__: [] } instanceof Array && function (d, b) { d.__proto__ = b; }) ||
-        function (d, b) { for (var p in b) if (b.hasOwnProperty(p)) d[p] = b[p]; };
-    return function (d, b) {
-        extendStatics(d, b);
-        function __() { this.constructor = d; }
-        d.prototype = b === null ? Object.create(b) : (__.prototype = b.prototype, new __());
-    };
-})();
-Object.defineProperty(exports, "__esModule", { value: true });
-var React = __webpack_require__(0);
-var UserView_1 = __webpack_require__(4);
-var HelloView_1 = __webpack_require__(5);
-var components_1 = __webpack_require__(1);
-var ViewPage_1 = __webpack_require__(2);
-var LabResultView_1 = __webpack_require__(21);
-var StudentPage = (function (_super) {
-    __extends(StudentPage, _super);
-    function StudentPage(users, navMan, courseMan) {
-        var _this = _super.call(this) || this;
-        _this.pages = {};
-        _this.navMan = navMan;
-        _this.userMan = users;
-        _this.courseMan = courseMan;
-        _this.defaultPage = "opsys/lab1";
-        _this.pages["opsys/lab1"] = React.createElement("h1", null, "Lab1");
-        _this.pages["opsys/lab2"] = React.createElement("h1", null, "Lab2");
-        _this.pages["opsys/lab3"] = React.createElement("h1", null, "Lab3");
-        _this.pages["opsys/lab4"] = React.createElement("h1", null, "Lab4");
-        _this.pages["user"] = React.createElement(UserView_1.UserView, { users: users.getAllUser() });
-        _this.pages["hello"] = React.createElement(HelloView_1.HelloView, null);
-        return _this;
-    }
-    StudentPage.prototype.getLabs = function () {
-        var curUsr = this.userMan.getCurrentUser();
-        if (curUsr) {
-            var courses = this.courseMan.getCoursesFor(curUsr);
-            var labs = this.courseMan.getAssignments(courses[0]);
-            return { course: courses[0], labs: labs };
-        }
-        return null;
-    };
-    StudentPage.prototype.renderMenu = function (key) {
-        var _this = this;
-        if (key === 0) {
-            var labs = this.getLabs();
-            var labLinks = [];
-            if (labs) {
-                for (var _i = 0, _a = labs.labs; _i < _a.length; _i++) {
-                    var l = _a[_i];
-                    labLinks.push({ name: l.name, uri: this.pagePath + "/course/" + labs.course.tag + "/lab/" + l.id });
-                }
-            }
-            var settings = [
-                { name: "Users", uri: this.pagePath + "/user" },
-                { name: "Hello world", uri: this.pagePath + "/hello" }
-            ];
-            this.navMan.checkLinks(labLinks, this);
-            this.navMan.checkLinks(settings, this);
-            return [
-                React.createElement("h4", { key: 0 }, "Labs"),
-                React.createElement(components_1.NavMenu, { key: 1, links: labLinks, onClick: function (link) { return _this.handleClick(link); } }),
-                React.createElement("h4", { key: 2 }, "Settings"),
-                React.createElement(components_1.NavMenu, { key: 3, links: settings, onClick: function (link) { return _this.handleClick(link); } })
-            ];
-        }
-        return [];
-    };
-    StudentPage.prototype.renderContent = function (page) {
-        if (page.length === 0) {
-            page = this.defaultPage;
-        }
-        if (this.pages[page]) {
-            return this.pages[page];
-        }
-        var parts = this.navMan.getParts(page);
-        if (parts.length > 1) {
-            if (parts[0] === "course") {
-                var course_tag = parts[1];
-                var course = this.courseMan.getCourseByTag(course_tag);
-                if (parts.length > 3) {
-                    var labId = parseInt(parts[3]);
-                    if (course !== null && labId !== undefined) {
-                        var lab = this.courseMan.getAssignment({ id: 0, name: "", tag: "" }, labId);
-                        console.log(lab);
-                        if (lab) {
-                            var testCases = [
-                                { name: "Test Case 1", score: 60, points: 100, weight: 1 },
-                                { name: "Test Case 2", score: 50, points: 100, weight: 1 },
-                                { name: "Test Case 3", score: 40, points: 100, weight: 1 },
-                                { name: "Test Case 4", score: 30, points: 100, weight: 1 },
-                                { name: "Test Case 5", score: 20, points: 100, weight: 1 }
-                            ];
-                            var labInfo = {
-                                lab: lab.name,
-                                course: course.name,
-                                score: 50,
-                                weight: 100,
-                                test_cases: testCases,
-                                pass_tests: 10,
-                                fail_tests: 20,
-                                exec_time: 0.33,
-                                build_time: new Date(2017, 5, 25),
-                                build_id: 10
-                            };
-                            return React.createElement(LabResultView_1.LabResultView, { labInfo: labInfo });
-                        }
-                        return React.createElement("h1", null, "Could not find that lab");
-                    }
-                }
-=======
-        }
-        for (var _i = 0, links_1 = links; _i < links_1.length; _i++) {
-            var l = links_1[_i];
-            if (!l.uri) {
-                continue;
->>>>>>> e93d6da9
-            }
-            var a = this.getParts(l.uri).join("/");
-            l.active = a === checkUrl.substr(0, a.length);
-        }
-    };
-    NavigationManager.prototype.refresh = function () {
-        this.navigateTo(this.currentPath);
-    };
-    NavigationManager.prototype.getErrorPage = function (statusCode) {
-        if (this.errorPages[statusCode]) {
-            return this.errorPages[statusCode];
-        }
-        throw Error("Status page: " + statusCode + " is not defined");
-    };
-    return NavigationManager;
-}());
-exports.NavigationManager = NavigationManager;
-
-
-/***/ }),
-<<<<<<< HEAD
-/* 21 */
-=======
-/* 54 */
->>>>>>> e93d6da9
-/***/ (function(module, exports, __webpack_require__) {
-
-"use strict";
-
-<<<<<<< HEAD
-var __extends = (this && this.__extends) || (function () {
-    var extendStatics = Object.setPrototypeOf ||
-        ({ __proto__: [] } instanceof Array && function (d, b) { d.__proto__ = b; }) ||
-        function (d, b) { for (var p in b) if (b.hasOwnProperty(p)) d[p] = b[p]; };
-    return function (d, b) {
-        extendStatics(d, b);
-        function __() { this.constructor = d; }
-        d.prototype = b === null ? Object.create(b) : (__.prototype = b.prototype, new __());
-    };
-})();
-Object.defineProperty(exports, "__esModule", { value: true });
-var React = __webpack_require__(0);
-var components_1 = __webpack_require__(1);
-var LabResultView = (function (_super) {
-    __extends(LabResultView, _super);
-    function LabResultView() {
-        return _super !== null && _super.apply(this, arguments) || this;
-    }
-    LabResultView.prototype.render = function () {
-        return (React.createElement("div", { className: "col-md-9 col-sm-9 col-xs-12" },
-            React.createElement("div", { className: "result-content", id: "resultview" },
-                React.createElement("section", { id: "result" },
-                    React.createElement(components_1.LabResult, { course_name: this.props.labInfo.course, lab: this.props.labInfo.lab, progress: this.props.labInfo.score }),
-                    React.createElement(components_1.LastBuild, { test_cases: this.props.labInfo.test_cases, score: this.props.labInfo.score, weight: this.props.labInfo.weight }),
-                    React.createElement(components_1.LastBuildInfo, { pass_tests: this.props.labInfo.pass_tests, fail_tests: this.props.labInfo.fail_tests, exec_time: this.props.labInfo.exec_time, build_time: this.props.labInfo.build_time, build_id: this.props.labInfo.build_id }),
-                    React.createElement(components_1.Row, null,
-                        React.createElement("div", { className: "col-lg-12" },
-                            React.createElement("div", { className: "well" },
-                                React.createElement("code", { id: "logs" }, "# There is no build for this lab yet."))))))));
-    };
-    return LabResultView;
-}(React.Component));
-exports.LabResultView = LabResultView;
-
-
-/***/ }),
-/* 22 */
-=======
-Object.defineProperty(exports, "__esModule", { value: true });
-function newEvent(info) {
-    var callbacks = [];
-    var handler = function EventHandler(event) {
-        callbacks.map((function (v) { return v(event); }));
-    };
-    handler.info = info;
-    handler.addEventListener = function (callback) {
-        callbacks.push(callback);
-    };
-    handler.removeEventListener = function (callback) {
-        var index = callbacks.indexOf(callback);
-        if (index < 0) {
-            console.log(callback);
-            throw Error("Event does noe exist");
-        }
-        callbacks.splice(index, 1);
-    };
-    return handler;
-}
-exports.newEvent = newEvent;
-
-
-/***/ }),
-/* 55 */
->>>>>>> e93d6da9
-/***/ (function(module, exports, __webpack_require__) {
-
-"use strict";
-
-Object.defineProperty(exports, "__esModule", { value: true });
-var TempDataProvider = (function () {
-    function TempDataProvider() {
-        this.addLocalAssignments();
-        this.addLocalCourses();
-        this.addLocalCourseStudent();
-        this.addLocalUsers();
-    }
-    TempDataProvider.prototype.getAllUser = function () {
-        return this.localUsers;
-    };
-    TempDataProvider.prototype.getCourses = function () {
-        return this.localCourses;
-    };
-    TempDataProvider.prototype.getCoursesStudent = function () {
-        return this.localCourseStudent;
-    };
-    TempDataProvider.prototype.getAssignments = function (courseId) {
-        var temp = [];
-        for (var _i = 0, _a = this.localAssignments; _i < _a.length; _i++) {
-            var a = _a[_i];
-            if (a.courseId === courseId) {
-                temp.push(a);
-            }
-        }
-        return temp;
-    };
-    TempDataProvider.prototype.tryLogin = function (username, password) {
-        for (var _i = 0, _a = this.localUsers; _i < _a.length; _i++) {
-            var u = _a[_i];
-            if (u.email.toLocaleLowerCase() === username.toLocaleLowerCase()) {
-                if (u.password === password) {
-                    return u;
-                }
-                return null;
-            }
-        }
-        return null;
-    };
-    TempDataProvider.prototype.addLocalUsers = function () {
-        this.localUsers = [
-            {
-                id: 999,
-                firstName: "Test",
-                lastName: "Testersen",
-                email: "test@testersen.no",
-                personId: 9999,
-                password: "1234",
-            },
-            {
-                id: 1,
-                firstName: "Per",
-                lastName: "Pettersen",
-                email: "per@pettersen.no",
-                personId: 1234,
-                password: "1234",
-            },
-            {
-                id: 2,
-                firstName: "Bob",
-                lastName: "Bobsen",
-                email: "bob@bobsen.no",
-                personId: 1234,
-                password: "1234",
-            },
-            {
-                id: 3,
-                firstName: "Petter",
-                lastName: "Pan",
-                email: "petter@pan.no",
-                personId: 1234,
-                password: "1234",
-            },
-        ];
-    };
-    TempDataProvider.prototype.addLocalAssignments = function () {
-        this.localAssignments = [
-            {
-                id: 0,
-                courseId: 0,
-                name: "Lab 1",
-                start: new Date(2017, 5, 1),
-                deadline: new Date(2017, 5, 25),
-                end: new Date(2017, 5, 30),
-            },
-            {
-                id: 1,
-                courseId: 0,
-                name: "Lab 2",
-                start: new Date(2017, 5, 1),
-                deadline: new Date(2017, 5, 25),
-                end: new Date(2017, 5, 30),
-            },
-            {
-                id: 2,
-                courseId: 0,
-                name: "Lab 3",
-                start: new Date(2017, 5, 1),
-                deadline: new Date(2017, 5, 25),
-                end: new Date(2017, 5, 30),
-            },
-            {
-                id: 3,
-                courseId: 0,
-                name: "Lab 4",
-                start: new Date(2017, 5, 1),
-                deadline: new Date(2017, 5, 25),
-                end: new Date(2017, 5, 30),
-            },
-            {
-                id: 4,
-                courseId: 1,
-                name: "Lab 1",
-                start: new Date(2017, 5, 1),
-                deadline: new Date(2017, 5, 25),
-                end: new Date(2017, 5, 30),
-            },
-        ];
-    };
-    TempDataProvider.prototype.addLocalCourses = function () {
-        this.localCourses = [
-            {
-                id: 0,
-                name: "Object Oriented Programming",
-                tag: "DAT100",
-            },
-            {
-                id: 1,
-                name: "Algorithms and Datastructures",
-                tag: "DAT200",
-            },
-        ];
-    };
-    TempDataProvider.prototype.addLocalCourseStudent = function () {
-        this.localCourseStudent = [
-            { courseId: 0, personId: 999 },
-            { courseId: 1, personId: 999 },
-        ];
-    };
-    return TempDataProvider;
-}());
-exports.TempDataProvider = TempDataProvider;
-
-
-/***/ }),
-/* 56 */
-/***/ (function(module, exports, __webpack_require__) {
-
-"use strict";
-
-Object.defineProperty(exports, "__esModule", { value: true });
-var UserManager = (function () {
-    function UserManager(userProvider) {
-        this.userProvider = userProvider;
-    }
-    UserManager.prototype.getCurrentUser = function () {
-        return this.currentUser;
-    };
-<<<<<<< HEAD
-    TempDataProvider.prototype.getCourseByTag = function (tag) {
-        for (var _i = 0, _a = this.localCourses; _i < _a.length; _i++) {
-            var c = _a[_i];
-            if (c.tag === tag) {
-                return c;
-            }
-        }
-        return null;
-    };
-    TempDataProvider.prototype.getAssignments = function (courseId) {
-        var temp = [];
-        for (var _i = 0, _a = this.localAssignments; _i < _a.length; _i++) {
-            var a = _a[_i];
-            if (a.courceId === courseId) {
-                temp.push(a);
-            }
-=======
-    UserManager.prototype.tryLogin = function (username, password) {
-        var result = this.userProvider.tryLogin(username, password);
-        if (result) {
-            this.currentUser = result;
->>>>>>> e93d6da9
-        }
-        return result;
-    };
-    UserManager.prototype.getAllUser = function () {
-        return this.userProvider.getAllUser();
-    };
-    UserManager.prototype.getUser = function (id) {
-        throw new Error("Not implemented error");
-    };
-    return UserManager;
-}());
-exports.UserManager = UserManager;
-
-
-/***/ }),
-<<<<<<< HEAD
-/* 23 */
-=======
-/* 57 */
->>>>>>> e93d6da9
-/***/ (function(module, exports, __webpack_require__) {
-
-"use strict";
-
-var __extends = (this && this.__extends) || (function () {
-    var extendStatics = Object.setPrototypeOf ||
-        ({ __proto__: [] } instanceof Array && function (d, b) { d.__proto__ = b; }) ||
-        function (d, b) { for (var p in b) if (b.hasOwnProperty(p)) d[p] = b[p]; };
-    return function (d, b) {
-        extendStatics(d, b);
-        function __() { this.constructor = d; }
-        d.prototype = b === null ? Object.create(b) : (__.prototype = b.prototype, new __());
-    };
-})();
-Object.defineProperty(exports, "__esModule", { value: true });
-<<<<<<< HEAD
-var models_1 = __webpack_require__(24);
-var CourseManager = (function () {
-    function CourseManager(courseProvider) {
-        this.courseProvider = courseProvider;
-=======
-var React = __webpack_require__(1);
-var ViewPage_1 = __webpack_require__(6);
-var ErrorPage = (function (_super) {
-    __extends(ErrorPage, _super);
-    function ErrorPage() {
-        var _this = _super.call(this) || this;
-        _this.pages = {};
-        _this.defaultPage = "404";
-        _this.pages["404"] = React.createElement("div", null,
-            React.createElement("h1", null, "404 Page not found"),
-            React.createElement("p", null, "The page you where looking for does not exist"));
-        return _this;
->>>>>>> e93d6da9
-    }
-    ErrorPage.prototype.pageNavigation = function (page) {
-        "not implemented";
-    };
-<<<<<<< HEAD
-    CourseManager.prototype.getCourseByTag = function (tag) {
-        return this.courseProvider.getCourseByTag(tag);
-    };
-    CourseManager.prototype.getCoursesFor = function (user) {
-        var cLinks = [];
-        for (var _i = 0, _a = this.courseProvider.getCoursesStudent(); _i < _a.length; _i++) {
-            var c = _a[_i];
-            if (user.id === c.personId) {
-                cLinks.push(c);
-            }
-        }
-        var courses = [];
-        for (var _b = 0, _c = this.getCourses(); _b < _c.length; _b++) {
-            var c = _c[_b];
-            for (var _d = 0, cLinks_1 = cLinks; _d < cLinks_1.length; _d++) {
-                var link = cLinks_1[_d];
-                if (c.id === link.courseId) {
-                    courses.push(c);
-                    break;
-                }
-            }
-=======
-    ErrorPage.prototype.renderContent = function (page) {
-        if (page.length === 0) {
-            page = this.defaultPage;
->>>>>>> e93d6da9
-        }
-        return React.createElement("div", null,
-            React.createElement("h1", null, "404 Page not found"),
-            React.createElement("p", null, "The page you where looking for does not exist"));
-    };
-    return ErrorPage;
-}(ViewPage_1.ViewPage));
-exports.ErrorPage = ErrorPage;
-
-
-/***/ }),
-/* 58 */
-/***/ (function(module, exports, __webpack_require__) {
-
-"use strict";
-
-var __extends = (this && this.__extends) || (function () {
-    var extendStatics = Object.setPrototypeOf ||
-        ({ __proto__: [] } instanceof Array && function (d, b) { d.__proto__ = b; }) ||
-        function (d, b) { for (var p in b) if (b.hasOwnProperty(p)) d[p] = b[p]; };
-    return function (d, b) {
-        extendStatics(d, b);
-        function __() { this.constructor = d; }
-        d.prototype = b === null ? Object.create(b) : (__.prototype = b.prototype, new __());
-    };
-})();
-Object.defineProperty(exports, "__esModule", { value: true });
-var React = __webpack_require__(1);
-var ViewPage_1 = __webpack_require__(6);
-var HelpView_1 = __webpack_require__(59);
-var HelpPage = (function (_super) {
-    __extends(HelpPage, _super);
-    function HelpPage(navMan) {
-        var _this = _super.call(this) || this;
-        _this.pages = {};
-        _this.navMan = navMan;
-        _this.defaultPage = "help";
-        _this.pages.help = React.createElement(HelpView_1.HelpView, null);
-        return _this;
-    }
-    HelpPage.prototype.pageNavigation = function (page) {
-        "Not used";
-    };
-    HelpPage.prototype.renderContent = function (page) {
-        if (page.length === 0) {
-            page = this.defaultPage;
-        }
-        if (this.pages[page]) {
-            return this.pages[page];
-        }
-        return React.createElement("h1", null, "404 page not found");
-    };
-    return HelpPage;
-}(ViewPage_1.ViewPage));
-exports.HelpPage = HelpPage;
-
-
-/***/ }),
-<<<<<<< HEAD
-/* 24 */
-=======
-/* 59 */
->>>>>>> e93d6da9
-/***/ (function(module, exports, __webpack_require__) {
-
-"use strict";
-
-var __extends = (this && this.__extends) || (function () {
-    var extendStatics = Object.setPrototypeOf ||
-        ({ __proto__: [] } instanceof Array && function (d, b) { d.__proto__ = b; }) ||
-        function (d, b) { for (var p in b) if (b.hasOwnProperty(p)) d[p] = b[p]; };
-    return function (d, b) {
-        extendStatics(d, b);
-        function __() { this.constructor = d; }
-        d.prototype = b === null ? Object.create(b) : (__.prototype = b.prototype, new __());
-    };
-})();
-Object.defineProperty(exports, "__esModule", { value: true });
-var React = __webpack_require__(1);
-var components_1 = __webpack_require__(7);
-var HelpView = (function (_super) {
-    __extends(HelpView, _super);
-    function HelpView() {
-        return _super !== null && _super.apply(this, arguments) || this;
-    }
-    HelpView.prototype.render = function () {
-        return (React.createElement(components_1.Row, { className: "container-fluid" },
-            React.createElement("div", { className: "col-md-2 col-sm-3 col-xs-12" },
-                React.createElement("div", { className: "list-group" },
-                    React.createElement("a", { href: "#", className: "list-group-item disabled" }, "Help"),
-                    React.createElement("a", { href: "#autograder", className: "list-group-item" }, "Autograder"),
-                    React.createElement("a", { href: "#reg", className: "list-group-item" }, "Registration"),
-                    React.createElement("a", { href: "#signup", className: "list-group-item" }, "Sign up for a course"))),
-            React.createElement("div", { className: "col-md-8 col-sm-9 col-xs-12" },
-                React.createElement("article", null,
-                    React.createElement("h1", { id: "autograder" }, "Autograder"),
-                    React.createElement("p", null, "Autograder is a new tool for students and teaching staff for submitting and validating lab assignments and is developed at the University of Stavanger. All lab submissions from students are handled using Git, a source code management system, and GitHub, a web-based hosting service for Git source repositories."),
-                    React.createElement("p", null, "Students push their updated lab submissions to GitHub. Every lab submission is then processed by a custom continuous integration tool. This tool will run several test cases on the submitted code. Autograder generates feedback that let the students verify if their submission implements the required functionality. This feedback is available through a web interface. The feedback from the Autograder system can be used by students to improve their submissions."),
-                    React.createElement("p", null, "Below is a step-by-step explanation of how to register and sign up for the lab project in Autograder."),
-                    React.createElement("h1", { id: "reg" }, "Registration"),
-                    React.createElement("ol", null,
-                        React.createElement("li", null,
-                            React.createElement("p", null,
-                                "Go to ",
-                                React.createElement("a", { href: "http://github.com" }, "GitHub"),
-                                " and register. A GitHub account is required to sign in to Autograder. You can skip this step if you already have an account.")),
-                        React.createElement("li", null,
-                            React.createElement("p", null, "Click the \"Sign in with GitHub\" button to register. You will then be taken to GitHub's website.")),
-                        React.createElement("li", null,
-                            React.createElement("p", null, "Approve that our Autograder application may have permission to access to the requested parts of your account. It is possible to make a separate GitHub account for system if you do not want Autograder to access your personal one with the requested permissions."))),
-                    React.createElement("h1", { id: "signup" }, "Signing up for a course"),
-                    React.createElement("ol", null,
-                        React.createElement("li", null,
-                            React.createElement("p", null, "Click the course menu item.")),
-                        React.createElement("li", null,
-                            React.createElement("p", null, "In the course menu click on \u201CNew Course\u201D. Available courses will be listed.")),
-                        React.createElement("li", null,
-                            React.createElement("p", null, "Find the course you are signing up for and click sign up.")),
-                        React.createElement("li", null,
-                            React.createElement("p", null, "Read through and accept the terms. You will then be invited to the course organization on GitHub.")),
-                        React.createElement("li", null,
-                            React.createElement("p", null, "An invitation will be sent to your email address registered with GitHub account. Accept the invitation using the received email.")),
-                        React.createElement("li", null,
-                            React.createElement("p", null, "Wait for the teaching staff to verify your Autograder-registration.")),
-                        React.createElement("li", null,
-                            React.createElement("p", null, "You will get your own repository in the organization \"uis-dat520\" on GitHub after your registration is verified. You will also have access to the feedback pages for this course on Autograder.")))))));
-    };
-    return HelpView;
-}(React.Component));
-exports.HelpView = HelpView;
-
-
-/***/ }),
-<<<<<<< HEAD
-/* 25 */
-=======
-/* 60 */
->>>>>>> e93d6da9
-/***/ (function(module, exports, __webpack_require__) {
-
-"use strict";
-
-var __extends = (this && this.__extends) || (function () {
-    var extendStatics = Object.setPrototypeOf ||
-        ({ __proto__: [] } instanceof Array && function (d, b) { d.__proto__ = b; }) ||
-        function (d, b) { for (var p in b) if (b.hasOwnProperty(p)) d[p] = b[p]; };
-    return function (d, b) {
-        extendStatics(d, b);
-        function __() { this.constructor = d; }
-        d.prototype = b === null ? Object.create(b) : (__.prototype = b.prototype, new __());
-    };
-})();
-Object.defineProperty(exports, "__esModule", { value: true });
-<<<<<<< HEAD
-var React = __webpack_require__(0);
-var ViewPage_1 = __webpack_require__(2);
-=======
-var React = __webpack_require__(1);
-var ViewPage_1 = __webpack_require__(6);
->>>>>>> e93d6da9
-var HomePage = (function (_super) {
-    __extends(HomePage, _super);
-    function HomePage() {
-        var _this = _super.call(this) || this;
-        _this.defaultPage = "index";
-        return _this;
-    }
-    HomePage.prototype.pageNavigation = function (page) {
-        "Not used";
-    };
-    HomePage.prototype.renderContent = function (page) {
-        return React.createElement("h1", null, "Welcome to autograder");
-    };
-    return HomePage;
-}(ViewPage_1.ViewPage));
-exports.HomePage = HomePage;
-
-
-/***/ }),
-<<<<<<< HEAD
-/* 26 */
-=======
-/* 61 */
->>>>>>> e93d6da9
-/***/ (function(module, exports, __webpack_require__) {
-
-"use strict";
-
-var __extends = (this && this.__extends) || (function () {
-    var extendStatics = Object.setPrototypeOf ||
-        ({ __proto__: [] } instanceof Array && function (d, b) { d.__proto__ = b; }) ||
-        function (d, b) { for (var p in b) if (b.hasOwnProperty(p)) d[p] = b[p]; };
-    return function (d, b) {
-        extendStatics(d, b);
-        function __() { this.constructor = d; }
-        d.prototype = b === null ? Object.create(b) : (__.prototype = b.prototype, new __());
-    };
-})();
-Object.defineProperty(exports, "__esModule", { value: true });
-<<<<<<< HEAD
-var React = __webpack_require__(0);
-var ViewPage_1 = __webpack_require__(2);
-var ErrorPage = (function (_super) {
-    __extends(ErrorPage, _super);
-    function ErrorPage() {
-=======
-var React = __webpack_require__(1);
-var components_1 = __webpack_require__(7);
-var ViewPage_1 = __webpack_require__(6);
-var HelloView_1 = __webpack_require__(22);
-var UserView_1 = __webpack_require__(23);
-var StudentPage = (function (_super) {
-    __extends(StudentPage, _super);
-    function StudentPage(users, navMan, courseMan) {
->>>>>>> e93d6da9
-        var _this = _super.call(this) || this;
-        _this.pages = {};
-        _this.selectedCourse = null;
-        _this.selectedAssignment = null;
-        _this.currentPage = "";
-        _this.navMan = navMan;
-        _this.userMan = users;
-        _this.courseMan = courseMan;
-        _this.defaultPage = "opsys/lab1";
-        _this.pages["opsys/lab1"] = React.createElement("h1", null, "Lab1");
-        _this.pages["opsys/lab2"] = React.createElement("h1", null, "Lab2");
-        _this.pages["opsys/lab3"] = React.createElement("h1", null, "Lab3");
-        _this.pages["opsys/lab4"] = React.createElement("h1", null, "Lab4");
-        _this.pages.user = React.createElement(UserView_1.UserView, { users: users.getAllUser() });
-        _this.pages.hello = React.createElement(HelloView_1.HelloView, null);
-        return _this;
-    }
-    StudentPage.prototype.pageNavigation = function (page) {
-        this.currentPage = page;
-        var parts = this.navMan.getParts(page);
-        if (parts.length > 1) {
-            if (parts[0] === "course") {
-                var course = parseInt(parts[1], 10);
-                if (!isNaN(course) && (!this.selectedCourse || this.selectedCourse.id !== course)) {
-                    this.selectedCourse = this.courseMan.getCourse(course);
-                }
-                if (parts.length > 3 && this.selectedCourse) {
-                    var labId = parseInt(parts[3], 10);
-                    if (!isNaN(labId)) {
-                        var lab = this.courseMan.getAssignment({ id: 0, name: "", tag: "" }, labId);
-                        if (lab) {
-                            this.selectedAssignment = lab;
-                        }
-                    }
-                }
-            }
-        }
-    };
-    StudentPage.prototype.renderMenu = function (key) {
-        var _this = this;
-        if (key === 0) {
-            var courses = this.getCourses();
-            var coursesLinks = [];
-            for (var _i = 0, courses_1 = courses; _i < courses_1.length; _i++) {
-                var a = courses_1[_i];
-                coursesLinks.push({ name: a.tag, uri: this.pagePath + "/course/" + a.id });
-            }
-            var labs = this.getLabs();
-            var labLinks = [];
-            if (labs) {
-                for (var _a = 0, _b = labs.labs; _a < _b.length; _a++) {
-                    var l = _b[_a];
-                    labLinks.push({ name: l.name, uri: this.pagePath + "/course/" + labs.course.id + "/lab/" + l.id });
-                }
-            }
-            var settings = [
-                { name: "Users", uri: this.pagePath + "/user" },
-                { name: "Hello world", uri: this.pagePath + "/hello" },
-            ];
-            this.navMan.checkLinks(labLinks, this);
-            this.navMan.checkLinks(settings, this);
-            return [
-                React.createElement("h4", null, "Course"),
-                React.createElement(components_1.NavDropdown, { key: 1, selectedIndex: 0, items: coursesLinks, itemClick: function (link) { _this.handleClick(link); } }),
-                React.createElement("h4", { key: 2 }, "Labs"),
-                React.createElement(components_1.NavMenu, { key: 3, links: labLinks, onClick: function (link) { return _this.handleClick(link); } }),
-                React.createElement("h4", { key: 4 }, "Settings"),
-                React.createElement(components_1.NavMenu, { key: 5, links: settings, onClick: function (link) { return _this.handleClick(link); } }),
-            ];
-        }
-        return [];
-    };
-    StudentPage.prototype.renderContent = function (page) {
-        if (page.length === 0) {
-            page = this.defaultPage;
-        }
-        if (this.pages[page]) {
-            return this.pages[page];
-        }
-        if (this.selectedAssignment && this.selectedCourse) {
-            return React.createElement(components_1.StudentLab, { course: this.selectedCourse, assignment: this.selectedAssignment });
-        }
-        return React.createElement("div", null, "404 Not found");
-    };
-    StudentPage.prototype.handleClick = function (link) {
-        if (link.uri) {
-            this.navMan.navigateTo(link.uri);
-        }
-    };
-    StudentPage.prototype.getCourses = function () {
-        var curUsr = this.userMan.getCurrentUser();
-        if (curUsr) {
-            return this.courseMan.getCoursesFor(curUsr);
-        }
-        return [];
-    };
-    StudentPage.prototype.getLabs = function () {
-        var curUsr = this.userMan.getCurrentUser();
-        if (curUsr && !this.selectedCourse) {
-            this.selectedCourse = this.courseMan.getCoursesFor(curUsr)[0];
-        }
-        if (this.selectedCourse) {
-            var labs = this.courseMan.getAssignments(this.selectedCourse);
-            return { course: this.selectedCourse, labs: labs };
-        }
-        return null;
-    };
-    return StudentPage;
-}(ViewPage_1.ViewPage));
-exports.StudentPage = StudentPage;
-
-
-/***/ }),
-<<<<<<< HEAD
-/* 27 */
-=======
-/* 62 */
->>>>>>> e93d6da9
-/***/ (function(module, exports, __webpack_require__) {
-
-"use strict";
-
-var __extends = (this && this.__extends) || (function () {
-    var extendStatics = Object.setPrototypeOf ||
-        ({ __proto__: [] } instanceof Array && function (d, b) { d.__proto__ = b; }) ||
-        function (d, b) { for (var p in b) if (b.hasOwnProperty(p)) d[p] = b[p]; };
-    return function (d, b) {
-        extendStatics(d, b);
-        function __() { this.constructor = d; }
-        d.prototype = b === null ? Object.create(b) : (__.prototype = b.prototype, new __());
-    };
-})();
-Object.defineProperty(exports, "__esModule", { value: true });
-<<<<<<< HEAD
-var React = __webpack_require__(0);
-var UserView_1 = __webpack_require__(4);
-var HelloView_1 = __webpack_require__(5);
-var components_1 = __webpack_require__(1);
-var ViewPage_1 = __webpack_require__(2);
-=======
-var React = __webpack_require__(1);
-var components_1 = __webpack_require__(7);
-var ViewPage_1 = __webpack_require__(6);
-var HelloView_1 = __webpack_require__(22);
-var UserView_1 = __webpack_require__(23);
->>>>>>> e93d6da9
-var TeacherPage = (function (_super) {
-    __extends(TeacherPage, _super);
-    function TeacherPage(users, navMan) {
-        var _this = _super.call(this) || this;
-        _this.pages = {};
-        _this.navMan = navMan;
-        _this.defaultPage = "opsys/lab1";
-        _this.pages["opsys/lab1"] = React.createElement("h1", null, "Teacher Lab1");
-        _this.pages["opsys/lab2"] = React.createElement("h1", null, "Teacher Lab2");
-        _this.pages["opsys/lab3"] = React.createElement("h1", null, "Teacher Lab3");
-        _this.pages["opsys/lab4"] = React.createElement("h1", null, "Teacher Lab4");
-        _this.pages.user = React.createElement(UserView_1.UserView, { users: users.getAllUser() });
-        _this.pages.hello = React.createElement(HelloView_1.HelloView, null);
-        return _this;
-    }
-    TeacherPage.prototype.pageNavigation = function (page) {
-        "Not in use";
-    };
-    TeacherPage.prototype.renderMenu = function (menu) {
-        var _this = this;
-        if (menu === 0) {
-            var labLinks = [
-                { name: "Teacher Lab 1", uri: this.pagePath + "/opsys/lab1" },
-                { name: "Teacher Lab 2", uri: this.pagePath + "/opsys/lab2" },
-                { name: "Teacher Lab 3", uri: this.pagePath + "/opsys/lab3" },
-                { name: "Teacher Lab 4", uri: this.pagePath + "/opsys/lab4" },
-            ];
-            var settings = [
-                { name: "Users", uri: this.pagePath + "/user" },
-                { name: "Hello world", uri: this.pagePath + "/hello" },
-            ];
-            this.navMan.checkLinks(labLinks, this);
-            this.navMan.checkLinks(settings, this);
-            return [
-                React.createElement("h4", { key: 0 }, "Labs"),
-                React.createElement(components_1.NavMenu, { key: 1, links: labLinks, onClick: function (link) { return _this.handleClick(link); } }),
-                React.createElement("h4", { key: 4 }, "Settings"),
-                React.createElement(components_1.NavMenu, { key: 3, links: settings, onClick: function (link) { return _this.handleClick(link); } }),
-            ];
-        }
-        return [];
-    };
-    TeacherPage.prototype.renderContent = function (page) {
-        if (page.length === 0) {
-            page = this.defaultPage;
-        }
-        if (this.pages[page]) {
-            return this.pages[page];
-        }
-        return React.createElement("h1", null, "404 page not found");
-    };
-    TeacherPage.prototype.handleClick = function (link) {
-        if (link.uri) {
-            this.navMan.navigateTo(link.uri);
-        }
-    };
-    return TeacherPage;
-}(ViewPage_1.ViewPage));
-exports.TeacherPage = TeacherPage;
-
-
-/***/ }),
-<<<<<<< HEAD
-/* 28 */
-=======
-/* 63 */
->>>>>>> e93d6da9
-/***/ (function(module, exports, __webpack_require__) {
-
-"use strict";
-
-var __extends = (this && this.__extends) || (function () {
-    var extendStatics = Object.setPrototypeOf ||
-        ({ __proto__: [] } instanceof Array && function (d, b) { d.__proto__ = b; }) ||
-        function (d, b) { for (var p in b) if (b.hasOwnProperty(p)) d[p] = b[p]; };
-    return function (d, b) {
-        extendStatics(d, b);
-        function __() { this.constructor = d; }
-        d.prototype = b === null ? Object.create(b) : (__.prototype = b.prototype, new __());
-    };
-})();
-Object.defineProperty(exports, "__esModule", { value: true });
-<<<<<<< HEAD
-var React = __webpack_require__(0);
-var ViewPage_1 = __webpack_require__(2);
-var HelpView_1 = __webpack_require__(29);
-var HelpPage = (function (_super) {
-    __extends(HelpPage, _super);
-    function HelpPage(navMan) {
-=======
-var React = __webpack_require__(32);
-var NavDropdown = (function (_super) {
-    __extends(NavDropdown, _super);
-    function NavDropdown() {
->>>>>>> e93d6da9
-        var _this = _super.call(this) || this;
-        _this.state = {
-            isOpen: false,
-        };
-        return _this;
-    }
-    NavDropdown.prototype.render = function () {
-        var _this = this;
-        var children = this.props.items.map(function (item, index) {
-            return React.createElement("li", { key: index },
-                React.createElement("a", { href: "/" + item.uri, onClick: function (e) {
-                        e.preventDefault();
-                        _this.toggleOpen();
-                        _this.props.itemClick(item, index);
-                    } }, item.name));
-        });
-        return React.createElement("div", { className: this.getButtonClass() },
-            React.createElement("button", { className: "btn btn-default dropdown-toggle", type: "button", onClick: function () { return _this.toggleOpen(); } },
-                this.renderActive(),
-                React.createElement("span", { className: "caret" })),
-            React.createElement("ul", { className: "dropdown-menu" }, children));
-    };
-    NavDropdown.prototype.getButtonClass = function () {
-        if (this.state.isOpen) {
-            return "button open";
-        }
-        else {
-            return "button";
-        }
-    };
-<<<<<<< HEAD
-    return HelpPage;
-}(ViewPage_1.ViewPage));
-exports.HelpPage = HelpPage;
-
-
-/***/ }),
-/* 29 */
-/***/ (function(module, exports, __webpack_require__) {
-
-"use strict";
-
-var __extends = (this && this.__extends) || (function () {
-    var extendStatics = Object.setPrototypeOf ||
-        ({ __proto__: [] } instanceof Array && function (d, b) { d.__proto__ = b; }) ||
-        function (d, b) { for (var p in b) if (b.hasOwnProperty(p)) d[p] = b[p]; };
-    return function (d, b) {
-        extendStatics(d, b);
-        function __() { this.constructor = d; }
-        d.prototype = b === null ? Object.create(b) : (__.prototype = b.prototype, new __());
-    };
-})();
-Object.defineProperty(exports, "__esModule", { value: true });
-var React = __webpack_require__(0);
-var components_1 = __webpack_require__(1);
-var HelpView = (function (_super) {
-    __extends(HelpView, _super);
-    function HelpView() {
-        return _super !== null && _super.apply(this, arguments) || this;
-    }
-    HelpView.prototype.render = function () {
-        return (React.createElement(components_1.Row, { className: "container-fluid" },
-            React.createElement("div", { className: "col-md-2 col-sm-3 col-xs-12" },
-                React.createElement("div", { className: "list-group" },
-                    React.createElement("a", { href: "#", className: "list-group-item disabled" }, "Help"),
-                    React.createElement("a", { href: "#autograder", className: "list-group-item" }, "Autograder"),
-                    React.createElement("a", { href: "#reg", className: "list-group-item" }, "Registration"),
-                    React.createElement("a", { href: "#signup", className: "list-group-item" }, "Sign up for a course"))),
-            React.createElement("div", { className: "col-md-8 col-sm-9 col-xs-12" },
-                React.createElement("article", null,
-                    React.createElement("h1", { id: "autograder" }, "Autograder"),
-                    React.createElement("p", null, "Autograder is a new tool for students and teaching staff for submitting and validating lab assignments and is developed at the University of Stavanger. All lab submissions from students are handled using Git, a source code management system, and GitHub, a web-based hosting service for Git source repositories."),
-                    React.createElement("p", null, "Students push their updated lab submissions to GitHub. Every lab submission is then processed by a custom continuous integration tool. This tool will run several test cases on the submitted code. Autograder generates feedback that let the students verify if their submission implements the required functionality. This feedback is available through a web interface. The feedback from the Autograder system can be used by students to improve their submissions."),
-                    React.createElement("p", null, "Below is a step-by-step explanation of how to register and sign up for the lab project in Autograder."),
-                    React.createElement("h1", { id: "reg" }, "Registration"),
-                    React.createElement("ol", null,
-                        React.createElement("li", null,
-                            React.createElement("p", null,
-                                "Go to ",
-                                React.createElement("a", { href: "http://github.com" }, "GitHub"),
-                                " and register. A GitHub account is required to sign in to Autograder. You can skip this step if you already have an account.")),
-                        React.createElement("li", null,
-                            React.createElement("p", null, "Click the \"Sign in with GitHub\" button to register. You will then be taken to GitHub's website.")),
-                        React.createElement("li", null,
-                            React.createElement("p", null, "Approve that our Autograder application may have permission to access to the requested parts of your account. It is possible to make a separate GitHub account for system if you do not want Autograder to access your personal one with the requested permissions."))),
-                    React.createElement("h1", { id: "signup" }, "Signing up for a course"),
-                    React.createElement("ol", null,
-                        React.createElement("li", null,
-                            React.createElement("p", null, "Click the course menu item.")),
-                        React.createElement("li", null,
-                            React.createElement("p", null, "In the course menu click on \u201CNew Course\u201D. Available courses will be listed.")),
-                        React.createElement("li", null,
-                            React.createElement("p", null, "Find the course you are signing up for and click sign up.")),
-                        React.createElement("li", null,
-                            React.createElement("p", null, "Read through and accept the terms. You will then be invited to the course organization on GitHub.")),
-                        React.createElement("li", null,
-                            React.createElement("p", null, "An invitation will be sent to your email address registered with GitHub account. Accept the invitation using the received email.")),
-                        React.createElement("li", null,
-                            React.createElement("p", null, "Wait for the teaching staff to verify your Autograder-registration.")),
-                        React.createElement("li", null,
-                            React.createElement("p", null, "You will get your own repository in the organization \"uis-dat520\" on GitHub after your registration is verified. You will also have access to the feedback pages for this course on Autograder.")))))));
-=======
-    NavDropdown.prototype.toggleOpen = function () {
-        var newState = !this.state.isOpen;
-        this.setState({ isOpen: newState });
-    };
-    NavDropdown.prototype.renderActive = function () {
-        if (this.props.items.length === 0) {
-            return "";
-        }
-        var curIndex = this.props.selectedIndex;
-        if (curIndex >= this.props.items.length) {
-            curIndex = 0;
-        }
-        return this.props.items[curIndex].name;
->>>>>>> e93d6da9
-    };
-    return NavDropdown;
-}(React.Component));
-exports.NavDropdown = NavDropdown;
+
+var __extends = (this && this.__extends) || (function () {
+    var extendStatics = Object.setPrototypeOf ||
+        ({ __proto__: [] } instanceof Array && function (d, b) { d.__proto__ = b; }) ||
+        function (d, b) { for (var p in b) if (b.hasOwnProperty(p)) d[p] = b[p]; };
+    return function (d, b) {
+        extendStatics(d, b);
+        function __() { this.constructor = d; }
+        d.prototype = b === null ? Object.create(b) : (__.prototype = b.prototype, new __());
+    };
+})();
+Object.defineProperty(exports, "__esModule", { value: true });
+var React = __webpack_require__(0);
+var NavDropdown = (function (_super) {
+    __extends(NavDropdown, _super);
+    function NavDropdown() {
+        var _this = _super.call(this) || this;
+        _this.state = {
+            isOpen: false,
+        };
+        return _this;
+    }
+    NavDropdown.prototype.render = function () {
+        var _this = this;
+        var children = this.props.items.map(function (item, index) {
+            return React.createElement("li", { key: index },
+                React.createElement("a", { href: "/" + item.uri, onClick: function (e) {
+                        e.preventDefault();
+                        _this.toggleOpen();
+                        _this.props.itemClick(item, index);
+                    } }, item.name));
+        });
+        return React.createElement("div", { className: this.getButtonClass() },
+            React.createElement("button", { className: "btn btn-default dropdown-toggle", type: "button", onClick: function () { return _this.toggleOpen(); } },
+                this.renderActive(),
+                React.createElement("span", { className: "caret" })),
+            React.createElement("ul", { className: "dropdown-menu" }, children));
+    };
+    NavDropdown.prototype.getButtonClass = function () {
+        if (this.state.isOpen) {
+            return "button open";
+        }
+        else {
+            return "button";
+        }
+    };
+    NavDropdown.prototype.toggleOpen = function () {
+        var newState = !this.state.isOpen;
+        this.setState({ isOpen: newState });
+    };
+    NavDropdown.prototype.renderActive = function () {
+        if (this.props.items.length === 0) {
+            return "";
+        }
+        var curIndex = this.props.selectedIndex;
+        if (curIndex >= this.props.items.length) {
+            curIndex = 0;
+        }
+        return this.props.items[curIndex].name;
+    };
+    return NavDropdown;
+}(React.Component));
+exports.NavDropdown = NavDropdown;
 
 
 /***/ })
