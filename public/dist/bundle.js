/******/ (function(modules) { // webpackBootstrap
/******/ 	// The module cache
/******/ 	var installedModules = {};
/******/
/******/ 	// The require function
/******/ 	function __webpack_require__(moduleId) {
/******/
/******/ 		// Check if module is in cache
/******/ 		if(installedModules[moduleId]) {
/******/ 			return installedModules[moduleId].exports;
/******/ 		}
/******/ 		// Create a new module (and put it into the cache)
/******/ 		var module = installedModules[moduleId] = {
/******/ 			i: moduleId,
/******/ 			l: false,
/******/ 			exports: {}
/******/ 		};
/******/
/******/ 		// Execute the module function
/******/ 		modules[moduleId].call(module.exports, module, module.exports, __webpack_require__);
/******/
/******/ 		// Flag the module as loaded
/******/ 		module.l = true;
/******/
/******/ 		// Return the exports of the module
/******/ 		return module.exports;
/******/ 	}
/******/
/******/
/******/ 	// expose the modules object (__webpack_modules__)
/******/ 	__webpack_require__.m = modules;
/******/
/******/ 	// expose the module cache
/******/ 	__webpack_require__.c = installedModules;
/******/
/******/ 	// define getter function for harmony exports
/******/ 	__webpack_require__.d = function(exports, name, getter) {
/******/ 		if(!__webpack_require__.o(exports, name)) {
/******/ 			Object.defineProperty(exports, name, {
/******/ 				configurable: false,
/******/ 				enumerable: true,
/******/ 				get: getter
/******/ 			});
/******/ 		}
/******/ 	};
/******/
/******/ 	// getDefaultExport function for compatibility with non-harmony modules
/******/ 	__webpack_require__.n = function(module) {
/******/ 		var getter = module && module.__esModule ?
/******/ 			function getDefault() { return module['default']; } :
/******/ 			function getModuleExports() { return module; };
/******/ 		__webpack_require__.d(getter, 'a', getter);
/******/ 		return getter;
/******/ 	};
/******/
/******/ 	// Object.prototype.hasOwnProperty.call
/******/ 	__webpack_require__.o = function(object, property) { return Object.prototype.hasOwnProperty.call(object, property); };
/******/
/******/ 	// __webpack_public_path__
/******/ 	__webpack_require__.p = "";
/******/
/******/ 	// Load entry module and return exports
/******/ 	return __webpack_require__(__webpack_require__.s = 6);
/******/ })
/************************************************************************/
/******/ ([
/* 0 */
/***/ (function(module, exports) {

module.exports = React;

/***/ }),
/* 1 */
/***/ (function(module, exports, __webpack_require__) {

"use strict";

function __export(m) {
    for (var p in m) if (!exports.hasOwnProperty(p)) exports[p] = m[p];
}
Object.defineProperty(exports, "__esModule", { value: true });
__export(__webpack_require__(8));
__export(__webpack_require__(3));
__export(__webpack_require__(9));
__export(__webpack_require__(10));
__export(__webpack_require__(11));
__export(__webpack_require__(12));
__export(__webpack_require__(31));
__export(__webpack_require__(32));
__export(__webpack_require__(13));
__export(__webpack_require__(33));
__export(__webpack_require__(34));
__export(__webpack_require__(35));


/***/ }),
/* 2 */
/***/ (function(module, exports, __webpack_require__) {

"use strict";

Object.defineProperty(exports, "__esModule", { value: true });
function isViewPage(item) {
    if (item instanceof ViewPage) {
        return true;
    }
    return false;
}
exports.isViewPage = isViewPage;
var ViewPage = (function () {
    function ViewPage() {
        this.template = null;
        this.defaultPage = "";
    }
    ViewPage.prototype.setPath = function (path) {
        this.pagePath = path;
    };
    ViewPage.prototype.renderMenu = function (menu) {
        return [];
    };
    return ViewPage;
}());
exports.ViewPage = ViewPage;


/***/ }),
/* 3 */
/***/ (function(module, exports, __webpack_require__) {

"use strict";

var __extends = (this && this.__extends) || (function () {
    var extendStatics = Object.setPrototypeOf ||
        ({ __proto__: [] } instanceof Array && function (d, b) { d.__proto__ = b; }) ||
        function (d, b) { for (var p in b) if (b.hasOwnProperty(p)) d[p] = b[p]; };
    return function (d, b) {
        extendStatics(d, b);
        function __() { this.constructor = d; }
        d.prototype = b === null ? Object.create(b) : (__.prototype = b.prototype, new __());
    };
})();
Object.defineProperty(exports, "__esModule", { value: true });
var React = __webpack_require__(0);
var NavHeaderBar = (function (_super) {
    __extends(NavHeaderBar, _super);
    function NavHeaderBar() {
        return _super !== null && _super.apply(this, arguments) || this;
    }
    NavHeaderBar.prototype.componentDidMount = function () {
        var temp = this.refs.button;
        temp.setAttribute("data-toggle", "collapse");
        temp.setAttribute("data-target", "#" + this.props.id);
        temp.setAttribute("aria-expanded", "false");
    };
    NavHeaderBar.prototype.render = function () {
        var _this = this;
        return React.createElement("div", { className: "navbar-header" },
            React.createElement("button", { ref: "button", type: "button", className: "navbar-toggle collapsed" },
                React.createElement("span", { className: "sr-only" }, "Toggle navigation"),
                React.createElement("span", { className: "icon-bar" }),
                React.createElement("span", { className: "icon-bar" }),
                React.createElement("span", { className: "icon-bar" })),
            React.createElement("a", { className: "navbar-brand", onClick: function (e) { e.preventDefault(); _this.props.brandClick(); }, href: ";/" }, this.props.brandName));
    };
    return NavHeaderBar;
}(React.Component));
exports.NavHeaderBar = NavHeaderBar;


/***/ }),
/* 4 */
/***/ (function(module, exports, __webpack_require__) {

"use strict";

var __extends = (this && this.__extends) || (function () {
    var extendStatics = Object.setPrototypeOf ||
        ({ __proto__: [] } instanceof Array && function (d, b) { d.__proto__ = b; }) ||
        function (d, b) { for (var p in b) if (b.hasOwnProperty(p)) d[p] = b[p]; };
    return function (d, b) {
        extendStatics(d, b);
        function __() { this.constructor = d; }
        d.prototype = b === null ? Object.create(b) : (__.prototype = b.prototype, new __());
    };
})();
Object.defineProperty(exports, "__esModule", { value: true });
var React = __webpack_require__(0);
var components_1 = __webpack_require__(1);
var UserView = (function (_super) {
    __extends(UserView, _super);
    function UserView() {
        return _super !== null && _super.apply(this, arguments) || this;
    }
    UserView.prototype.render = function () {
        return React.createElement(components_1.DynamicTable, { header: ["ID", "F irst name", "Last name", "Email", "StudentID"], data: this.props.users, selector: function (item) { return [
                item.id.toString(),
                item.firstName,
                item.lastName,
                item.email,
                item.personId.toString(),
            ]; } });
    };
    return UserView;
}(React.Component));
exports.UserView = UserView;


/***/ }),
/* 5 */
/***/ (function(module, exports, __webpack_require__) {

"use strict";

var __extends = (this && this.__extends) || (function () {
    var extendStatics = Object.setPrototypeOf ||
        ({ __proto__: [] } instanceof Array && function (d, b) { d.__proto__ = b; }) ||
        function (d, b) { for (var p in b) if (b.hasOwnProperty(p)) d[p] = b[p]; };
    return function (d, b) {
        extendStatics(d, b);
        function __() { this.constructor = d; }
        d.prototype = b === null ? Object.create(b) : (__.prototype = b.prototype, new __());
    };
})();
Object.defineProperty(exports, "__esModule", { value: true });
var React = __webpack_require__(0);
var HelloView = (function (_super) {
    __extends(HelloView, _super);
    function HelloView() {
        return _super !== null && _super.apply(this, arguments) || this;
    }
    HelloView.prototype.render = function () {
        return React.createElement("h1", null, "Hello world");
    };
    return HelloView;
}(React.Component));
exports.HelloView = HelloView;


/***/ }),
/* 6 */
/***/ (function(module, exports, __webpack_require__) {

"use strict";

var __extends = (this && this.__extends) || (function () {
    var extendStatics = Object.setPrototypeOf ||
        ({ __proto__: [] } instanceof Array && function (d, b) { d.__proto__ = b; }) ||
        function (d, b) { for (var p in b) if (b.hasOwnProperty(p)) d[p] = b[p]; };
    return function (d, b) {
        extendStatics(d, b);
        function __() { this.constructor = d; }
        d.prototype = b === null ? Object.create(b) : (__.prototype = b.prototype, new __());
    };
})();
Object.defineProperty(exports, "__esModule", { value: true });
var React = __webpack_require__(0);
var ReactDOM = __webpack_require__(7);
var components_1 = __webpack_require__(1);
var CourseManager_1 = __webpack_require__(23);
var NavigationManager_1 = __webpack_require__(17);
var TempDataProvider_1 = __webpack_require__(22);
var UserManager_1 = __webpack_require__(19);
var ErrorPage_1 = __webpack_require__(26);
var HelpPage_1 = __webpack_require__(28);
var HomePage_1 = __webpack_require__(25);
var StudentPage_1 = __webpack_require__(20);
var TeacherPage_1 = __webpack_require__(27);
var topLinks = [
    { name: "Teacher", uri: "app/teacher/", active: false },
    { name: "Student", uri: "app/student/", active: false },
    { name: "Admin", uri: "app/admin", active: false },
    { name: "Help", uri: "app/help", active: false },
];
var AutoGrader = (function (_super) {
    __extends(AutoGrader, _super);
    function AutoGrader(props) {
        var _this = _super.call(this) || this;
        _this.userManager = props.userManager;
        _this.navMan = props.navigationManager;
        _this.state = {
            activePage: undefined,
            topLink: topLinks,
        };
        _this.navMan.onNavigate.addEventListener(function (e) {
            _this.subPage = e.subPage;
            var old = _this.state.activePage;
            var tempLink = _this.state.topLink.slice();
            _this.checkLinks(tempLink);
            e.page.pageNavigation(e.subPage);
            _this.setState({ activePage: e.page, topLink: tempLink });
        });
        return _this;
    }
    AutoGrader.prototype.componentDidMount = function () {
        var curUrl = location.pathname;
        if (curUrl === "/") {
            this.navMan.navigateToDefault();
        }
        else {
            this.navMan.navigateTo(curUrl);
        }
    };
    AutoGrader.prototype.render = function () {
        if (this.state.activePage) {
            return this.renderTemplate(this.state.activePage.template);
        }
        else {
            return React.createElement("h1", null, "404 not found");
        }
    };
    AutoGrader.prototype.handleClick = function (link) {
        if (link.uri) {
            this.navMan.navigateTo(link.uri);
        }
        else {
            console.warn("Warning! Empty link detected", link);
        }
    };
    AutoGrader.prototype.renderActiveMenu = function (menu) {
        if (this.state.activePage) {
            return this.state.activePage.renderMenu(menu);
        }
        return "";
    };
    AutoGrader.prototype.renderActivePage = function (page) {
        var curPage = this.state.activePage;
        if (curPage) {
            return curPage.renderContent(page);
        }
        return React.createElement("h1", null, "404 Page not found");
    };
    AutoGrader.prototype.checkLinks = function (links) {
        this.navMan.checkLinks(links);
    };
    AutoGrader.prototype.renderTemplate = function (name) {
        var _this = this;
        var body;
        switch (name) {
            case "frontpage":
                body = (React.createElement(components_1.Row, { className: "container-fluid" },
                    React.createElement("div", { className: "col-xs-12" }, this.renderActivePage(this.subPage))));
            default:
                body = (React.createElement(components_1.Row, { className: "container-fluid" },
                    React.createElement("div", { className: "col-md-2 col-sm-3 col-xs-12" }, this.renderActiveMenu(0)),
                    React.createElement("div", { className: "col-md-10 col-sm-9 col-xs-12" }, this.renderActivePage(this.subPage))));
        }
        return (React.createElement("div", null,
            React.createElement(components_1.NavBar, { id: "top-bar", isFluid: false, isInverse: true, links: topLinks, onClick: function (link) { return _this.handleClick(link); }, user: this.userManager.getCurrentUser(), brandName: "Auto Grader" }),
            body));
    };
    return AutoGrader;
}(React.Component));
function main() {
    var tempData = new TempDataProvider_1.TempDataProvider();
    var userMan = new UserManager_1.UserManager(tempData);
    var courseMan = new CourseManager_1.CourseManager(tempData);
    var navMan = new NavigationManager_1.NavigationManager(history);
    window.debugData = { tempData: tempData, userMan: userMan, courseMan: courseMan, navMan: navMan };
    var user = userMan.tryLogin("test@testersen.no", "1234");
    navMan.setDefaultPath("app/home");
    navMan.registerPage("app/home", new HomePage_1.HomePage());
    navMan.registerPage("app/student", new StudentPage_1.StudentPage(userMan, navMan, courseMan));
    navMan.registerPage("app/teacher", new TeacherPage_1.TeacherPage(userMan, navMan));
    navMan.registerPage("app/help", new HelpPage_1.HelpPage(navMan));
    navMan.registerErrorPage(404, new ErrorPage_1.ErrorPage());
    navMan.onNavigate.addEventListener(function (e) { console.log(e); });
    ReactDOM.render(React.createElement(AutoGrader, { userManager: userMan, navigationManager: navMan }), document.getElementById("root"));
}
main();


/***/ }),
/* 7 */
/***/ (function(module, exports) {

module.exports = ReactDOM;

/***/ }),
/* 8 */
/***/ (function(module, exports, __webpack_require__) {

"use strict";

var __extends = (this && this.__extends) || (function () {
    var extendStatics = Object.setPrototypeOf ||
        ({ __proto__: [] } instanceof Array && function (d, b) { d.__proto__ = b; }) ||
        function (d, b) { for (var p in b) if (b.hasOwnProperty(p)) d[p] = b[p]; };
    return function (d, b) {
        extendStatics(d, b);
        function __() { this.constructor = d; }
        d.prototype = b === null ? Object.create(b) : (__.prototype = b.prototype, new __());
    };
})();
Object.defineProperty(exports, "__esModule", { value: true });
var React = __webpack_require__(0);
var NavHeaderBar_1 = __webpack_require__(3);
var NavBar = (function (_super) {
    __extends(NavBar, _super);
    function NavBar() {
        return _super !== null && _super.apply(this, arguments) || this;
    }
    NavBar.prototype.render = function () {
        var _this = this;
        var items = this.props.links.map(function (v, i) {
            var active = "";
            if (v.active) {
                active = "active";
            }
            return React.createElement("li", { className: active, key: i },
                React.createElement("a", { href: "/" + v.uri, onClick: function (e) { e.preventDefault(); _this.handleClick(v); } }, v.name));
        });
        return React.createElement("nav", { className: this.renderNavBarClass() },
            React.createElement("div", { className: this.renderIsFluid() },
                React.createElement(NavHeaderBar_1.NavHeaderBar, { id: this.props.id, brandName: this.props.brandName, brandClick: function () { return _this.handleClick({ name: "Home", uri: "/" }); } }),
                React.createElement("div", { className: "collapse navbar-collapse", id: this.props.id },
                    React.createElement("ul", { className: "nav navbar-nav" }, items),
                    React.createElement("p", { className: "navbar-text navbar-right" }, this.renderUser(this.props.user)))));
    };
    NavBar.prototype.renderIsFluid = function () {
        var name = "container";
        if (this.props.isFluid) {
            name += "-fluid";
        }
        return name;
    };
    NavBar.prototype.renderNavBarClass = function () {
        var name = "navbar navbar-absolute-top";
        if (this.props.isInverse) {
            name += " navbar-inverse";
        }
        else {
            name += " navbar-default";
        }
        return name;
    };
    NavBar.prototype.handleClick = function (link) {
        if (this.props.onClick) {
            this.props.onClick(link);
        }
    };
    NavBar.prototype.renderUser = function (user) {
        if (user) {
            return "Hello " + user.firstName;
        }
        return "Not logged in";
    };
    return NavBar;
}(React.Component));
exports.NavBar = NavBar;


/***/ }),
/* 9 */
/***/ (function(module, exports, __webpack_require__) {

"use strict";

var __extends = (this && this.__extends) || (function () {
    var extendStatics = Object.setPrototypeOf ||
        ({ __proto__: [] } instanceof Array && function (d, b) { d.__proto__ = b; }) ||
        function (d, b) { for (var p in b) if (b.hasOwnProperty(p)) d[p] = b[p]; };
    return function (d, b) {
        extendStatics(d, b);
        function __() { this.constructor = d; }
        d.prototype = b === null ? Object.create(b) : (__.prototype = b.prototype, new __());
    };
})();
Object.defineProperty(exports, "__esModule", { value: true });
var React = __webpack_require__(0);
var NavMenu = (function (_super) {
    __extends(NavMenu, _super);
    function NavMenu() {
        return _super !== null && _super.apply(this, arguments) || this;
    }
    NavMenu.prototype.render = function () {
        var _this = this;
        var items = this.props.links.map(function (v, i) {
            var active = "";
            if (v.active) {
                active = "active";
            }
            return React.createElement("li", { className: active, key: i },
                React.createElement("a", { href: "/" + v.uri, onClick: function (e) { return _this.handleClick(e, v); } }, v.name));
        });
        return React.createElement("ul", { className: "nav nav-pills nav-stacked" }, items);
    };
    NavMenu.prototype.handleClick = function (e, v) {
        e.preventDefault();
        if (this.props.onClick) {
            this.props.onClick(v);
        }
    };
    return NavMenu;
}(React.Component));
exports.NavMenu = NavMenu;


/***/ }),
/* 10 */
/***/ (function(module, exports, __webpack_require__) {

"use strict";

var __extends = (this && this.__extends) || (function () {
    var extendStatics = Object.setPrototypeOf ||
        ({ __proto__: [] } instanceof Array && function (d, b) { d.__proto__ = b; }) ||
        function (d, b) { for (var p in b) if (b.hasOwnProperty(p)) d[p] = b[p]; };
    return function (d, b) {
        extendStatics(d, b);
        function __() { this.constructor = d; }
        d.prototype = b === null ? Object.create(b) : (__.prototype = b.prototype, new __());
    };
})();
Object.defineProperty(exports, "__esModule", { value: true });
var React = __webpack_require__(0);
var NavMenuFormatable = (function (_super) {
    __extends(NavMenuFormatable, _super);
    function NavMenuFormatable() {
        return _super !== null && _super.apply(this, arguments) || this;
    }
    NavMenuFormatable.prototype.render = function () {
        var _this = this;
        var items = this.props.items.map(function (v, i) {
            return React.createElement("li", { key: i },
                React.createElement("a", { href: "#", onClick: function () { _this.handleItemClick(v); } }, _this.renderObj(v)));
        });
        return React.createElement("ul", { className: "nav nav-pills nav-stacked" }, items);
    };
    NavMenuFormatable.prototype.renderObj = function (item) {
        if (this.props.formater) {
            return this.props.formater(item);
        }
        return item.toString();
    };
    NavMenuFormatable.prototype.handleItemClick = function (item) {
        if (this.props.onClick) {
            this.props.onClick(item);
        }
    };
    return NavMenuFormatable;
}(React.Component));
exports.NavMenuFormatable = NavMenuFormatable;


/***/ }),
/* 11 */
/***/ (function(module, exports, __webpack_require__) {

"use strict";

var __extends = (this && this.__extends) || (function () {
    var extendStatics = Object.setPrototypeOf ||
        ({ __proto__: [] } instanceof Array && function (d, b) { d.__proto__ = b; }) ||
        function (d, b) { for (var p in b) if (b.hasOwnProperty(p)) d[p] = b[p]; };
    return function (d, b) {
        extendStatics(d, b);
        function __() { this.constructor = d; }
        d.prototype = b === null ? Object.create(b) : (__.prototype = b.prototype, new __());
    };
})();
Object.defineProperty(exports, "__esModule", { value: true });
var React = __webpack_require__(0);
var DynamicTable = (function (_super) {
    __extends(DynamicTable, _super);
    function DynamicTable() {
        return _super !== null && _super.apply(this, arguments) || this;
    }
    DynamicTable.prototype.render = function () {
        var _this = this;
        var rows = this.props.data.map(function (v, i) {
            return _this.renderRow(v, i);
        });
        if (this.props.footer) {
            return (React.createElement("table", { className: "table" },
                React.createElement("thead", null,
                    React.createElement("tr", null, this.renderCells(this.props.header))),
                React.createElement("tbody", null, rows),
                React.createElement("tfoot", null,
                    React.createElement("tr", null, this.renderCells(this.props.footer)))));
        }
        return (React.createElement("table", { className: "table" },
            React.createElement("thead", null,
                React.createElement("tr", null, this.renderCells(this.props.header))),
            React.createElement("tbody", null, rows)));
    };
    DynamicTable.prototype.renderCells = function (values) {
        return values.map(function (v, i) {
            return React.createElement("td", { key: i }, v);
        });
    };
    DynamicTable.prototype.renderRow = function (item, i) {
        return React.createElement("tr", { key: i }, this.renderCells(this.props.selector(item)));
    };
    return DynamicTable;
}(React.Component));
exports.DynamicTable = DynamicTable;


/***/ }),
/* 12 */
/***/ (function(module, exports, __webpack_require__) {

"use strict";

Object.defineProperty(exports, "__esModule", { value: true });
var React = __webpack_require__(0);
function Row(props) {
    return React.createElement("div", { className:  true ? props.className : "" }, props.children);
}
exports.Row = Row;


/***/ }),
/* 13 */
/***/ (function(module, exports, __webpack_require__) {

"use strict";

var __extends = (this && this.__extends) || (function () {
    var extendStatics = Object.setPrototypeOf ||
        ({ __proto__: [] } instanceof Array && function (d, b) { d.__proto__ = b; }) ||
        function (d, b) { for (var p in b) if (b.hasOwnProperty(p)) d[p] = b[p]; };
    return function (d, b) {
        extendStatics(d, b);
        function __() { this.constructor = d; }
        d.prototype = b === null ? Object.create(b) : (__.prototype = b.prototype, new __());
    };
})();
Object.defineProperty(exports, "__esModule", { value: true });
var React = __webpack_require__(0);
var ProgressBar = (function (_super) {
    __extends(ProgressBar, _super);
    function ProgressBar() {
        return _super !== null && _super.apply(this, arguments) || this;
    }
    ProgressBar.prototype.render = function () {
        var progressBarStyle = {
            width: this.props.progress + "%"
        };
        return (React.createElement("div", { className: "progress" },
            React.createElement("div", { className: "progress-bar", role: "progressbar", "aria-valuenow": this.props.progress, "aria-valuemin": "0", "aria-valuemax": "100", style: progressBarStyle },
                this.props.progress,
                "%")));
    };
    return ProgressBar;
}(React.Component));
exports.ProgressBar = ProgressBar;


/***/ }),
/* 14 */,
/* 15 */,
/* 16 */,
/* 17 */
/***/ (function(module, exports, __webpack_require__) {

"use strict";

Object.defineProperty(exports, "__esModule", { value: true });
var event_1 = __webpack_require__(18);
var ViewPage_1 = __webpack_require__(2);
var NavigationManager = (function () {
    function NavigationManager(history) {
        var _this = this;
        this.onNavigate = event_1.newEvent("NavigationManager.onNavigate");
        this.pages = {};
        this.errorPages = [];
        this.defaultPath = "";
        this.currentPath = "";
        this.browserHistory = history;
        window.addEventListener("popstate", function (e) {
            _this.navigateTo(location.pathname, true);
        });
    }
    NavigationManager.prototype.getParts = function (path) {
        return this.removeEmptyEntries(path.split("/"));
    };
    NavigationManager.prototype.removeEmptyEntries = function (array) {
        var newArray = [];
        array.map(function (v) {
            if (v.length > 0) {
                newArray.push(v);
            }
        });
        return newArray;
    };
    NavigationManager.prototype.setDefaultPath = function (path) {
        this.defaultPath = path;
    };
    NavigationManager.prototype.navigateTo = function (path, preventPush) {
        if (path === "/") {
            this.navigateToDefault();
            return;
        }
        var parts = this.getParts(path);
        var curPage = this.pages;
        this.currentPath = parts.join("/");
        if (!preventPush) {
            this.browserHistory.pushState({}, "Autograder", "/" + this.currentPath);
        }
        for (var i = 0; i < parts.length; i++) {
            var a = parts[i];
            if (ViewPage_1.isViewPage(curPage)) {
                this.onNavigate({
                    page: curPage,
                    subPage: parts.slice(i, parts.length).join("/"),
                    target: this,
                    uri: path,
                });
                return;
            }
            else {
                var cur = curPage[a];
                if (!cur) {
                    this.onNavigate({ target: this, page: this.getErrorPage(404), subPage: "", uri: path });
                    return;
                }
                curPage = cur;
            }
        }
        if (ViewPage_1.isViewPage(curPage)) {
            this.onNavigate({ target: this, page: curPage, uri: path, subPage: "" });
            return;
        }
        else {
            this.onNavigate({ target: this, page: this.getErrorPage(404), subPage: "", uri: path });
        }
    };
    NavigationManager.prototype.navigateToDefault = function () {
        this.navigateTo(this.defaultPath);
    };
    NavigationManager.prototype.navigateToError = function (statusCode) {
        this.onNavigate({ target: this, page: this.getErrorPage(statusCode), subPage: "", uri: statusCode.toString() });
    };
    NavigationManager.prototype.registerPage = function (path, page) {
        var parts = this.getParts(path);
        if (parts.length === 0) {
            throw Error("Can't add page to index element");
        }
        page.setPath(parts.join("/"));
        var curObj = this.pages;
        for (var i = 0; i < parts.length - 1; i++) {
            var a = parts[i];
            if (a.length === 0) {
                continue;
            }
            var temp = curObj[a];
            if (!temp) {
                temp = {};
                curObj[a] = temp;
            }
            else if (!ViewPage_1.isViewPage(temp)) {
                temp = curObj[a];
            }
            if (ViewPage_1.isViewPage(temp)) {
                throw Error("Can't assign a IPageContainer to a ViewPage");
            }
            curObj = temp;
        }
        curObj[parts[parts.length - 1]] = page;
    };
    NavigationManager.prototype.registerErrorPage = function (statusCode, page) {
        this.errorPages[statusCode] = page;
    };
    NavigationManager.prototype.checkLinks = function (links, viewPage) {
        var checkUrl = this.currentPath;
        if (viewPage && viewPage.pagePath === checkUrl) {
            checkUrl += "/" + viewPage.defaultPage;
        }
        for (var _i = 0, links_1 = links; _i < links_1.length; _i++) {
            var l = links_1[_i];
            if (!l.uri) {
                continue;
            }
            var a = this.getParts(l.uri).join("/");
            l.active = a === checkUrl.substr(0, a.length);
        }
    };
    NavigationManager.prototype.refresh = function () {
        this.navigateTo(this.currentPath);
    };
    NavigationManager.prototype.getErrorPage = function (statusCode) {
        if (this.errorPages[statusCode]) {
            return this.errorPages[statusCode];
        }
        throw Error("Status page: " + statusCode + " is not defined");
    };
    return NavigationManager;
}());
exports.NavigationManager = NavigationManager;


/***/ }),
/* 18 */
/***/ (function(module, exports, __webpack_require__) {

"use strict";

Object.defineProperty(exports, "__esModule", { value: true });
function newEvent(info) {
    var callbacks = [];
    var handler = function EventHandler(event) {
        callbacks.map((function (v) { return v(event); }));
    };
    handler.info = info;
    handler.addEventListener = function (callback) {
        callbacks.push(callback);
    };
    handler.removeEventListener = function (callback) {
        var index = callbacks.indexOf(callback);
        if (index < 0) {
            console.log(callback);
            throw Error("Event does noe exist");
        }
        callbacks.splice(index, 1);
    };
    return handler;
}
exports.newEvent = newEvent;


/***/ }),
/* 19 */
/***/ (function(module, exports, __webpack_require__) {

"use strict";

Object.defineProperty(exports, "__esModule", { value: true });
var UserManager = (function () {
    function UserManager(userProvider) {
        this.userProvider = userProvider;
    }
    UserManager.prototype.getCurrentUser = function () {
        return this.currentUser;
    };
    UserManager.prototype.tryLogin = function (username, password) {
        var result = this.userProvider.tryLogin(username, password);
        if (result) {
            this.currentUser = result;
        }
        return result;
    };
    UserManager.prototype.getAllUser = function () {
        return this.userProvider.getAllUser();
    };
    UserManager.prototype.getUser = function (id) {
        throw new Error("Not implemented error");
    };
    return UserManager;
}());
exports.UserManager = UserManager;


/***/ }),
/* 20 */
/***/ (function(module, exports, __webpack_require__) {

"use strict";

var __extends = (this && this.__extends) || (function () {
    var extendStatics = Object.setPrototypeOf ||
        ({ __proto__: [] } instanceof Array && function (d, b) { d.__proto__ = b; }) ||
        function (d, b) { for (var p in b) if (b.hasOwnProperty(p)) d[p] = b[p]; };
    return function (d, b) {
        extendStatics(d, b);
        function __() { this.constructor = d; }
        d.prototype = b === null ? Object.create(b) : (__.prototype = b.prototype, new __());
    };
})();
Object.defineProperty(exports, "__esModule", { value: true });
var React = __webpack_require__(0);
var components_1 = __webpack_require__(1);
var ViewPage_1 = __webpack_require__(2);
var HelloView_1 = __webpack_require__(5);
var UserView_1 = __webpack_require__(4);
var helper_1 = __webpack_require__(30);
var StudentPage = (function (_super) {
    __extends(StudentPage, _super);
    function StudentPage(users, navMan, courseMan) {
        var _this = _super.call(this) || this;
        _this.pages = {};
        _this.selectedCourse = null;
        _this.selectedAssignment = null;
        _this.currentPage = "";
        _this.courses = [];
        _this.foundId = -1;
        _this.navMan = navMan;
        _this.userMan = users;
        _this.courseMan = courseMan;
        _this.defaultPage = "opsys/lab1";
        _this.pages["opsys/lab1"] = React.createElement("h1", null, "Lab1");
        _this.pages["opsys/lab2"] = React.createElement("h1", null, "Lab2");
        _this.pages["opsys/lab3"] = React.createElement("h1", null, "Lab3");
        _this.pages["opsys/lab4"] = React.createElement("h1", null, "Lab4");
        _this.pages.user = React.createElement(UserView_1.UserView, { users: users.getAllUser() });
        _this.pages.hello = React.createElement(HelloView_1.HelloView, null);
        return _this;
    }
    StudentPage.prototype.pageNavigation = function (page) {
        var _this = this;
        this.currentPage = page;
        var parts = this.navMan.getParts(page);
        this.courses = this.getCourses();
        this.foundId = -1;
        if (parts.length > 1) {
            if (parts[0] === "course") {
                var course_1 = parseInt(parts[1], 10);
                if (!isNaN(course_1)) {
                    this.selectedCourse = helper_1.ArrayHelper.find(this.courses, function (e, i) {
                        if (e.id === course_1) {
                            _this.foundId = i;
                            return true;
                        }
                        return false;
                    });
                }
                if (parts.length > 3 && this.selectedCourse) {
                    var labId = parseInt(parts[3], 10);
                    if (!isNaN(labId)) {
                        var lab = this.courseMan.getAssignment(this.selectedCourse, labId);
                        if (lab) {
                            this.selectedAssignment = lab;
                        }
                    }
                }
            }
        }
    };
    StudentPage.prototype.renderMenu = function (key) {
        var _this = this;
        if (key === 0) {
            var courses = this.courses;
            var coursesLinks = [];
            for (var _i = 0, courses_1 = courses; _i < courses_1.length; _i++) {
                var a = courses_1[_i];
                coursesLinks.push({ name: a.tag, uri: this.pagePath + "/course/" + a.id });
            }
            var labs = this.getLabs();
            var labLinks = [];
            if (labs) {
                for (var _a = 0, _b = labs.labs; _a < _b.length; _a++) {
                    var l = _b[_a];
                    labLinks.push({ name: l.name, uri: this.pagePath + "/course/" + labs.course.id + "/lab/" + l.id });
                }
            }
            var settings = [
                { name: "Users", uri: this.pagePath + "/user" },
                { name: "Hello world", uri: this.pagePath + "/hello" },
            ];
            this.navMan.checkLinks(labLinks, this);
            this.navMan.checkLinks(settings, this);
            return [
                React.createElement("h4", null, "Course"),
                React.createElement(components_1.NavDropdown, { key: 1, selectedIndex: this.foundId, items: coursesLinks, itemClick: function (link) { _this.handleClick(link); } }),
                React.createElement("h4", { key: 2 }, "Labs"),
                React.createElement(components_1.NavMenu, { key: 3, links: labLinks, onClick: function (link) { return _this.handleClick(link); } }),
                React.createElement("h4", { key: 4 }, "Settings"),
                React.createElement(components_1.NavMenu, { key: 5, links: settings, onClick: function (link) { return _this.handleClick(link); } }),
            ];
        }
        return [];
    };
    StudentPage.prototype.renderContent = function (page) {
        if (page.length === 0) {
            page = this.defaultPage;
        }
        if (this.pages[page]) {
            return this.pages[page];
        }
        if (this.selectedAssignment && this.selectedCourse) {
            return React.createElement(components_1.StudentLab, { course: this.selectedCourse, assignment: this.selectedAssignment });
        }
        return React.createElement("div", null, "404 Not found");
    };
    StudentPage.prototype.handleClick = function (link) {
        if (link.uri) {
            this.navMan.navigateTo(link.uri);
        }
    };
    StudentPage.prototype.getCourses = function () {
        var curUsr = this.userMan.getCurrentUser();
        if (curUsr) {
            return this.courseMan.getCoursesFor(curUsr);
        }
        return [];
    };
    StudentPage.prototype.getLabs = function () {
        var curUsr = this.userMan.getCurrentUser();
        if (curUsr && !this.selectedCourse) {
            this.selectedCourse = this.courseMan.getCoursesFor(curUsr)[0];
        }
        if (this.selectedCourse) {
            var labs = this.courseMan.getAssignments(this.selectedCourse);
            return { course: this.selectedCourse, labs: labs };
        }
        return null;
    };
    return StudentPage;
}(ViewPage_1.ViewPage));
exports.StudentPage = StudentPage;


/***/ }),
/* 21 */
/***/ (function(module, exports, __webpack_require__) {

"use strict";

var __extends = (this && this.__extends) || (function () {
    var extendStatics = Object.setPrototypeOf ||
        ({ __proto__: [] } instanceof Array && function (d, b) { d.__proto__ = b; }) ||
        function (d, b) { for (var p in b) if (b.hasOwnProperty(p)) d[p] = b[p]; };
    return function (d, b) {
        extendStatics(d, b);
        function __() { this.constructor = d; }
        d.prototype = b === null ? Object.create(b) : (__.prototype = b.prototype, new __());
    };
})();
Object.defineProperty(exports, "__esModule", { value: true });
var React = __webpack_require__(0);
var components_1 = __webpack_require__(1);
var LabResultView = (function (_super) {
    __extends(LabResultView, _super);
    function LabResultView() {
        return _super !== null && _super.apply(this, arguments) || this;
    }
    LabResultView.prototype.render = function () {
        return (React.createElement("div", { className: "col-md-9 col-sm-9 col-xs-12" },
            React.createElement("div", { className: "result-content", id: "resultview" },
                React.createElement("section", { id: "result" },
                    React.createElement(components_1.LabResult, { course_name: this.props.labInfo.course, lab: this.props.labInfo.lab, progress: this.props.labInfo.score }),
                    React.createElement(components_1.LastBuild, { test_cases: this.props.labInfo.test_cases, score: this.props.labInfo.score, weight: this.props.labInfo.weight }),
                    React.createElement(components_1.LastBuildInfo, { pass_tests: this.props.labInfo.pass_tests, fail_tests: this.props.labInfo.fail_tests, exec_time: this.props.labInfo.exec_time, build_time: this.props.labInfo.build_time, build_id: this.props.labInfo.build_id }),
                    React.createElement(components_1.Row, null,
                        React.createElement("div", { className: "col-lg-12" },
                            React.createElement("div", { className: "well" },
                                React.createElement("code", { id: "logs" }, "# There is no build for this lab yet."))))))));
    };
    return LabResultView;
}(React.Component));
exports.LabResultView = LabResultView;


/***/ }),
/* 22 */
/***/ (function(module, exports, __webpack_require__) {

"use strict";

Object.defineProperty(exports, "__esModule", { value: true });
var TempDataProvider = (function () {
    function TempDataProvider() {
        this.addLocalAssignments();
        this.addLocalCourses();
        this.addLocalCourseStudent();
        this.addLocalUsers();
    }
    TempDataProvider.prototype.getAllUser = function () {
        return this.localUsers;
    };
    TempDataProvider.prototype.getCourses = function () {
        return this.localCourses;
    };
    TempDataProvider.prototype.getCoursesStudent = function () {
        return this.localCourseStudent;
    };
    TempDataProvider.prototype.getAssignments = function (courseId) {
        var temp = [];
        for (var _i = 0, _a = this.localAssignments; _i < _a.length; _i++) {
            var a = _a[_i];
            if (a.courseId === courseId) {
                temp.push(a);
            }
        }
        return temp;
    };
    TempDataProvider.prototype.tryLogin = function (username, password) {
        for (var _i = 0, _a = this.localUsers; _i < _a.length; _i++) {
            var u = _a[_i];
            if (u.email.toLocaleLowerCase() === username.toLocaleLowerCase()) {
                if (u.password === password) {
                    return u;
                }
                return null;
            }
        }
        return null;
    };
    TempDataProvider.prototype.addLocalUsers = function () {
        this.localUsers = [
            {
                id: 999,
                firstName: "Test",
                lastName: "Testersen",
                email: "test@testersen.no",
                personId: 9999,
                password: "1234",
            },
            {
                id: 1,
                firstName: "Per",
                lastName: "Pettersen",
                email: "per@pettersen.no",
                personId: 1234,
                password: "1234",
            },
            {
                id: 2,
                firstName: "Bob",
                lastName: "Bobsen",
                email: "bob@bobsen.no",
                personId: 1234,
                password: "1234",
            },
            {
                id: 3,
                firstName: "Petter",
                lastName: "Pan",
                email: "petter@pan.no",
                personId: 1234,
                password: "1234",
            },
        ];
    };
    TempDataProvider.prototype.addLocalAssignments = function () {
        this.localAssignments = [
            {
                id: 0,
                courseId: 0,
                name: "Lab 1",
                start: new Date(2017, 5, 1),
                deadline: new Date(2017, 5, 25),
                end: new Date(2017, 5, 30),
            },
            {
                id: 1,
                courseId: 0,
                name: "Lab 2",
                start: new Date(2017, 5, 1),
                deadline: new Date(2017, 5, 25),
                end: new Date(2017, 5, 30),
            },
            {
                id: 2,
                courseId: 0,
                name: "Lab 3",
                start: new Date(2017, 5, 1),
                deadline: new Date(2017, 5, 25),
                end: new Date(2017, 5, 30),
            },
            {
                id: 3,
                courseId: 0,
                name: "Lab 4",
                start: new Date(2017, 5, 1),
                deadline: new Date(2017, 5, 25),
                end: new Date(2017, 5, 30),
            },
            {
                id: 4,
                courseId: 1,
                name: "Lab 1",
                start: new Date(2017, 5, 1),
                deadline: new Date(2017, 5, 25),
                end: new Date(2017, 5, 30),
            },
        ];
    };
    TempDataProvider.prototype.addLocalCourses = function () {
        this.localCourses = [
            {
                id: 0,
                name: "Object Oriented Programming",
                tag: "DAT100",
            },
            {
                id: 1,
                name: "Algorithms and Datastructures",
                tag: "DAT200",
            },
        ];
    };
    TempDataProvider.prototype.addLocalCourseStudent = function () {
        this.localCourseStudent = [
            { courseId: 0, personId: 999 },
            { courseId: 1, personId: 999 },
        ];
    };
    TempDataProvider.prototype.getCourseByTag = function (tag) {
        for (var _i = 0, _a = this.localCourses; _i < _a.length; _i++) {
            var c = _a[_i];
            if (c.tag === tag) {
                return c;
            }
        }
        return null;
    };
    return TempDataProvider;
}());
exports.TempDataProvider = TempDataProvider;


/***/ }),
/* 23 */
/***/ (function(module, exports, __webpack_require__) {

"use strict";

Object.defineProperty(exports, "__esModule", { value: true });
var helper_1 = __webpack_require__(30);
var models_1 = __webpack_require__(24);
var CourseManager = (function () {
    function CourseManager(courseProvider) {
        this.courseProvider = courseProvider;
    }
    CourseManager.prototype.getCourse = function (id) {
        return helper_1.ArrayHelper.find(this.getCourses(), function (a) { return a.id === id; });
    };
    CourseManager.prototype.getCourses = function () {
        return this.courseProvider.getCourses();
    };
    CourseManager.prototype.getCourseByTag = function (tag) {
        return this.courseProvider.getCourseByTag(tag);
    };
    CourseManager.prototype.getCoursesFor = function (user) {
        var cLinks = [];
        for (var _i = 0, _a = this.courseProvider.getCoursesStudent(); _i < _a.length; _i++) {
            var c = _a[_i];
            if (user.id === c.personId) {
                cLinks.push(c);
            }
        }
        var courses = [];
        for (var _b = 0, _c = this.getCourses(); _b < _c.length; _b++) {
            var c = _c[_b];
            for (var _d = 0, cLinks_1 = cLinks; _d < cLinks_1.length; _d++) {
                var link = cLinks_1[_d];
                if (c.id === link.courseId) {
                    courses.push(c);
                    break;
                }
            }
        }
        return courses;
    };
    CourseManager.prototype.getAssignment = function (course, assignmentId) {
        var temp = this.getAssignments(course);
        for (var _i = 0, temp_1 = temp; _i < temp_1.length; _i++) {
            var a = temp_1[_i];
            if (a.id === assignmentId) {
                return a;
            }
        }
        return null;
    };
    CourseManager.prototype.getAssignments = function (courseId) {
        if (models_1.isCourse(courseId)) {
            courseId = courseId.id;
        }
        return this.courseProvider.getAssignments(courseId);
    };
    return CourseManager;
}());
exports.CourseManager = CourseManager;


/***/ }),
/* 24 */
/***/ (function(module, exports, __webpack_require__) {

"use strict";

Object.defineProperty(exports, "__esModule", { value: true });
function isCourse(value) {
    return value
        && typeof value.id === "number"
        && typeof value.name === "string"
        && typeof value.tag === "string";
}
exports.isCourse = isCourse;


/***/ }),
/* 25 */
/***/ (function(module, exports, __webpack_require__) {

"use strict";

var __extends = (this && this.__extends) || (function () {
    var extendStatics = Object.setPrototypeOf ||
        ({ __proto__: [] } instanceof Array && function (d, b) { d.__proto__ = b; }) ||
        function (d, b) { for (var p in b) if (b.hasOwnProperty(p)) d[p] = b[p]; };
    return function (d, b) {
        extendStatics(d, b);
        function __() { this.constructor = d; }
        d.prototype = b === null ? Object.create(b) : (__.prototype = b.prototype, new __());
    };
})();
Object.defineProperty(exports, "__esModule", { value: true });
var React = __webpack_require__(0);
var ViewPage_1 = __webpack_require__(2);
var HomePage = (function (_super) {
    __extends(HomePage, _super);
    function HomePage() {
        var _this = _super.call(this) || this;
        _this.defaultPage = "index";
        return _this;
    }
    HomePage.prototype.pageNavigation = function (page) {
        "Not used";
    };
    HomePage.prototype.renderContent = function (page) {
        return React.createElement("h1", null, "Welcome to autograder");
    };
    return HomePage;
}(ViewPage_1.ViewPage));
exports.HomePage = HomePage;


/***/ }),
/* 26 */
/***/ (function(module, exports, __webpack_require__) {

"use strict";

var __extends = (this && this.__extends) || (function () {
    var extendStatics = Object.setPrototypeOf ||
        ({ __proto__: [] } instanceof Array && function (d, b) { d.__proto__ = b; }) ||
        function (d, b) { for (var p in b) if (b.hasOwnProperty(p)) d[p] = b[p]; };
    return function (d, b) {
        extendStatics(d, b);
        function __() { this.constructor = d; }
        d.prototype = b === null ? Object.create(b) : (__.prototype = b.prototype, new __());
    };
})();
Object.defineProperty(exports, "__esModule", { value: true });
var React = __webpack_require__(0);
var ViewPage_1 = __webpack_require__(2);
var ErrorPage = (function (_super) {
    __extends(ErrorPage, _super);
    function ErrorPage() {
        var _this = _super.call(this) || this;
        _this.pages = {};
        _this.defaultPage = "404";
        _this.pages["404"] = React.createElement("div", null,
            React.createElement("h1", null, "404 Page not found"),
            React.createElement("p", null, "The page you where looking for does not exist"));
        return _this;
    }
    ErrorPage.prototype.pageNavigation = function (page) {
        "not implemented";
    };
    ErrorPage.prototype.renderContent = function (page) {
        if (page.length === 0) {
            page = this.defaultPage;
        }
        return React.createElement("div", null,
            React.createElement("h1", null, "404 Page not found"),
            React.createElement("p", null, "The page you where looking for does not exist"));
    };
    return ErrorPage;
}(ViewPage_1.ViewPage));
exports.ErrorPage = ErrorPage;


/***/ }),
/* 27 */
/***/ (function(module, exports, __webpack_require__) {

"use strict";

var __extends = (this && this.__extends) || (function () {
    var extendStatics = Object.setPrototypeOf ||
        ({ __proto__: [] } instanceof Array && function (d, b) { d.__proto__ = b; }) ||
        function (d, b) { for (var p in b) if (b.hasOwnProperty(p)) d[p] = b[p]; };
    return function (d, b) {
        extendStatics(d, b);
        function __() { this.constructor = d; }
        d.prototype = b === null ? Object.create(b) : (__.prototype = b.prototype, new __());
    };
})();
Object.defineProperty(exports, "__esModule", { value: true });
var React = __webpack_require__(0);
var components_1 = __webpack_require__(1);
var ViewPage_1 = __webpack_require__(2);
var HelloView_1 = __webpack_require__(5);
var UserView_1 = __webpack_require__(4);
var TeacherPage = (function (_super) {
    __extends(TeacherPage, _super);
    function TeacherPage(users, navMan) {
        var _this = _super.call(this) || this;
        _this.pages = {};
        _this.navMan = navMan;
        _this.defaultPage = "opsys/lab1";
        _this.pages["opsys/lab1"] = React.createElement("h1", null, "Teacher Lab1");
        _this.pages["opsys/lab2"] = React.createElement("h1", null, "Teacher Lab2");
        _this.pages["opsys/lab3"] = React.createElement("h1", null, "Teacher Lab3");
        _this.pages["opsys/lab4"] = React.createElement("h1", null, "Teacher Lab4");
        _this.pages.user = React.createElement(UserView_1.UserView, { users: users.getAllUser() });
        _this.pages.hello = React.createElement(HelloView_1.HelloView, null);
        return _this;
    }
    TeacherPage.prototype.pageNavigation = function (page) {
        "Not in use";
    };
    TeacherPage.prototype.renderMenu = function (menu) {
        var _this = this;
        if (menu === 0) {
            var labLinks = [
                { name: "Teacher Lab 1", uri: this.pagePath + "/opsys/lab1" },
                { name: "Teacher Lab 2", uri: this.pagePath + "/opsys/lab2" },
                { name: "Teacher Lab 3", uri: this.pagePath + "/opsys/lab3" },
                { name: "Teacher Lab 4", uri: this.pagePath + "/opsys/lab4" },
            ];
            var settings = [
                { name: "Users", uri: this.pagePath + "/user" },
                { name: "Hello world", uri: this.pagePath + "/hello" },
            ];
            this.navMan.checkLinks(labLinks, this);
            this.navMan.checkLinks(settings, this);
            return [
                React.createElement("h4", { key: 0 }, "Labs"),
                React.createElement(components_1.NavMenu, { key: 1, links: labLinks, onClick: function (link) { return _this.handleClick(link); } }),
                React.createElement("h4", { key: 4 }, "Settings"),
                React.createElement(components_1.NavMenu, { key: 3, links: settings, onClick: function (link) { return _this.handleClick(link); } }),
            ];
        }
        return [];
    };
    TeacherPage.prototype.renderContent = function (page) {
        if (page.length === 0) {
            page = this.defaultPage;
        }
        if (this.pages[page]) {
            return this.pages[page];
        }
        return React.createElement("h1", null, "404 page not found");
    };
    TeacherPage.prototype.handleClick = function (link) {
        if (link.uri) {
            this.navMan.navigateTo(link.uri);
        }
    };
    return TeacherPage;
}(ViewPage_1.ViewPage));
exports.TeacherPage = TeacherPage;


/***/ }),
/* 28 */
/***/ (function(module, exports, __webpack_require__) {

"use strict";

var __extends = (this && this.__extends) || (function () {
    var extendStatics = Object.setPrototypeOf ||
        ({ __proto__: [] } instanceof Array && function (d, b) { d.__proto__ = b; }) ||
        function (d, b) { for (var p in b) if (b.hasOwnProperty(p)) d[p] = b[p]; };
    return function (d, b) {
        extendStatics(d, b);
        function __() { this.constructor = d; }
        d.prototype = b === null ? Object.create(b) : (__.prototype = b.prototype, new __());
    };
})();
Object.defineProperty(exports, "__esModule", { value: true });
var React = __webpack_require__(0);
var ViewPage_1 = __webpack_require__(2);
var HelpView_1 = __webpack_require__(29);
var HelpPage = (function (_super) {
    __extends(HelpPage, _super);
    function HelpPage(navMan) {
        var _this = _super.call(this) || this;
        _this.pages = {};
        _this.navMan = navMan;
        _this.defaultPage = "help";
        _this.pages.help = React.createElement(HelpView_1.HelpView, null);
        return _this;
    }
    HelpPage.prototype.pageNavigation = function (page) {
        "Not used";
    };
    HelpPage.prototype.renderContent = function (page) {
        if (page.length === 0) {
            page = this.defaultPage;
        }
        if (this.pages[page]) {
            return this.pages[page];
        }
        return React.createElement("h1", null, "404 page not found");
    };
    return HelpPage;
}(ViewPage_1.ViewPage));
exports.HelpPage = HelpPage;


/***/ }),
/* 29 */
/***/ (function(module, exports, __webpack_require__) {

"use strict";

var __extends = (this && this.__extends) || (function () {
    var extendStatics = Object.setPrototypeOf ||
        ({ __proto__: [] } instanceof Array && function (d, b) { d.__proto__ = b; }) ||
        function (d, b) { for (var p in b) if (b.hasOwnProperty(p)) d[p] = b[p]; };
    return function (d, b) {
        extendStatics(d, b);
        function __() { this.constructor = d; }
        d.prototype = b === null ? Object.create(b) : (__.prototype = b.prototype, new __());
    };
})();
Object.defineProperty(exports, "__esModule", { value: true });
var React = __webpack_require__(0);
var components_1 = __webpack_require__(1);
var HelpView = (function (_super) {
    __extends(HelpView, _super);
    function HelpView() {
        return _super !== null && _super.apply(this, arguments) || this;
    }
    HelpView.prototype.render = function () {
        return (React.createElement(components_1.Row, { className: "container-fluid" },
            React.createElement("div", { className: "col-md-2 col-sm-3 col-xs-12" },
                React.createElement("div", { className: "list-group" },
                    React.createElement("a", { href: "#", className: "list-group-item disabled" }, "Help"),
                    React.createElement("a", { href: "#autograder", className: "list-group-item" }, "Autograder"),
                    React.createElement("a", { href: "#reg", className: "list-group-item" }, "Registration"),
                    React.createElement("a", { href: "#signup", className: "list-group-item" }, "Sign up for a course"))),
            React.createElement("div", { className: "col-md-8 col-sm-9 col-xs-12" },
                React.createElement("article", null,
                    React.createElement("h1", { id: "autograder" }, "Autograder"),
                    React.createElement("p", null, "Autograder is a new tool for students and teaching staff for submitting and validating lab assignments and is developed at the University of Stavanger. All lab submissions from students are handled using Git, a source code management system, and GitHub, a web-based hosting service for Git source repositories."),
                    React.createElement("p", null, "Students push their updated lab submissions to GitHub. Every lab submission is then processed by a custom continuous integration tool. This tool will run several test cases on the submitted code. Autograder generates feedback that let the students verify if their submission implements the required functionality. This feedback is available through a web interface. The feedback from the Autograder system can be used by students to improve their submissions."),
                    React.createElement("p", null, "Below is a step-by-step explanation of how to register and sign up for the lab project in Autograder."),
                    React.createElement("h1", { id: "reg" }, "Registration"),
                    React.createElement("ol", null,
                        React.createElement("li", null,
                            React.createElement("p", null,
                                "Go to ",
                                React.createElement("a", { href: "http://github.com" }, "GitHub"),
                                " and register. A GitHub account is required to sign in to Autograder. You can skip this step if you already have an account.")),
                        React.createElement("li", null,
                            React.createElement("p", null, "Click the \"Sign in with GitHub\" button to register. You will then be taken to GitHub's website.")),
                        React.createElement("li", null,
                            React.createElement("p", null, "Approve that our Autograder application may have permission to access to the requested parts of your account. It is possible to make a separate GitHub account for system if you do not want Autograder to access your personal one with the requested permissions."))),
                    React.createElement("h1", { id: "signup" }, "Signing up for a course"),
                    React.createElement("ol", null,
                        React.createElement("li", null,
                            React.createElement("p", null, "Click the course menu item.")),
                        React.createElement("li", null,
                            React.createElement("p", null, "In the course menu click on \u201CNew Course\u201D. Available courses will be listed.")),
                        React.createElement("li", null,
                            React.createElement("p", null, "Find the course you are signing up for and click sign up.")),
                        React.createElement("li", null,
                            React.createElement("p", null, "Read through and accept the terms. You will then be invited to the course organization on GitHub.")),
                        React.createElement("li", null,
                            React.createElement("p", null, "An invitation will be sent to your email address registered with GitHub account. Accept the invitation using the received email.")),
                        React.createElement("li", null,
                            React.createElement("p", null, "Wait for the teaching staff to verify your Autograder-registration.")),
                        React.createElement("li", null,
                            React.createElement("p", null, "You will get your own repository in the organization \"uis-dat520\" on GitHub after your registration is verified. You will also have access to the feedback pages for this course on Autograder.")))))));
    };
    return HelpView;
}(React.Component));
exports.HelpView = HelpView;


/***/ }),
/* 30 */
/***/ (function(module, exports, __webpack_require__) {

"use strict";

Object.defineProperty(exports, "__esModule", { value: true });
var ArrayHelper = (function () {
    function ArrayHelper() {
    }
    ArrayHelper.find = function (array, predicate) {
        for (var i = 0; i < array.length; i++) {
            var cur = array[i];
            if (predicate.call(array, cur, i, array)) {
                return cur;
            }
        }
        return null;
    };
    return ArrayHelper;
}());
exports.ArrayHelper = ArrayHelper;


/***/ }),
/* 31 */
/***/ (function(module, exports, __webpack_require__) {

"use strict";

var __extends = (this && this.__extends) || (function () {
    var extendStatics = Object.setPrototypeOf ||
        ({ __proto__: [] } instanceof Array && function (d, b) { d.__proto__ = b; }) ||
        function (d, b) { for (var p in b) if (b.hasOwnProperty(p)) d[p] = b[p]; };
    return function (d, b) {
        extendStatics(d, b);
        function __() { this.constructor = d; }
        d.prototype = b === null ? Object.create(b) : (__.prototype = b.prototype, new __());
    };
})();
Object.defineProperty(exports, "__esModule", { value: true });
var React = __webpack_require__(0);
var LabResultView_1 = __webpack_require__(21);
var StudentLab = (function (_super) {
    __extends(StudentLab, _super);
    function StudentLab() {
        return _super !== null && _super.apply(this, arguments) || this;
    }
    StudentLab.prototype.render = function () {
        var testCases = [
            { name: "Test Case 1", score: 60, points: 100, weight: 1 },
            { name: "Test Case 2", score: 50, points: 100, weight: 1 },
            { name: "Test Case 3", score: 40, points: 100, weight: 1 },
            { name: "Test Case 4", score: 30, points: 100, weight: 1 },
            { name: "Test Case 5", score: 20, points: 100, weight: 1 }
        ];
        var labInfo = {
            lab: this.props.assignment.name,
            course: this.props.course.name,
            score: 50,
            weight: 100,
            test_cases: testCases,
            pass_tests: 10,
            fail_tests: 20,
            exec_time: 0.33,
            build_time: new Date(2017, 5, 25),
            build_id: 10
        };
        return React.createElement(LabResultView_1.LabResultView, { labInfo: labInfo });
    };
    return StudentLab;
}(React.Component));
exports.StudentLab = StudentLab;


/***/ }),
/* 32 */
/***/ (function(module, exports, __webpack_require__) {

"use strict";

var __extends = (this && this.__extends) || (function () {
    var extendStatics = Object.setPrototypeOf ||
        ({ __proto__: [] } instanceof Array && function (d, b) { d.__proto__ = b; }) ||
        function (d, b) { for (var p in b) if (b.hasOwnProperty(p)) d[p] = b[p]; };
    return function (d, b) {
        extendStatics(d, b);
        function __() { this.constructor = d; }
        d.prototype = b === null ? Object.create(b) : (__.prototype = b.prototype, new __());
    };
})();
Object.defineProperty(exports, "__esModule", { value: true });
var React = __webpack_require__(0);
var NavDropdown = (function (_super) {
    __extends(NavDropdown, _super);
    function NavDropdown() {
        var _this = _super.call(this) || this;
        _this.state = {
            isOpen: false,
        };
        return _this;
    }
    NavDropdown.prototype.render = function () {
        var _this = this;
        var children = this.props.items.map(function (item, index) {
            return React.createElement("li", { key: index },
                React.createElement("a", { href: "/" + item.uri, onClick: function (e) {
                        e.preventDefault();
                        _this.toggleOpen();
                        _this.props.itemClick(item, index);
                    } }, item.name));
        });
        return React.createElement("div", { className: this.getButtonClass() },
            React.createElement("button", { className: "btn btn-default dropdown-toggle", type: "button", onClick: function () { return _this.toggleOpen(); } },
                this.renderActive(),
                React.createElement("span", { className: "caret" })),
            React.createElement("ul", { className: "dropdown-menu" }, children));
    };
    NavDropdown.prototype.getButtonClass = function () {
        if (this.state.isOpen) {
            return "button open";
        }
        else {
            return "button";
        }
    };
    NavDropdown.prototype.toggleOpen = function () {
        var newState = !this.state.isOpen;
        this.setState({ isOpen: newState });
    };
    NavDropdown.prototype.renderActive = function () {
        if (this.props.items.length === 0) {
            return "";
        }
        var curIndex = this.props.selectedIndex;
        if (curIndex >= this.props.items.length || curIndex < 0) {
            curIndex = 0;
        }
        return this.props.items[curIndex].name;
    };
    return NavDropdown;
}(React.Component));
exports.NavDropdown = NavDropdown;


/***/ }),
/* 33 */
/***/ (function(module, exports, __webpack_require__) {

"use strict";

var __extends = (this && this.__extends) || (function () {
    var extendStatics = Object.setPrototypeOf ||
        ({ __proto__: [] } instanceof Array && function (d, b) { d.__proto__ = b; }) ||
        function (d, b) { for (var p in b) if (b.hasOwnProperty(p)) d[p] = b[p]; };
    return function (d, b) {
        extendStatics(d, b);
        function __() { this.constructor = d; }
        d.prototype = b === null ? Object.create(b) : (__.prototype = b.prototype, new __());
    };
})();
Object.defineProperty(exports, "__esModule", { value: true });
var React = __webpack_require__(0);
var components_1 = __webpack_require__(1);
var LabResult = (function (_super) {
    __extends(LabResult, _super);
    function LabResult() {
        return _super !== null && _super.apply(this, arguments) || this;
    }
    LabResult.prototype.render = function () {
        return (React.createElement(components_1.Row, null,
            React.createElement("div", { className: "col-lg-12" },
                React.createElement("h1", null, this.props.course_name),
                React.createElement("p", { className: "lead" },
                    "Your progress on ",
                    React.createElement("strong", null,
                        React.createElement("span", { id: "lab-headline" }, this.props.lab))),
                React.createElement(components_1.ProgressBar, { progress: this.props.progress })),
            React.createElement("div", { className: "col-lg-6" },
                React.createElement("p", null,
                    React.createElement("strong", { id: "status" }, "Status: Nothing built yet."))),
            React.createElement("div", { className: "col-lg-6" },
                React.createElement("p", null,
                    React.createElement("strong", { id: "pushtime" }, "Code delievered: - ")))));
    };
    return LabResult;
}(React.Component));
exports.LabResult = LabResult;


/***/ }),
/* 34 */
/***/ (function(module, exports, __webpack_require__) {

"use strict";
<<<<<<< HEAD

var __extends = (this && this.__extends) || (function () {
    var extendStatics = Object.setPrototypeOf ||
        ({ __proto__: [] } instanceof Array && function (d, b) { d.__proto__ = b; }) ||
        function (d, b) { for (var p in b) if (b.hasOwnProperty(p)) d[p] = b[p]; };
    return function (d, b) {
        extendStatics(d, b);
        function __() { this.constructor = d; }
        d.prototype = b === null ? Object.create(b) : (__.prototype = b.prototype, new __());
    };
})();
Object.defineProperty(exports, "__esModule", { value: true });
var React = __webpack_require__(0);
var components_1 = __webpack_require__(1);
var ViewPage_1 = __webpack_require__(2);
var HelloView_1 = __webpack_require__(4);
var UserView_1 = __webpack_require__(5);
var helper_1 = __webpack_require__(21);
var StudentPage = (function (_super) {
    __extends(StudentPage, _super);
    function StudentPage(users, navMan, courseMan) {
        var _this = _super.call(this) || this;
        _this.pages = {};
        _this.selectedCourse = null;
        _this.selectedAssignment = null;
        _this.currentPage = "";
        _this.courses = [];
        _this.foundId = -1;
        _this.navMan = navMan;
        _this.userMan = users;
        _this.courseMan = courseMan;
        _this.defaultPage = "opsys/lab1";
        _this.pages["opsys/lab1"] = React.createElement("h1", null, "Lab1");
        _this.pages["opsys/lab2"] = React.createElement("h1", null, "Lab2");
        _this.pages["opsys/lab3"] = React.createElement("h1", null, "Lab3");
        _this.pages["opsys/lab4"] = React.createElement("h1", null, "Lab4");
        _this.pages.user = React.createElement(UserView_1.UserView, { users: users.getAllUser() });
        _this.pages.hello = React.createElement(HelloView_1.HelloView, null);
        return _this;
    }
    StudentPage.prototype.pageNavigation = function (page) {
        var _this = this;
        this.currentPage = page;
        var parts = this.navMan.getParts(page);
        this.courses = this.getCourses();
        this.foundId = -1;
        if (parts.length > 1) {
            if (parts[0] === "course") {
                var course_1 = parseInt(parts[1], 10);
                if (!isNaN(course_1)) {
                    this.selectedCourse = helper_1.ArrayHelper.find(this.courses, function (e, i) {
                        if (e.id === course_1) {
                            _this.foundId = i;
                            return true;
                        }
                        return false;
                    });
                }
                if (parts.length > 3 && this.selectedCourse) {
                    var labId = parseInt(parts[3], 10);
                    if (!isNaN(labId)) {
                        var lab = this.courseMan.getAssignment(this.selectedCourse, labId);
                        if (lab) {
                            this.selectedAssignment = lab;
                        }
                    }
                }
            }
        }
    };
    StudentPage.prototype.renderMenu = function (key) {
        var _this = this;
        if (key === 0) {
            var coursesLinks = this.courses.map(function (e, i) {
                return { name: e.tag, uri: _this.pagePath + "/course/" + e.id };
            });
            var labs_1 = this.getLabs();
            var labLinks = [];
            if (labs_1) {
                labLinks = labs_1.labs.map(function (l, i) {
                    return { name: l.name, uri: _this.pagePath + "/course/" + labs_1.course.id + "/lab/" + l.id };
                });
            }
            var settings = [
                { name: "Users", uri: this.pagePath + "/user" },
                { name: "Hello world", uri: this.pagePath + "/hello" },
            ];
            this.navMan.checkLinks(labLinks, this);
            this.navMan.checkLinks(settings, this);
            return [
                React.createElement("h4", null, "Course"),
                React.createElement(components_1.NavDropdown, { key: 1, selectedIndex: this.foundId, items: coursesLinks, itemClick: function (link) { _this.handleClick(link); } }),
                React.createElement("h4", { key: 2 }, "Labs"),
                React.createElement(components_1.NavMenu, { key: 3, links: labLinks, onClick: function (link) { return _this.handleClick(link); } }),
                React.createElement("h4", { key: 4 }, "Settings"),
                React.createElement(components_1.NavMenu, { key: 5, links: settings, onClick: function (link) { return _this.handleClick(link); } }),
            ];
        }
        return [];
    };
    StudentPage.prototype.renderContent = function (page) {
        if (page.length === 0) {
            page = this.defaultPage;
        }
        if (this.pages[page]) {
            return this.pages[page];
        }
        if (this.selectedAssignment && this.selectedCourse) {
            return React.createElement(components_1.StudentLab, { course: this.selectedCourse, assignment: this.selectedAssignment });
        }
        return React.createElement("div", null, "404 Not found");
    };
    StudentPage.prototype.handleClick = function (link) {
        if (link.uri) {
            this.navMan.navigateTo(link.uri);
        }
    };
    StudentPage.prototype.getCourses = function () {
        var curUsr = this.userMan.getCurrentUser();
        if (curUsr) {
            return this.courseMan.getCoursesFor(curUsr);
        }
        return [];
    };
    StudentPage.prototype.getLabs = function () {
        var curUsr = this.userMan.getCurrentUser();
        if (curUsr && !this.selectedCourse) {
            this.selectedCourse = this.courseMan.getCoursesFor(curUsr)[0];
        }
        if (this.selectedCourse) {
            var labs = this.courseMan.getAssignments(this.selectedCourse);
            return { course: this.selectedCourse, labs: labs };
        }
        return null;
    };
    return StudentPage;
}(ViewPage_1.ViewPage));
exports.StudentPage = StudentPage;
=======

var __extends = (this && this.__extends) || (function () {
    var extendStatics = Object.setPrototypeOf ||
        ({ __proto__: [] } instanceof Array && function (d, b) { d.__proto__ = b; }) ||
        function (d, b) { for (var p in b) if (b.hasOwnProperty(p)) d[p] = b[p]; };
    return function (d, b) {
        extendStatics(d, b);
        function __() { this.constructor = d; }
        d.prototype = b === null ? Object.create(b) : (__.prototype = b.prototype, new __());
    };
})();
Object.defineProperty(exports, "__esModule", { value: true });
var React = __webpack_require__(0);
var components_1 = __webpack_require__(1);
var LastBuild = (function (_super) {
    __extends(LastBuild, _super);
    function LastBuild() {
        return _super !== null && _super.apply(this, arguments) || this;
    }
    LastBuild.prototype.render = function () {
        return (React.createElement(components_1.Row, null,
            React.createElement("div", { className: "col-lg-12" },
                React.createElement(components_1.DynamicTable, { header: ["Test name", "Score", "Weight"], data: this.props.test_cases, selector: function (item) { return [item.name, item.score.toString() + "/" + item.points.toString() + " pts", item.weight.toString() + " pts"]; }, footer: ["Total score", this.props.score.toString() + "%", this.props.weight.toString() + "%"] }))));
    };
    return LastBuild;
}(React.Component));
exports.LastBuild = LastBuild;
>>>>>>> 758e91b3


/***/ }),
/* 35 */
/***/ (function(module, exports, __webpack_require__) {

"use strict";

var __extends = (this && this.__extends) || (function () {
    var extendStatics = Object.setPrototypeOf ||
        ({ __proto__: [] } instanceof Array && function (d, b) { d.__proto__ = b; }) ||
        function (d, b) { for (var p in b) if (b.hasOwnProperty(p)) d[p] = b[p]; };
    return function (d, b) {
        extendStatics(d, b);
        function __() { this.constructor = d; }
        d.prototype = b === null ? Object.create(b) : (__.prototype = b.prototype, new __());
    };
})();
Object.defineProperty(exports, "__esModule", { value: true });
var React = __webpack_require__(0);
var components_1 = __webpack_require__(1);
var LastBuildInfo = (function (_super) {
    __extends(LastBuildInfo, _super);
    function LastBuildInfo() {
        return _super !== null && _super.apply(this, arguments) || this;
    }
    LastBuildInfo.prototype.handleClick = function () {
        console.log("Rebuilding...");
    };
    LastBuildInfo.prototype.render = function () {
        var _this = this;
        return (React.createElement(components_1.Row, null,
            React.createElement("div", { className: "col-lg-8" },
                React.createElement("h2", null, "Latest build"),
                React.createElement("p", { id: "passes" },
                    "Number of passed tests:  ",
                    this.props.pass_tests),
                React.createElement("p", { id: "fails" },
                    "Number of failed tests:  ",
                    this.props.fail_tests),
                React.createElement("p", { id: "buildtime" },
                    "Execution time:  ",
                    this.props.exec_time),
                React.createElement("p", { id: "timedate" },
                    "Build date:  ",
                    this.props.build_time.toString()),
                React.createElement("p", { id: "buildid" },
                    "Build ID: ",
                    this.props.build_id)),
            React.createElement("div", { className: "col-lg-4 hidden-print" },
                React.createElement("h2", null, "Actions"),
                React.createElement(components_1.Row, null,
                    React.createElement("div", { className: "col-lg-12" },
                        React.createElement("p", null,
                            React.createElement("button", { type: "button", id: "rebuild", className: "btn btn-primary", onClick: function () { return _this.handleClick(); } }, "Rebuild")))))));
    };
    return LastBuildInfo;
}(React.Component));
exports.LastBuildInfo = LastBuildInfo;


/***/ })
/******/ ]);
//# sourceMappingURL=bundle.js.map<|MERGE_RESOLUTION|>--- conflicted
+++ resolved
@@ -60,7 +60,7 @@
 /******/ 	__webpack_require__.p = "";
 /******/
 /******/ 	// Load entry module and return exports
-/******/ 	return __webpack_require__(__webpack_require__.s = 6);
+/******/ 	return __webpack_require__(__webpack_require__.s = 7);
 /******/ })
 /************************************************************************/
 /******/ ([
@@ -79,18 +79,18 @@
     for (var p in m) if (!exports.hasOwnProperty(p)) exports[p] = m[p];
 }
 Object.defineProperty(exports, "__esModule", { value: true });
-__export(__webpack_require__(8));
+__export(__webpack_require__(9));
 __export(__webpack_require__(3));
-__export(__webpack_require__(9));
 __export(__webpack_require__(10));
 __export(__webpack_require__(11));
 __export(__webpack_require__(12));
-__export(__webpack_require__(31));
-__export(__webpack_require__(32));
 __export(__webpack_require__(13));
-__export(__webpack_require__(33));
-__export(__webpack_require__(34));
-__export(__webpack_require__(35));
+__export(__webpack_require__(14));
+__export(__webpack_require__(16));
+__export(__webpack_require__(17));
+__export(__webpack_require__(18));
+__export(__webpack_require__(19));
+__export(__webpack_require__(20));
 
 
 /***/ }),
@@ -173,6 +173,61 @@
 
 "use strict";
 
+Object.defineProperty(exports, "__esModule", { value: true });
+var ArrayHelper = (function () {
+    function ArrayHelper() {
+    }
+    ArrayHelper.find = function (array, predicate) {
+        for (var i = 0; i < array.length; i++) {
+            var cur = array[i];
+            if (predicate.call(array, cur, i, array)) {
+                return cur;
+            }
+        }
+        return null;
+    };
+    return ArrayHelper;
+}());
+exports.ArrayHelper = ArrayHelper;
+
+
+/***/ }),
+/* 5 */
+/***/ (function(module, exports, __webpack_require__) {
+
+"use strict";
+
+var __extends = (this && this.__extends) || (function () {
+    var extendStatics = Object.setPrototypeOf ||
+        ({ __proto__: [] } instanceof Array && function (d, b) { d.__proto__ = b; }) ||
+        function (d, b) { for (var p in b) if (b.hasOwnProperty(p)) d[p] = b[p]; };
+    return function (d, b) {
+        extendStatics(d, b);
+        function __() { this.constructor = d; }
+        d.prototype = b === null ? Object.create(b) : (__.prototype = b.prototype, new __());
+    };
+})();
+Object.defineProperty(exports, "__esModule", { value: true });
+var React = __webpack_require__(0);
+var HelloView = (function (_super) {
+    __extends(HelloView, _super);
+    function HelloView() {
+        return _super !== null && _super.apply(this, arguments) || this;
+    }
+    HelloView.prototype.render = function () {
+        return React.createElement("h1", null, "Hello world");
+    };
+    return HelloView;
+}(React.Component));
+exports.HelloView = HelloView;
+
+
+/***/ }),
+/* 6 */
+/***/ (function(module, exports, __webpack_require__) {
+
+"use strict";
+
 var __extends = (this && this.__extends) || (function () {
     var extendStatics = Object.setPrototypeOf ||
         ({ __proto__: [] } instanceof Array && function (d, b) { d.__proto__ = b; }) ||
@@ -206,65 +261,34 @@
 
 
 /***/ }),
-/* 5 */
-/***/ (function(module, exports, __webpack_require__) {
-
-"use strict";
-
-var __extends = (this && this.__extends) || (function () {
-    var extendStatics = Object.setPrototypeOf ||
-        ({ __proto__: [] } instanceof Array && function (d, b) { d.__proto__ = b; }) ||
-        function (d, b) { for (var p in b) if (b.hasOwnProperty(p)) d[p] = b[p]; };
-    return function (d, b) {
-        extendStatics(d, b);
-        function __() { this.constructor = d; }
-        d.prototype = b === null ? Object.create(b) : (__.prototype = b.prototype, new __());
-    };
-})();
-Object.defineProperty(exports, "__esModule", { value: true });
-var React = __webpack_require__(0);
-var HelloView = (function (_super) {
-    __extends(HelloView, _super);
-    function HelloView() {
-        return _super !== null && _super.apply(this, arguments) || this;
-    }
-    HelloView.prototype.render = function () {
-        return React.createElement("h1", null, "Hello world");
-    };
-    return HelloView;
-}(React.Component));
-exports.HelloView = HelloView;
-
-
-/***/ }),
-/* 6 */
-/***/ (function(module, exports, __webpack_require__) {
-
-"use strict";
-
-var __extends = (this && this.__extends) || (function () {
-    var extendStatics = Object.setPrototypeOf ||
-        ({ __proto__: [] } instanceof Array && function (d, b) { d.__proto__ = b; }) ||
-        function (d, b) { for (var p in b) if (b.hasOwnProperty(p)) d[p] = b[p]; };
-    return function (d, b) {
-        extendStatics(d, b);
-        function __() { this.constructor = d; }
-        d.prototype = b === null ? Object.create(b) : (__.prototype = b.prototype, new __());
-    };
-})();
-Object.defineProperty(exports, "__esModule", { value: true });
-var React = __webpack_require__(0);
-var ReactDOM = __webpack_require__(7);
+/* 7 */
+/***/ (function(module, exports, __webpack_require__) {
+
+"use strict";
+
+var __extends = (this && this.__extends) || (function () {
+    var extendStatics = Object.setPrototypeOf ||
+        ({ __proto__: [] } instanceof Array && function (d, b) { d.__proto__ = b; }) ||
+        function (d, b) { for (var p in b) if (b.hasOwnProperty(p)) d[p] = b[p]; };
+    return function (d, b) {
+        extendStatics(d, b);
+        function __() { this.constructor = d; }
+        d.prototype = b === null ? Object.create(b) : (__.prototype = b.prototype, new __());
+    };
+})();
+Object.defineProperty(exports, "__esModule", { value: true });
+var React = __webpack_require__(0);
+var ReactDOM = __webpack_require__(8);
 var components_1 = __webpack_require__(1);
-var CourseManager_1 = __webpack_require__(23);
-var NavigationManager_1 = __webpack_require__(17);
-var TempDataProvider_1 = __webpack_require__(22);
-var UserManager_1 = __webpack_require__(19);
-var ErrorPage_1 = __webpack_require__(26);
+var CourseManager_1 = __webpack_require__(21);
+var NavigationManager_1 = __webpack_require__(23);
+var TempDataProvider_1 = __webpack_require__(25);
+var UserManager_1 = __webpack_require__(26);
+var ErrorPage_1 = __webpack_require__(27);
 var HelpPage_1 = __webpack_require__(28);
-var HomePage_1 = __webpack_require__(25);
-var StudentPage_1 = __webpack_require__(20);
-var TeacherPage_1 = __webpack_require__(27);
+var HomePage_1 = __webpack_require__(30);
+var StudentPage_1 = __webpack_require__(31);
+var TeacherPage_1 = __webpack_require__(32);
 var topLinks = [
     { name: "Teacher", uri: "app/teacher/", active: false },
     { name: "Student", uri: "app/student/", active: false },
@@ -370,13 +394,13 @@
 
 
 /***/ }),
-/* 7 */
+/* 8 */
 /***/ (function(module, exports) {
 
 module.exports = ReactDOM;
 
 /***/ }),
-/* 8 */
+/* 9 */
 /***/ (function(module, exports, __webpack_require__) {
 
 "use strict";
@@ -450,7 +474,7 @@
 
 
 /***/ }),
-/* 9 */
+/* 10 */
 /***/ (function(module, exports, __webpack_require__) {
 
 "use strict";
@@ -496,7 +520,7 @@
 
 
 /***/ }),
-/* 10 */
+/* 11 */
 /***/ (function(module, exports, __webpack_require__) {
 
 "use strict";
@@ -543,7 +567,7 @@
 
 
 /***/ }),
-/* 11 */
+/* 12 */
 /***/ (function(module, exports, __webpack_require__) {
 
 "use strict";
@@ -597,7 +621,7 @@
 
 
 /***/ }),
-/* 12 */
+/* 13 */
 /***/ (function(module, exports, __webpack_require__) {
 
 "use strict";
@@ -611,7 +635,169 @@
 
 
 /***/ }),
-/* 13 */
+/* 14 */
+/***/ (function(module, exports, __webpack_require__) {
+
+"use strict";
+
+var __extends = (this && this.__extends) || (function () {
+    var extendStatics = Object.setPrototypeOf ||
+        ({ __proto__: [] } instanceof Array && function (d, b) { d.__proto__ = b; }) ||
+        function (d, b) { for (var p in b) if (b.hasOwnProperty(p)) d[p] = b[p]; };
+    return function (d, b) {
+        extendStatics(d, b);
+        function __() { this.constructor = d; }
+        d.prototype = b === null ? Object.create(b) : (__.prototype = b.prototype, new __());
+    };
+})();
+Object.defineProperty(exports, "__esModule", { value: true });
+var React = __webpack_require__(0);
+var LabResultView_1 = __webpack_require__(15);
+var StudentLab = (function (_super) {
+    __extends(StudentLab, _super);
+    function StudentLab() {
+        return _super !== null && _super.apply(this, arguments) || this;
+    }
+    StudentLab.prototype.render = function () {
+        var testCases = [
+            { name: "Test Case 1", score: 60, points: 100, weight: 1 },
+            { name: "Test Case 2", score: 50, points: 100, weight: 1 },
+            { name: "Test Case 3", score: 40, points: 100, weight: 1 },
+            { name: "Test Case 4", score: 30, points: 100, weight: 1 },
+            { name: "Test Case 5", score: 20, points: 100, weight: 1 }
+        ];
+        var labInfo = {
+            lab: this.props.assignment.name,
+            course: this.props.course.name,
+            score: 50,
+            weight: 100,
+            test_cases: testCases,
+            pass_tests: 10,
+            fail_tests: 20,
+            exec_time: 0.33,
+            build_time: new Date(2017, 5, 25),
+            build_id: 10
+        };
+        return React.createElement(LabResultView_1.LabResultView, { labInfo: labInfo });
+    };
+    return StudentLab;
+}(React.Component));
+exports.StudentLab = StudentLab;
+
+
+/***/ }),
+/* 15 */
+/***/ (function(module, exports, __webpack_require__) {
+
+"use strict";
+
+var __extends = (this && this.__extends) || (function () {
+    var extendStatics = Object.setPrototypeOf ||
+        ({ __proto__: [] } instanceof Array && function (d, b) { d.__proto__ = b; }) ||
+        function (d, b) { for (var p in b) if (b.hasOwnProperty(p)) d[p] = b[p]; };
+    return function (d, b) {
+        extendStatics(d, b);
+        function __() { this.constructor = d; }
+        d.prototype = b === null ? Object.create(b) : (__.prototype = b.prototype, new __());
+    };
+})();
+Object.defineProperty(exports, "__esModule", { value: true });
+var React = __webpack_require__(0);
+var components_1 = __webpack_require__(1);
+var LabResultView = (function (_super) {
+    __extends(LabResultView, _super);
+    function LabResultView() {
+        return _super !== null && _super.apply(this, arguments) || this;
+    }
+    LabResultView.prototype.render = function () {
+        return (React.createElement("div", { className: "col-md-9 col-sm-9 col-xs-12" },
+            React.createElement("div", { className: "result-content", id: "resultview" },
+                React.createElement("section", { id: "result" },
+                    React.createElement(components_1.LabResult, { course_name: this.props.labInfo.course, lab: this.props.labInfo.lab, progress: this.props.labInfo.score }),
+                    React.createElement(components_1.LastBuild, { test_cases: this.props.labInfo.test_cases, score: this.props.labInfo.score, weight: this.props.labInfo.weight }),
+                    React.createElement(components_1.LastBuildInfo, { pass_tests: this.props.labInfo.pass_tests, fail_tests: this.props.labInfo.fail_tests, exec_time: this.props.labInfo.exec_time, build_time: this.props.labInfo.build_time, build_id: this.props.labInfo.build_id }),
+                    React.createElement(components_1.Row, null,
+                        React.createElement("div", { className: "col-lg-12" },
+                            React.createElement("div", { className: "well" },
+                                React.createElement("code", { id: "logs" }, "# There is no build for this lab yet."))))))));
+    };
+    return LabResultView;
+}(React.Component));
+exports.LabResultView = LabResultView;
+
+
+/***/ }),
+/* 16 */
+/***/ (function(module, exports, __webpack_require__) {
+
+"use strict";
+
+var __extends = (this && this.__extends) || (function () {
+    var extendStatics = Object.setPrototypeOf ||
+        ({ __proto__: [] } instanceof Array && function (d, b) { d.__proto__ = b; }) ||
+        function (d, b) { for (var p in b) if (b.hasOwnProperty(p)) d[p] = b[p]; };
+    return function (d, b) {
+        extendStatics(d, b);
+        function __() { this.constructor = d; }
+        d.prototype = b === null ? Object.create(b) : (__.prototype = b.prototype, new __());
+    };
+})();
+Object.defineProperty(exports, "__esModule", { value: true });
+var React = __webpack_require__(0);
+var NavDropdown = (function (_super) {
+    __extends(NavDropdown, _super);
+    function NavDropdown() {
+        var _this = _super.call(this) || this;
+        _this.state = {
+            isOpen: false,
+        };
+        return _this;
+    }
+    NavDropdown.prototype.render = function () {
+        var _this = this;
+        var children = this.props.items.map(function (item, index) {
+            return React.createElement("li", { key: index },
+                React.createElement("a", { href: "/" + item.uri, onClick: function (e) {
+                        e.preventDefault();
+                        _this.toggleOpen();
+                        _this.props.itemClick(item, index);
+                    } }, item.name));
+        });
+        return React.createElement("div", { className: this.getButtonClass() },
+            React.createElement("button", { className: "btn btn-default dropdown-toggle", type: "button", onClick: function () { return _this.toggleOpen(); } },
+                this.renderActive(),
+                React.createElement("span", { className: "caret" })),
+            React.createElement("ul", { className: "dropdown-menu" }, children));
+    };
+    NavDropdown.prototype.getButtonClass = function () {
+        if (this.state.isOpen) {
+            return "button open";
+        }
+        else {
+            return "button";
+        }
+    };
+    NavDropdown.prototype.toggleOpen = function () {
+        var newState = !this.state.isOpen;
+        this.setState({ isOpen: newState });
+    };
+    NavDropdown.prototype.renderActive = function () {
+        if (this.props.items.length === 0) {
+            return "";
+        }
+        var curIndex = this.props.selectedIndex;
+        if (curIndex >= this.props.items.length || curIndex < 0) {
+            curIndex = 0;
+        }
+        return this.props.items[curIndex].name;
+    };
+    return NavDropdown;
+}(React.Component));
+exports.NavDropdown = NavDropdown;
+
+
+/***/ }),
+/* 17 */
 /***/ (function(module, exports, __webpack_require__) {
 
 "use strict";
@@ -648,16 +834,231 @@
 
 
 /***/ }),
-/* 14 */,
-/* 15 */,
-/* 16 */,
-/* 17 */
-/***/ (function(module, exports, __webpack_require__) {
-
-"use strict";
-
-Object.defineProperty(exports, "__esModule", { value: true });
-var event_1 = __webpack_require__(18);
+/* 18 */
+/***/ (function(module, exports, __webpack_require__) {
+
+"use strict";
+
+var __extends = (this && this.__extends) || (function () {
+    var extendStatics = Object.setPrototypeOf ||
+        ({ __proto__: [] } instanceof Array && function (d, b) { d.__proto__ = b; }) ||
+        function (d, b) { for (var p in b) if (b.hasOwnProperty(p)) d[p] = b[p]; };
+    return function (d, b) {
+        extendStatics(d, b);
+        function __() { this.constructor = d; }
+        d.prototype = b === null ? Object.create(b) : (__.prototype = b.prototype, new __());
+    };
+})();
+Object.defineProperty(exports, "__esModule", { value: true });
+var React = __webpack_require__(0);
+var components_1 = __webpack_require__(1);
+var LabResult = (function (_super) {
+    __extends(LabResult, _super);
+    function LabResult() {
+        return _super !== null && _super.apply(this, arguments) || this;
+    }
+    LabResult.prototype.render = function () {
+        return (React.createElement(components_1.Row, null,
+            React.createElement("div", { className: "col-lg-12" },
+                React.createElement("h1", null, this.props.course_name),
+                React.createElement("p", { className: "lead" },
+                    "Your progress on ",
+                    React.createElement("strong", null,
+                        React.createElement("span", { id: "lab-headline" }, this.props.lab))),
+                React.createElement(components_1.ProgressBar, { progress: this.props.progress })),
+            React.createElement("div", { className: "col-lg-6" },
+                React.createElement("p", null,
+                    React.createElement("strong", { id: "status" }, "Status: Nothing built yet."))),
+            React.createElement("div", { className: "col-lg-6" },
+                React.createElement("p", null,
+                    React.createElement("strong", { id: "pushtime" }, "Code delievered: - ")))));
+    };
+    return LabResult;
+}(React.Component));
+exports.LabResult = LabResult;
+
+
+/***/ }),
+/* 19 */
+/***/ (function(module, exports, __webpack_require__) {
+
+"use strict";
+
+var __extends = (this && this.__extends) || (function () {
+    var extendStatics = Object.setPrototypeOf ||
+        ({ __proto__: [] } instanceof Array && function (d, b) { d.__proto__ = b; }) ||
+        function (d, b) { for (var p in b) if (b.hasOwnProperty(p)) d[p] = b[p]; };
+    return function (d, b) {
+        extendStatics(d, b);
+        function __() { this.constructor = d; }
+        d.prototype = b === null ? Object.create(b) : (__.prototype = b.prototype, new __());
+    };
+})();
+Object.defineProperty(exports, "__esModule", { value: true });
+var React = __webpack_require__(0);
+var components_1 = __webpack_require__(1);
+var LastBuild = (function (_super) {
+    __extends(LastBuild, _super);
+    function LastBuild() {
+        return _super !== null && _super.apply(this, arguments) || this;
+    }
+    LastBuild.prototype.render = function () {
+        return (React.createElement(components_1.Row, null,
+            React.createElement("div", { className: "col-lg-12" },
+                React.createElement(components_1.DynamicTable, { header: ["Test name", "Score", "Weight"], data: this.props.test_cases, selector: function (item) { return [item.name, item.score.toString() + "/" + item.points.toString() + " pts", item.weight.toString() + " pts"]; }, footer: ["Total score", this.props.score.toString() + "%", this.props.weight.toString() + "%"] }))));
+    };
+    return LastBuild;
+}(React.Component));
+exports.LastBuild = LastBuild;
+
+
+/***/ }),
+/* 20 */
+/***/ (function(module, exports, __webpack_require__) {
+
+"use strict";
+
+var __extends = (this && this.__extends) || (function () {
+    var extendStatics = Object.setPrototypeOf ||
+        ({ __proto__: [] } instanceof Array && function (d, b) { d.__proto__ = b; }) ||
+        function (d, b) { for (var p in b) if (b.hasOwnProperty(p)) d[p] = b[p]; };
+    return function (d, b) {
+        extendStatics(d, b);
+        function __() { this.constructor = d; }
+        d.prototype = b === null ? Object.create(b) : (__.prototype = b.prototype, new __());
+    };
+})();
+Object.defineProperty(exports, "__esModule", { value: true });
+var React = __webpack_require__(0);
+var components_1 = __webpack_require__(1);
+var LastBuildInfo = (function (_super) {
+    __extends(LastBuildInfo, _super);
+    function LastBuildInfo() {
+        return _super !== null && _super.apply(this, arguments) || this;
+    }
+    LastBuildInfo.prototype.handleClick = function () {
+        console.log("Rebuilding...");
+    };
+    LastBuildInfo.prototype.render = function () {
+        var _this = this;
+        return (React.createElement(components_1.Row, null,
+            React.createElement("div", { className: "col-lg-8" },
+                React.createElement("h2", null, "Latest build"),
+                React.createElement("p", { id: "passes" },
+                    "Number of passed tests:  ",
+                    this.props.pass_tests),
+                React.createElement("p", { id: "fails" },
+                    "Number of failed tests:  ",
+                    this.props.fail_tests),
+                React.createElement("p", { id: "buildtime" },
+                    "Execution time:  ",
+                    this.props.exec_time),
+                React.createElement("p", { id: "timedate" },
+                    "Build date:  ",
+                    this.props.build_time.toString()),
+                React.createElement("p", { id: "buildid" },
+                    "Build ID: ",
+                    this.props.build_id)),
+            React.createElement("div", { className: "col-lg-4 hidden-print" },
+                React.createElement("h2", null, "Actions"),
+                React.createElement(components_1.Row, null,
+                    React.createElement("div", { className: "col-lg-12" },
+                        React.createElement("p", null,
+                            React.createElement("button", { type: "button", id: "rebuild", className: "btn btn-primary", onClick: function () { return _this.handleClick(); } }, "Rebuild")))))));
+    };
+    return LastBuildInfo;
+}(React.Component));
+exports.LastBuildInfo = LastBuildInfo;
+
+
+/***/ }),
+/* 21 */
+/***/ (function(module, exports, __webpack_require__) {
+
+"use strict";
+
+Object.defineProperty(exports, "__esModule", { value: true });
+var helper_1 = __webpack_require__(4);
+var models_1 = __webpack_require__(22);
+var CourseManager = (function () {
+    function CourseManager(courseProvider) {
+        this.courseProvider = courseProvider;
+    }
+    CourseManager.prototype.getCourse = function (id) {
+        return helper_1.ArrayHelper.find(this.getCourses(), function (a) { return a.id === id; });
+    };
+    CourseManager.prototype.getCourses = function () {
+        return this.courseProvider.getCourses();
+    };
+    CourseManager.prototype.getCourseByTag = function (tag) {
+        return this.courseProvider.getCourseByTag(tag);
+    };
+    CourseManager.prototype.getCoursesFor = function (user) {
+        var cLinks = [];
+        for (var _i = 0, _a = this.courseProvider.getCoursesStudent(); _i < _a.length; _i++) {
+            var c = _a[_i];
+            if (user.id === c.personId) {
+                cLinks.push(c);
+            }
+        }
+        var courses = [];
+        for (var _b = 0, _c = this.getCourses(); _b < _c.length; _b++) {
+            var c = _c[_b];
+            for (var _d = 0, cLinks_1 = cLinks; _d < cLinks_1.length; _d++) {
+                var link = cLinks_1[_d];
+                if (c.id === link.courseId) {
+                    courses.push(c);
+                    break;
+                }
+            }
+        }
+        return courses;
+    };
+    CourseManager.prototype.getAssignment = function (course, assignmentId) {
+        var temp = this.getAssignments(course);
+        for (var _i = 0, temp_1 = temp; _i < temp_1.length; _i++) {
+            var a = temp_1[_i];
+            if (a.id === assignmentId) {
+                return a;
+            }
+        }
+        return null;
+    };
+    CourseManager.prototype.getAssignments = function (courseId) {
+        if (models_1.isCourse(courseId)) {
+            courseId = courseId.id;
+        }
+        return this.courseProvider.getAssignments(courseId);
+    };
+    return CourseManager;
+}());
+exports.CourseManager = CourseManager;
+
+
+/***/ }),
+/* 22 */
+/***/ (function(module, exports, __webpack_require__) {
+
+"use strict";
+
+Object.defineProperty(exports, "__esModule", { value: true });
+function isCourse(value) {
+    return value
+        && typeof value.id === "number"
+        && typeof value.name === "string"
+        && typeof value.tag === "string";
+}
+exports.isCourse = isCourse;
+
+
+/***/ }),
+/* 23 */
+/***/ (function(module, exports, __webpack_require__) {
+
+"use strict";
+
+Object.defineProperty(exports, "__esModule", { value: true });
+var event_1 = __webpack_require__(24);
 var ViewPage_1 = __webpack_require__(2);
 var NavigationManager = (function () {
     function NavigationManager(history) {
@@ -791,7 +1192,7 @@
 
 
 /***/ }),
-/* 18 */
+/* 24 */
 /***/ (function(module, exports, __webpack_require__) {
 
 "use strict";
@@ -820,229 +1221,7 @@
 
 
 /***/ }),
-/* 19 */
-/***/ (function(module, exports, __webpack_require__) {
-
-"use strict";
-
-Object.defineProperty(exports, "__esModule", { value: true });
-var UserManager = (function () {
-    function UserManager(userProvider) {
-        this.userProvider = userProvider;
-    }
-    UserManager.prototype.getCurrentUser = function () {
-        return this.currentUser;
-    };
-    UserManager.prototype.tryLogin = function (username, password) {
-        var result = this.userProvider.tryLogin(username, password);
-        if (result) {
-            this.currentUser = result;
-        }
-        return result;
-    };
-    UserManager.prototype.getAllUser = function () {
-        return this.userProvider.getAllUser();
-    };
-    UserManager.prototype.getUser = function (id) {
-        throw new Error("Not implemented error");
-    };
-    return UserManager;
-}());
-exports.UserManager = UserManager;
-
-
-/***/ }),
-/* 20 */
-/***/ (function(module, exports, __webpack_require__) {
-
-"use strict";
-
-var __extends = (this && this.__extends) || (function () {
-    var extendStatics = Object.setPrototypeOf ||
-        ({ __proto__: [] } instanceof Array && function (d, b) { d.__proto__ = b; }) ||
-        function (d, b) { for (var p in b) if (b.hasOwnProperty(p)) d[p] = b[p]; };
-    return function (d, b) {
-        extendStatics(d, b);
-        function __() { this.constructor = d; }
-        d.prototype = b === null ? Object.create(b) : (__.prototype = b.prototype, new __());
-    };
-})();
-Object.defineProperty(exports, "__esModule", { value: true });
-var React = __webpack_require__(0);
-var components_1 = __webpack_require__(1);
-var ViewPage_1 = __webpack_require__(2);
-var HelloView_1 = __webpack_require__(5);
-var UserView_1 = __webpack_require__(4);
-var helper_1 = __webpack_require__(30);
-var StudentPage = (function (_super) {
-    __extends(StudentPage, _super);
-    function StudentPage(users, navMan, courseMan) {
-        var _this = _super.call(this) || this;
-        _this.pages = {};
-        _this.selectedCourse = null;
-        _this.selectedAssignment = null;
-        _this.currentPage = "";
-        _this.courses = [];
-        _this.foundId = -1;
-        _this.navMan = navMan;
-        _this.userMan = users;
-        _this.courseMan = courseMan;
-        _this.defaultPage = "opsys/lab1";
-        _this.pages["opsys/lab1"] = React.createElement("h1", null, "Lab1");
-        _this.pages["opsys/lab2"] = React.createElement("h1", null, "Lab2");
-        _this.pages["opsys/lab3"] = React.createElement("h1", null, "Lab3");
-        _this.pages["opsys/lab4"] = React.createElement("h1", null, "Lab4");
-        _this.pages.user = React.createElement(UserView_1.UserView, { users: users.getAllUser() });
-        _this.pages.hello = React.createElement(HelloView_1.HelloView, null);
-        return _this;
-    }
-    StudentPage.prototype.pageNavigation = function (page) {
-        var _this = this;
-        this.currentPage = page;
-        var parts = this.navMan.getParts(page);
-        this.courses = this.getCourses();
-        this.foundId = -1;
-        if (parts.length > 1) {
-            if (parts[0] === "course") {
-                var course_1 = parseInt(parts[1], 10);
-                if (!isNaN(course_1)) {
-                    this.selectedCourse = helper_1.ArrayHelper.find(this.courses, function (e, i) {
-                        if (e.id === course_1) {
-                            _this.foundId = i;
-                            return true;
-                        }
-                        return false;
-                    });
-                }
-                if (parts.length > 3 && this.selectedCourse) {
-                    var labId = parseInt(parts[3], 10);
-                    if (!isNaN(labId)) {
-                        var lab = this.courseMan.getAssignment(this.selectedCourse, labId);
-                        if (lab) {
-                            this.selectedAssignment = lab;
-                        }
-                    }
-                }
-            }
-        }
-    };
-    StudentPage.prototype.renderMenu = function (key) {
-        var _this = this;
-        if (key === 0) {
-            var courses = this.courses;
-            var coursesLinks = [];
-            for (var _i = 0, courses_1 = courses; _i < courses_1.length; _i++) {
-                var a = courses_1[_i];
-                coursesLinks.push({ name: a.tag, uri: this.pagePath + "/course/" + a.id });
-            }
-            var labs = this.getLabs();
-            var labLinks = [];
-            if (labs) {
-                for (var _a = 0, _b = labs.labs; _a < _b.length; _a++) {
-                    var l = _b[_a];
-                    labLinks.push({ name: l.name, uri: this.pagePath + "/course/" + labs.course.id + "/lab/" + l.id });
-                }
-            }
-            var settings = [
-                { name: "Users", uri: this.pagePath + "/user" },
-                { name: "Hello world", uri: this.pagePath + "/hello" },
-            ];
-            this.navMan.checkLinks(labLinks, this);
-            this.navMan.checkLinks(settings, this);
-            return [
-                React.createElement("h4", null, "Course"),
-                React.createElement(components_1.NavDropdown, { key: 1, selectedIndex: this.foundId, items: coursesLinks, itemClick: function (link) { _this.handleClick(link); } }),
-                React.createElement("h4", { key: 2 }, "Labs"),
-                React.createElement(components_1.NavMenu, { key: 3, links: labLinks, onClick: function (link) { return _this.handleClick(link); } }),
-                React.createElement("h4", { key: 4 }, "Settings"),
-                React.createElement(components_1.NavMenu, { key: 5, links: settings, onClick: function (link) { return _this.handleClick(link); } }),
-            ];
-        }
-        return [];
-    };
-    StudentPage.prototype.renderContent = function (page) {
-        if (page.length === 0) {
-            page = this.defaultPage;
-        }
-        if (this.pages[page]) {
-            return this.pages[page];
-        }
-        if (this.selectedAssignment && this.selectedCourse) {
-            return React.createElement(components_1.StudentLab, { course: this.selectedCourse, assignment: this.selectedAssignment });
-        }
-        return React.createElement("div", null, "404 Not found");
-    };
-    StudentPage.prototype.handleClick = function (link) {
-        if (link.uri) {
-            this.navMan.navigateTo(link.uri);
-        }
-    };
-    StudentPage.prototype.getCourses = function () {
-        var curUsr = this.userMan.getCurrentUser();
-        if (curUsr) {
-            return this.courseMan.getCoursesFor(curUsr);
-        }
-        return [];
-    };
-    StudentPage.prototype.getLabs = function () {
-        var curUsr = this.userMan.getCurrentUser();
-        if (curUsr && !this.selectedCourse) {
-            this.selectedCourse = this.courseMan.getCoursesFor(curUsr)[0];
-        }
-        if (this.selectedCourse) {
-            var labs = this.courseMan.getAssignments(this.selectedCourse);
-            return { course: this.selectedCourse, labs: labs };
-        }
-        return null;
-    };
-    return StudentPage;
-}(ViewPage_1.ViewPage));
-exports.StudentPage = StudentPage;
-
-
-/***/ }),
-/* 21 */
-/***/ (function(module, exports, __webpack_require__) {
-
-"use strict";
-
-var __extends = (this && this.__extends) || (function () {
-    var extendStatics = Object.setPrototypeOf ||
-        ({ __proto__: [] } instanceof Array && function (d, b) { d.__proto__ = b; }) ||
-        function (d, b) { for (var p in b) if (b.hasOwnProperty(p)) d[p] = b[p]; };
-    return function (d, b) {
-        extendStatics(d, b);
-        function __() { this.constructor = d; }
-        d.prototype = b === null ? Object.create(b) : (__.prototype = b.prototype, new __());
-    };
-})();
-Object.defineProperty(exports, "__esModule", { value: true });
-var React = __webpack_require__(0);
-var components_1 = __webpack_require__(1);
-var LabResultView = (function (_super) {
-    __extends(LabResultView, _super);
-    function LabResultView() {
-        return _super !== null && _super.apply(this, arguments) || this;
-    }
-    LabResultView.prototype.render = function () {
-        return (React.createElement("div", { className: "col-md-9 col-sm-9 col-xs-12" },
-            React.createElement("div", { className: "result-content", id: "resultview" },
-                React.createElement("section", { id: "result" },
-                    React.createElement(components_1.LabResult, { course_name: this.props.labInfo.course, lab: this.props.labInfo.lab, progress: this.props.labInfo.score }),
-                    React.createElement(components_1.LastBuild, { test_cases: this.props.labInfo.test_cases, score: this.props.labInfo.score, weight: this.props.labInfo.weight }),
-                    React.createElement(components_1.LastBuildInfo, { pass_tests: this.props.labInfo.pass_tests, fail_tests: this.props.labInfo.fail_tests, exec_time: this.props.labInfo.exec_time, build_time: this.props.labInfo.build_time, build_id: this.props.labInfo.build_id }),
-                    React.createElement(components_1.Row, null,
-                        React.createElement("div", { className: "col-lg-12" },
-                            React.createElement("div", { className: "well" },
-                                React.createElement("code", { id: "logs" }, "# There is no build for this lab yet."))))))));
-    };
-    return LabResultView;
-}(React.Component));
-exports.LabResultView = LabResultView;
-
-
-/***/ }),
-/* 22 */
+/* 25 */
 /***/ (function(module, exports, __webpack_require__) {
 
 "use strict";
@@ -1201,124 +1380,39 @@
 
 
 /***/ }),
-/* 23 */
-/***/ (function(module, exports, __webpack_require__) {
-
-"use strict";
-
-Object.defineProperty(exports, "__esModule", { value: true });
-var helper_1 = __webpack_require__(30);
-var models_1 = __webpack_require__(24);
-var CourseManager = (function () {
-    function CourseManager(courseProvider) {
-        this.courseProvider = courseProvider;
-    }
-    CourseManager.prototype.getCourse = function (id) {
-        return helper_1.ArrayHelper.find(this.getCourses(), function (a) { return a.id === id; });
-    };
-    CourseManager.prototype.getCourses = function () {
-        return this.courseProvider.getCourses();
-    };
-    CourseManager.prototype.getCourseByTag = function (tag) {
-        return this.courseProvider.getCourseByTag(tag);
-    };
-    CourseManager.prototype.getCoursesFor = function (user) {
-        var cLinks = [];
-        for (var _i = 0, _a = this.courseProvider.getCoursesStudent(); _i < _a.length; _i++) {
-            var c = _a[_i];
-            if (user.id === c.personId) {
-                cLinks.push(c);
-            }
-        }
-        var courses = [];
-        for (var _b = 0, _c = this.getCourses(); _b < _c.length; _b++) {
-            var c = _c[_b];
-            for (var _d = 0, cLinks_1 = cLinks; _d < cLinks_1.length; _d++) {
-                var link = cLinks_1[_d];
-                if (c.id === link.courseId) {
-                    courses.push(c);
-                    break;
-                }
-            }
-        }
-        return courses;
-    };
-    CourseManager.prototype.getAssignment = function (course, assignmentId) {
-        var temp = this.getAssignments(course);
-        for (var _i = 0, temp_1 = temp; _i < temp_1.length; _i++) {
-            var a = temp_1[_i];
-            if (a.id === assignmentId) {
-                return a;
-            }
-        }
-        return null;
-    };
-    CourseManager.prototype.getAssignments = function (courseId) {
-        if (models_1.isCourse(courseId)) {
-            courseId = courseId.id;
-        }
-        return this.courseProvider.getAssignments(courseId);
-    };
-    return CourseManager;
+/* 26 */
+/***/ (function(module, exports, __webpack_require__) {
+
+"use strict";
+
+Object.defineProperty(exports, "__esModule", { value: true });
+var UserManager = (function () {
+    function UserManager(userProvider) {
+        this.userProvider = userProvider;
+    }
+    UserManager.prototype.getCurrentUser = function () {
+        return this.currentUser;
+    };
+    UserManager.prototype.tryLogin = function (username, password) {
+        var result = this.userProvider.tryLogin(username, password);
+        if (result) {
+            this.currentUser = result;
+        }
+        return result;
+    };
+    UserManager.prototype.getAllUser = function () {
+        return this.userProvider.getAllUser();
+    };
+    UserManager.prototype.getUser = function (id) {
+        throw new Error("Not implemented error");
+    };
+    return UserManager;
 }());
-exports.CourseManager = CourseManager;
-
-
-/***/ }),
-/* 24 */
-/***/ (function(module, exports, __webpack_require__) {
-
-"use strict";
-
-Object.defineProperty(exports, "__esModule", { value: true });
-function isCourse(value) {
-    return value
-        && typeof value.id === "number"
-        && typeof value.name === "string"
-        && typeof value.tag === "string";
-}
-exports.isCourse = isCourse;
-
-
-/***/ }),
-/* 25 */
-/***/ (function(module, exports, __webpack_require__) {
-
-"use strict";
-
-var __extends = (this && this.__extends) || (function () {
-    var extendStatics = Object.setPrototypeOf ||
-        ({ __proto__: [] } instanceof Array && function (d, b) { d.__proto__ = b; }) ||
-        function (d, b) { for (var p in b) if (b.hasOwnProperty(p)) d[p] = b[p]; };
-    return function (d, b) {
-        extendStatics(d, b);
-        function __() { this.constructor = d; }
-        d.prototype = b === null ? Object.create(b) : (__.prototype = b.prototype, new __());
-    };
-})();
-Object.defineProperty(exports, "__esModule", { value: true });
-var React = __webpack_require__(0);
-var ViewPage_1 = __webpack_require__(2);
-var HomePage = (function (_super) {
-    __extends(HomePage, _super);
-    function HomePage() {
-        var _this = _super.call(this) || this;
-        _this.defaultPage = "index";
-        return _this;
-    }
-    HomePage.prototype.pageNavigation = function (page) {
-        "Not used";
-    };
-    HomePage.prototype.renderContent = function (page) {
-        return React.createElement("h1", null, "Welcome to autograder");
-    };
-    return HomePage;
-}(ViewPage_1.ViewPage));
-exports.HomePage = HomePage;
-
-
-/***/ }),
-/* 26 */
+exports.UserManager = UserManager;
+
+
+/***/ }),
+/* 27 */
 /***/ (function(module, exports, __webpack_require__) {
 
 "use strict";
@@ -1361,89 +1455,6 @@
     return ErrorPage;
 }(ViewPage_1.ViewPage));
 exports.ErrorPage = ErrorPage;
-
-
-/***/ }),
-/* 27 */
-/***/ (function(module, exports, __webpack_require__) {
-
-"use strict";
-
-var __extends = (this && this.__extends) || (function () {
-    var extendStatics = Object.setPrototypeOf ||
-        ({ __proto__: [] } instanceof Array && function (d, b) { d.__proto__ = b; }) ||
-        function (d, b) { for (var p in b) if (b.hasOwnProperty(p)) d[p] = b[p]; };
-    return function (d, b) {
-        extendStatics(d, b);
-        function __() { this.constructor = d; }
-        d.prototype = b === null ? Object.create(b) : (__.prototype = b.prototype, new __());
-    };
-})();
-Object.defineProperty(exports, "__esModule", { value: true });
-var React = __webpack_require__(0);
-var components_1 = __webpack_require__(1);
-var ViewPage_1 = __webpack_require__(2);
-var HelloView_1 = __webpack_require__(5);
-var UserView_1 = __webpack_require__(4);
-var TeacherPage = (function (_super) {
-    __extends(TeacherPage, _super);
-    function TeacherPage(users, navMan) {
-        var _this = _super.call(this) || this;
-        _this.pages = {};
-        _this.navMan = navMan;
-        _this.defaultPage = "opsys/lab1";
-        _this.pages["opsys/lab1"] = React.createElement("h1", null, "Teacher Lab1");
-        _this.pages["opsys/lab2"] = React.createElement("h1", null, "Teacher Lab2");
-        _this.pages["opsys/lab3"] = React.createElement("h1", null, "Teacher Lab3");
-        _this.pages["opsys/lab4"] = React.createElement("h1", null, "Teacher Lab4");
-        _this.pages.user = React.createElement(UserView_1.UserView, { users: users.getAllUser() });
-        _this.pages.hello = React.createElement(HelloView_1.HelloView, null);
-        return _this;
-    }
-    TeacherPage.prototype.pageNavigation = function (page) {
-        "Not in use";
-    };
-    TeacherPage.prototype.renderMenu = function (menu) {
-        var _this = this;
-        if (menu === 0) {
-            var labLinks = [
-                { name: "Teacher Lab 1", uri: this.pagePath + "/opsys/lab1" },
-                { name: "Teacher Lab 2", uri: this.pagePath + "/opsys/lab2" },
-                { name: "Teacher Lab 3", uri: this.pagePath + "/opsys/lab3" },
-                { name: "Teacher Lab 4", uri: this.pagePath + "/opsys/lab4" },
-            ];
-            var settings = [
-                { name: "Users", uri: this.pagePath + "/user" },
-                { name: "Hello world", uri: this.pagePath + "/hello" },
-            ];
-            this.navMan.checkLinks(labLinks, this);
-            this.navMan.checkLinks(settings, this);
-            return [
-                React.createElement("h4", { key: 0 }, "Labs"),
-                React.createElement(components_1.NavMenu, { key: 1, links: labLinks, onClick: function (link) { return _this.handleClick(link); } }),
-                React.createElement("h4", { key: 4 }, "Settings"),
-                React.createElement(components_1.NavMenu, { key: 3, links: settings, onClick: function (link) { return _this.handleClick(link); } }),
-            ];
-        }
-        return [];
-    };
-    TeacherPage.prototype.renderContent = function (page) {
-        if (page.length === 0) {
-            page = this.defaultPage;
-        }
-        if (this.pages[page]) {
-            return this.pages[page];
-        }
-        return React.createElement("h1", null, "404 page not found");
-    };
-    TeacherPage.prototype.handleClick = function (link) {
-        if (link.uri) {
-            this.navMan.navigateTo(link.uri);
-        }
-    };
-    return TeacherPage;
-}(ViewPage_1.ViewPage));
-exports.TeacherPage = TeacherPage;
 
 
 /***/ }),
@@ -1570,22 +1581,35 @@
 
 "use strict";
 
-Object.defineProperty(exports, "__esModule", { value: true });
-var ArrayHelper = (function () {
-    function ArrayHelper() {
-    }
-    ArrayHelper.find = function (array, predicate) {
-        for (var i = 0; i < array.length; i++) {
-            var cur = array[i];
-            if (predicate.call(array, cur, i, array)) {
-                return cur;
-            }
-        }
-        return null;
-    };
-    return ArrayHelper;
-}());
-exports.ArrayHelper = ArrayHelper;
+var __extends = (this && this.__extends) || (function () {
+    var extendStatics = Object.setPrototypeOf ||
+        ({ __proto__: [] } instanceof Array && function (d, b) { d.__proto__ = b; }) ||
+        function (d, b) { for (var p in b) if (b.hasOwnProperty(p)) d[p] = b[p]; };
+    return function (d, b) {
+        extendStatics(d, b);
+        function __() { this.constructor = d; }
+        d.prototype = b === null ? Object.create(b) : (__.prototype = b.prototype, new __());
+    };
+})();
+Object.defineProperty(exports, "__esModule", { value: true });
+var React = __webpack_require__(0);
+var ViewPage_1 = __webpack_require__(2);
+var HomePage = (function (_super) {
+    __extends(HomePage, _super);
+    function HomePage() {
+        var _this = _super.call(this) || this;
+        _this.defaultPage = "index";
+        return _this;
+    }
+    HomePage.prototype.pageNavigation = function (page) {
+        "Not used";
+    };
+    HomePage.prototype.renderContent = function (page) {
+        return React.createElement("h1", null, "Welcome to autograder");
+    };
+    return HomePage;
+}(ViewPage_1.ViewPage));
+exports.HomePage = HomePage;
 
 
 /***/ }),
@@ -1593,173 +1617,6 @@
 /***/ (function(module, exports, __webpack_require__) {
 
 "use strict";
-
-var __extends = (this && this.__extends) || (function () {
-    var extendStatics = Object.setPrototypeOf ||
-        ({ __proto__: [] } instanceof Array && function (d, b) { d.__proto__ = b; }) ||
-        function (d, b) { for (var p in b) if (b.hasOwnProperty(p)) d[p] = b[p]; };
-    return function (d, b) {
-        extendStatics(d, b);
-        function __() { this.constructor = d; }
-        d.prototype = b === null ? Object.create(b) : (__.prototype = b.prototype, new __());
-    };
-})();
-Object.defineProperty(exports, "__esModule", { value: true });
-var React = __webpack_require__(0);
-var LabResultView_1 = __webpack_require__(21);
-var StudentLab = (function (_super) {
-    __extends(StudentLab, _super);
-    function StudentLab() {
-        return _super !== null && _super.apply(this, arguments) || this;
-    }
-    StudentLab.prototype.render = function () {
-        var testCases = [
-            { name: "Test Case 1", score: 60, points: 100, weight: 1 },
-            { name: "Test Case 2", score: 50, points: 100, weight: 1 },
-            { name: "Test Case 3", score: 40, points: 100, weight: 1 },
-            { name: "Test Case 4", score: 30, points: 100, weight: 1 },
-            { name: "Test Case 5", score: 20, points: 100, weight: 1 }
-        ];
-        var labInfo = {
-            lab: this.props.assignment.name,
-            course: this.props.course.name,
-            score: 50,
-            weight: 100,
-            test_cases: testCases,
-            pass_tests: 10,
-            fail_tests: 20,
-            exec_time: 0.33,
-            build_time: new Date(2017, 5, 25),
-            build_id: 10
-        };
-        return React.createElement(LabResultView_1.LabResultView, { labInfo: labInfo });
-    };
-    return StudentLab;
-}(React.Component));
-exports.StudentLab = StudentLab;
-
-
-/***/ }),
-/* 32 */
-/***/ (function(module, exports, __webpack_require__) {
-
-"use strict";
-
-var __extends = (this && this.__extends) || (function () {
-    var extendStatics = Object.setPrototypeOf ||
-        ({ __proto__: [] } instanceof Array && function (d, b) { d.__proto__ = b; }) ||
-        function (d, b) { for (var p in b) if (b.hasOwnProperty(p)) d[p] = b[p]; };
-    return function (d, b) {
-        extendStatics(d, b);
-        function __() { this.constructor = d; }
-        d.prototype = b === null ? Object.create(b) : (__.prototype = b.prototype, new __());
-    };
-})();
-Object.defineProperty(exports, "__esModule", { value: true });
-var React = __webpack_require__(0);
-var NavDropdown = (function (_super) {
-    __extends(NavDropdown, _super);
-    function NavDropdown() {
-        var _this = _super.call(this) || this;
-        _this.state = {
-            isOpen: false,
-        };
-        return _this;
-    }
-    NavDropdown.prototype.render = function () {
-        var _this = this;
-        var children = this.props.items.map(function (item, index) {
-            return React.createElement("li", { key: index },
-                React.createElement("a", { href: "/" + item.uri, onClick: function (e) {
-                        e.preventDefault();
-                        _this.toggleOpen();
-                        _this.props.itemClick(item, index);
-                    } }, item.name));
-        });
-        return React.createElement("div", { className: this.getButtonClass() },
-            React.createElement("button", { className: "btn btn-default dropdown-toggle", type: "button", onClick: function () { return _this.toggleOpen(); } },
-                this.renderActive(),
-                React.createElement("span", { className: "caret" })),
-            React.createElement("ul", { className: "dropdown-menu" }, children));
-    };
-    NavDropdown.prototype.getButtonClass = function () {
-        if (this.state.isOpen) {
-            return "button open";
-        }
-        else {
-            return "button";
-        }
-    };
-    NavDropdown.prototype.toggleOpen = function () {
-        var newState = !this.state.isOpen;
-        this.setState({ isOpen: newState });
-    };
-    NavDropdown.prototype.renderActive = function () {
-        if (this.props.items.length === 0) {
-            return "";
-        }
-        var curIndex = this.props.selectedIndex;
-        if (curIndex >= this.props.items.length || curIndex < 0) {
-            curIndex = 0;
-        }
-        return this.props.items[curIndex].name;
-    };
-    return NavDropdown;
-}(React.Component));
-exports.NavDropdown = NavDropdown;
-
-
-/***/ }),
-/* 33 */
-/***/ (function(module, exports, __webpack_require__) {
-
-"use strict";
-
-var __extends = (this && this.__extends) || (function () {
-    var extendStatics = Object.setPrototypeOf ||
-        ({ __proto__: [] } instanceof Array && function (d, b) { d.__proto__ = b; }) ||
-        function (d, b) { for (var p in b) if (b.hasOwnProperty(p)) d[p] = b[p]; };
-    return function (d, b) {
-        extendStatics(d, b);
-        function __() { this.constructor = d; }
-        d.prototype = b === null ? Object.create(b) : (__.prototype = b.prototype, new __());
-    };
-})();
-Object.defineProperty(exports, "__esModule", { value: true });
-var React = __webpack_require__(0);
-var components_1 = __webpack_require__(1);
-var LabResult = (function (_super) {
-    __extends(LabResult, _super);
-    function LabResult() {
-        return _super !== null && _super.apply(this, arguments) || this;
-    }
-    LabResult.prototype.render = function () {
-        return (React.createElement(components_1.Row, null,
-            React.createElement("div", { className: "col-lg-12" },
-                React.createElement("h1", null, this.props.course_name),
-                React.createElement("p", { className: "lead" },
-                    "Your progress on ",
-                    React.createElement("strong", null,
-                        React.createElement("span", { id: "lab-headline" }, this.props.lab))),
-                React.createElement(components_1.ProgressBar, { progress: this.props.progress })),
-            React.createElement("div", { className: "col-lg-6" },
-                React.createElement("p", null,
-                    React.createElement("strong", { id: "status" }, "Status: Nothing built yet."))),
-            React.createElement("div", { className: "col-lg-6" },
-                React.createElement("p", null,
-                    React.createElement("strong", { id: "pushtime" }, "Code delievered: - ")))));
-    };
-    return LabResult;
-}(React.Component));
-exports.LabResult = LabResult;
-
-
-/***/ }),
-/* 34 */
-/***/ (function(module, exports, __webpack_require__) {
-
-"use strict";
-<<<<<<< HEAD
 
 var __extends = (this && this.__extends) || (function () {
     var extendStatics = Object.setPrototypeOf ||
@@ -1775,9 +1632,9 @@
 var React = __webpack_require__(0);
 var components_1 = __webpack_require__(1);
 var ViewPage_1 = __webpack_require__(2);
-var HelloView_1 = __webpack_require__(4);
-var UserView_1 = __webpack_require__(5);
-var helper_1 = __webpack_require__(21);
+var HelloView_1 = __webpack_require__(5);
+var UserView_1 = __webpack_require__(6);
+var helper_1 = __webpack_require__(4);
 var StudentPage = (function (_super) {
     __extends(StudentPage, _super);
     function StudentPage(users, navMan, courseMan) {
@@ -1898,7 +1755,13 @@
     return StudentPage;
 }(ViewPage_1.ViewPage));
 exports.StudentPage = StudentPage;
-=======
+
+
+/***/ }),
+/* 32 */
+/***/ (function(module, exports, __webpack_require__) {
+
+"use strict";
 
 var __extends = (this && this.__extends) || (function () {
     var extendStatics = Object.setPrototypeOf ||
@@ -1913,79 +1776,68 @@
 Object.defineProperty(exports, "__esModule", { value: true });
 var React = __webpack_require__(0);
 var components_1 = __webpack_require__(1);
-var LastBuild = (function (_super) {
-    __extends(LastBuild, _super);
-    function LastBuild() {
-        return _super !== null && _super.apply(this, arguments) || this;
-    }
-    LastBuild.prototype.render = function () {
-        return (React.createElement(components_1.Row, null,
-            React.createElement("div", { className: "col-lg-12" },
-                React.createElement(components_1.DynamicTable, { header: ["Test name", "Score", "Weight"], data: this.props.test_cases, selector: function (item) { return [item.name, item.score.toString() + "/" + item.points.toString() + " pts", item.weight.toString() + " pts"]; }, footer: ["Total score", this.props.score.toString() + "%", this.props.weight.toString() + "%"] }))));
-    };
-    return LastBuild;
-}(React.Component));
-exports.LastBuild = LastBuild;
->>>>>>> 758e91b3
-
-
-/***/ }),
-/* 35 */
-/***/ (function(module, exports, __webpack_require__) {
-
-"use strict";
-
-var __extends = (this && this.__extends) || (function () {
-    var extendStatics = Object.setPrototypeOf ||
-        ({ __proto__: [] } instanceof Array && function (d, b) { d.__proto__ = b; }) ||
-        function (d, b) { for (var p in b) if (b.hasOwnProperty(p)) d[p] = b[p]; };
-    return function (d, b) {
-        extendStatics(d, b);
-        function __() { this.constructor = d; }
-        d.prototype = b === null ? Object.create(b) : (__.prototype = b.prototype, new __());
-    };
-})();
-Object.defineProperty(exports, "__esModule", { value: true });
-var React = __webpack_require__(0);
-var components_1 = __webpack_require__(1);
-var LastBuildInfo = (function (_super) {
-    __extends(LastBuildInfo, _super);
-    function LastBuildInfo() {
-        return _super !== null && _super.apply(this, arguments) || this;
-    }
-    LastBuildInfo.prototype.handleClick = function () {
-        console.log("Rebuilding...");
-    };
-    LastBuildInfo.prototype.render = function () {
+var ViewPage_1 = __webpack_require__(2);
+var HelloView_1 = __webpack_require__(5);
+var UserView_1 = __webpack_require__(6);
+var TeacherPage = (function (_super) {
+    __extends(TeacherPage, _super);
+    function TeacherPage(users, navMan) {
+        var _this = _super.call(this) || this;
+        _this.pages = {};
+        _this.navMan = navMan;
+        _this.defaultPage = "opsys/lab1";
+        _this.pages["opsys/lab1"] = React.createElement("h1", null, "Teacher Lab1");
+        _this.pages["opsys/lab2"] = React.createElement("h1", null, "Teacher Lab2");
+        _this.pages["opsys/lab3"] = React.createElement("h1", null, "Teacher Lab3");
+        _this.pages["opsys/lab4"] = React.createElement("h1", null, "Teacher Lab4");
+        _this.pages.user = React.createElement(UserView_1.UserView, { users: users.getAllUser() });
+        _this.pages.hello = React.createElement(HelloView_1.HelloView, null);
+        return _this;
+    }
+    TeacherPage.prototype.pageNavigation = function (page) {
+        "Not in use";
+    };
+    TeacherPage.prototype.renderMenu = function (menu) {
         var _this = this;
-        return (React.createElement(components_1.Row, null,
-            React.createElement("div", { className: "col-lg-8" },
-                React.createElement("h2", null, "Latest build"),
-                React.createElement("p", { id: "passes" },
-                    "Number of passed tests:  ",
-                    this.props.pass_tests),
-                React.createElement("p", { id: "fails" },
-                    "Number of failed tests:  ",
-                    this.props.fail_tests),
-                React.createElement("p", { id: "buildtime" },
-                    "Execution time:  ",
-                    this.props.exec_time),
-                React.createElement("p", { id: "timedate" },
-                    "Build date:  ",
-                    this.props.build_time.toString()),
-                React.createElement("p", { id: "buildid" },
-                    "Build ID: ",
-                    this.props.build_id)),
-            React.createElement("div", { className: "col-lg-4 hidden-print" },
-                React.createElement("h2", null, "Actions"),
-                React.createElement(components_1.Row, null,
-                    React.createElement("div", { className: "col-lg-12" },
-                        React.createElement("p", null,
-                            React.createElement("button", { type: "button", id: "rebuild", className: "btn btn-primary", onClick: function () { return _this.handleClick(); } }, "Rebuild")))))));
-    };
-    return LastBuildInfo;
-}(React.Component));
-exports.LastBuildInfo = LastBuildInfo;
+        if (menu === 0) {
+            var labLinks = [
+                { name: "Teacher Lab 1", uri: this.pagePath + "/opsys/lab1" },
+                { name: "Teacher Lab 2", uri: this.pagePath + "/opsys/lab2" },
+                { name: "Teacher Lab 3", uri: this.pagePath + "/opsys/lab3" },
+                { name: "Teacher Lab 4", uri: this.pagePath + "/opsys/lab4" },
+            ];
+            var settings = [
+                { name: "Users", uri: this.pagePath + "/user" },
+                { name: "Hello world", uri: this.pagePath + "/hello" },
+            ];
+            this.navMan.checkLinks(labLinks, this);
+            this.navMan.checkLinks(settings, this);
+            return [
+                React.createElement("h4", { key: 0 }, "Labs"),
+                React.createElement(components_1.NavMenu, { key: 1, links: labLinks, onClick: function (link) { return _this.handleClick(link); } }),
+                React.createElement("h4", { key: 4 }, "Settings"),
+                React.createElement(components_1.NavMenu, { key: 3, links: settings, onClick: function (link) { return _this.handleClick(link); } }),
+            ];
+        }
+        return [];
+    };
+    TeacherPage.prototype.renderContent = function (page) {
+        if (page.length === 0) {
+            page = this.defaultPage;
+        }
+        if (this.pages[page]) {
+            return this.pages[page];
+        }
+        return React.createElement("h1", null, "404 page not found");
+    };
+    TeacherPage.prototype.handleClick = function (link) {
+        if (link.uri) {
+            this.navMan.navigateTo(link.uri);
+        }
+    };
+    return TeacherPage;
+}(ViewPage_1.ViewPage));
+exports.TeacherPage = TeacherPage;
 
 
 /***/ })
