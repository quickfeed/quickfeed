<<<<<<< HEAD
.avatar {
    border-radius: 50%;
    width: 200px;
    height: 200px;
=======

.wrapper {
    display: flex;
    width: 100%;
    align-items: stretch;
>>>>>>> 3d51129f
}

.navigator {
    position: fixed;
    top: 0;
    left: 0;
    width: 250px;
    height: 100vh;
    background-color: #222;
    box-shadow: 0px 1px 1px 1px rgba(0, 0, 0, 0.4);
    color: #9d9d9d;
    font-weight: bold;
}

.SidebarList {
    width: 100%;
    height: auto; 
    padding: 0;
}

.SidebarList li {
    width: 100%;
    height: 60px;
    list-style-type: none;
    margin: 0%;
    display: flex;
    flex-direction: row;
    justify-content: center;
    align-items: center;
}

.SidebarList .inactive {
    display: none;
}

#title {
    margin-left: 10px;
}

.SidebarList .active {
    display: flex;
    background-color: rgb(39, 39, 39);
}

.SidebarList li img {
    width: 30px;
    border-radius: 50%;
}

.SidebarList li:hover {
    background-color: rgb(20, 20, 20);
}

.SidebarList #avatar {
    width: 30px;
    margin-right: 20px;
}

.logo {
    text-decoration: none;
    font-size: 24px;
    text-align: center;
}


#content {
    margin-left: 350px;
    margin-right: 100px;
    width: 100%;
}

body {
    margin: 0px;
}

.dark {
    background-color: rgb(46, 45, 45);
    color: white;
}

.light {
    background-color: white;
    color: black;
}

.login {

    padding: 15px;
    text-decoration: none;
    line-height: 20px;
    display: block;
    width: 200px;
}

a {
    color: #9d9d9d;
    font-weight: bold;
    display: inline-block;
}

a:link {
    text-decoration: none;
}

a:hover {
    color: #7a7a7a;
}

input{
    color: black;
}

#github {
    line-height: 20px;
}

.theme {
    
    display: block;
    padding: 15px;
}

.box {
    margin-top: 50px;
}

.logs {
    padding: 2px 4px;
    background-color: #f9f2f4;
}

<<<<<<< HEAD
#LandingPageTable {
    text-align: center;
    font-family: "Trebuchet MS", Arial, Helvetica, sans-serif;
    border-collapse: collapse;
    border: 3px solid #ddd;
    width: 75%;
    margin: auto;
}

#LandingPageTable td, #LandingPageTable th {
    border: 1px solid #ddd;
    padding: 8px;
}
#LandingPageTable tr:hover {opacity: 70%;}

#LandingPageTable th {
    padding-top: 12px;
    padding-bottom: 12px;
    text-align: center;
    background-color: #4CAF50;
    color: white;
}
#themeButton{
    cursor: pointer;
=======
.Links {
    display: flex;
    flex-direction: row;
    align-items: center;
    text-align: center;
    width: 100%;
    
}

.Links a {
    background-color: #337ab7;
    display: flex;
    color: white;
    align-items: center;
    justify-content: center;
    flex: 24%;
    height: 50px;
    text-align: center;
    margin: 1%;

    
}

.Links a:hover {
    background-color: #296fac;
}

#LandingPageTable thead tr {
    background-color: #337ab7;
    color: white;


}

#LandingPageTable tbody .dark td {
    border-bottom: 1px solid black ;
}

#LandingPageTable tbody .light:nth-child(even) {
    background-color: #e0ebf1;
}

#LandingPageTable tbody .dark:nth-child(even) {
    background-color: #222;
}

#LandingPageTable .APPROVED {
    color: green;
}

.jumbotron {
    height: 200px;
    margin-top: -50px;
    margin-right: -100px;
    margin-left: -100px;

>>>>>>> 3d51129f
}<|MERGE_RESOLUTION|>--- conflicted
+++ resolved
@@ -1,15 +1,8 @@
-<<<<<<< HEAD
-.avatar {
-    border-radius: 50%;
-    width: 200px;
-    height: 200px;
-=======
 
 .wrapper {
     display: flex;
     width: 100%;
     align-items: stretch;
->>>>>>> 3d51129f
 }
 
 .navigator {
@@ -141,32 +134,6 @@
     background-color: #f9f2f4;
 }
 
-<<<<<<< HEAD
-#LandingPageTable {
-    text-align: center;
-    font-family: "Trebuchet MS", Arial, Helvetica, sans-serif;
-    border-collapse: collapse;
-    border: 3px solid #ddd;
-    width: 75%;
-    margin: auto;
-}
-
-#LandingPageTable td, #LandingPageTable th {
-    border: 1px solid #ddd;
-    padding: 8px;
-}
-#LandingPageTable tr:hover {opacity: 70%;}
-
-#LandingPageTable th {
-    padding-top: 12px;
-    padding-bottom: 12px;
-    text-align: center;
-    background-color: #4CAF50;
-    color: white;
-}
-#themeButton{
-    cursor: pointer;
-=======
 .Links {
     display: flex;
     flex-direction: row;
@@ -223,5 +190,4 @@
     margin-right: -100px;
     margin-left: -100px;
 
->>>>>>> 3d51129f
 }