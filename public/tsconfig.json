--- conflicted
+++ resolved
@@ -9,13 +9,9 @@
     "preserveConstEnums": true,
     "sourceMap": false,
     "jsx": "react",
-<<<<<<< HEAD
-    "newLine": "LF"
-=======
     "newLine": "LF",
     "noUnusedLocals": true,
     "noUnusedParameters": true,
->>>>>>> ad6e8f02
   },
   "include": [
     "src/**/*"
