--- conflicted
+++ resolved
@@ -68,15 +68,9 @@
       "!**/__tests__/TestHelpers.ts"
     ],
     "moduleNameMapper": {
-<<<<<<< HEAD
-      "./types_pb.js": "<rootDir>/gen/qf/types_pb.ts",
-      "./requests_pb.js": "<rootDir>/gen/qf/requests_pb.ts",
-      "../kit/score/score_pb.js": "<rootDir>/gen/kit/score/score_pb.ts"
-=======
       "./types_pb.js": "<rootDir>/proto/qf/types_pb.ts",
       "./requests_pb.js": "<rootDir>/proto/qf/requests_pb.ts",
       "../kit/score/score_pb.js": "<rootDir>/proto/kit/score/score_pb.ts"
->>>>>>> 16490f8b
     }
   }
 }