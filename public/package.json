{
  "name": "reactcomponents",
  "version": "0.1.0",
  "description": "React Components for the QuickFeed Project",
  "main": "index.js",
  "scripts": {
    "test": "echo \"Error: no test specified\" && exit 1",
    "webpack": "webpack --progress",
    "tsc": "tsc"
  },
  "author": "",
  "license": "ISC",
  "dependencies": {
    "@types/google-protobuf": "^3.7.4",
    "@types/react": "^16.9.56",
    "@types/react-dom": "^16.9.9",
<<<<<<< HEAD
    "google-protobuf": "^3.20.0-rc.2",
    "grpc-web": "^1.3.0",
=======
    "google-protobuf": "^3.14.0",
    "grpc-web": "^1.3.1",
>>>>>>> 0968bb93
    "react": "^17.0.1",
    "react-dom": "^17.0.1",
    "react-tooltip": "^4.2.10",
    "typescript": "^4.4.4"
  },
  "devDependencies": {
    "source-map-loader": "^1.1.2",
    "ts-loader": "^8.0.11",
    "webpack": "^5.62.1",
    "webpack-cli": "^4.9.1"
  },
  "repository": {
    "type": "git",
    "url": "https://github.com/autograde/quickfeed.git"
  }
}<|MERGE_RESOLUTION|>--- conflicted
+++ resolved
@@ -14,13 +14,8 @@
     "@types/google-protobuf": "^3.7.4",
     "@types/react": "^16.9.56",
     "@types/react-dom": "^16.9.9",
-<<<<<<< HEAD
-    "google-protobuf": "^3.20.0-rc.2",
-    "grpc-web": "^1.3.0",
-=======
     "google-protobuf": "^3.14.0",
     "grpc-web": "^1.3.1",
->>>>>>> 0968bb93
     "react": "^17.0.1",
     "react-dom": "^17.0.1",
     "react-tooltip": "^4.2.10",
