--- conflicted
+++ resolved
@@ -462,23 +462,20 @@
         return this.grpcSend<Submissions>(submissions)
     }
 
-<<<<<<< HEAD
-    public getSubmissions(courseID: bigint, userID: bigint): Promise<IGrpcResponse<Submissions>> {
-=======
-    public getSubmission(courseID: number, submissionID: number): Promise<IGrpcResponse<Submission>> {
-        const enrollment = this.enrollments.getEnrollmentsList().find(enrollment => 
-            enrollment.getCourseid() === courseID && 
-            enrollment.getUserid() === this.currentUser?.getId()
+    public getSubmission(courseID: bigint, submissionID: bigint): Promise<IGrpcResponse<Submission>> {
+        const enrollment = this.enrollments.enrollments.find(enrollment => 
+            enrollment.courseID === courseID && 
+            enrollment.userID === this.currentUser?.ID
         )
         if (!enrollment) {
-            return this.grpcSend<Submission>(null, new Status().setCode(StatusCode.NOT_FOUND))
-        }
-        const submission = this.submissions.getSubmissionsList().find(s => s.getId() === submissionID)
+            // Current user is not enrolled in course, not allowed to fetch submissions
+            return this.grpcSend<Submission>(null, new Status({Error: "Not found", Code: BigInt(Code.NotFound)}))
+        }
+        const submission = this.submissions.submissions.find(s => s.ID === submissionID)
         return this.grpcSend<Submission>(submission)
     }
 
-    public getSubmissions(courseID: number, userID: number): Promise<IGrpcResponse<Submissions>> {
->>>>>>> 7c9693b5
+    public getSubmissions(courseID: bigint, userID: bigint): Promise<IGrpcResponse<Submissions>> {
         // Get all assignment IDs
         const assignmentIDs = this.assignments.assignments.filter(a => a.CourseID === courseID && !a.isGroupLab).map(a => a.ID)
         const submissionList = this.submissions.submissions.filter(s => s.userID === userID && assignmentIDs.includes(s.AssignmentID))
@@ -498,11 +495,7 @@
         return this.grpcSend<Submissions>(new Submissions({submissions: submissions}))
     }
 
-<<<<<<< HEAD
-    public getSubmissionsByCourse(courseID: bigint, type: SubmissionsForCourseRequest_Type, withBuildInfo: boolean): Promise<IGrpcResponse<CourseSubmissions>> {
-=======
-    public getSubmissionsByCourse(courseID: number, type: SubmissionsForCourseRequest.Type): Promise<IGrpcResponse<CourseSubmissions>> {
->>>>>>> 7c9693b5
+    public getSubmissionsByCourse(courseID: bigint, type: SubmissionsForCourseRequest_Type): Promise<IGrpcResponse<CourseSubmissions>> {
         // TODO: Remove `.clone()` when done migrating to AsObject in state
         const users = this.users.users
         const groups = this.groups.groups
@@ -548,15 +541,7 @@
                     return
                 }
 
-<<<<<<< HEAD
-                if (withBuildInfo) {
-                    // TODO
-                }
-
                 subLink.submission = submission.clone()
-=======
-                subLink.setSubmission(submission.clone())
->>>>>>> 7c9693b5
                 subs.push(subLink)
             })
             link.submissions = subs
@@ -732,11 +717,7 @@
     // /* ORGANIZATIONS */ //
 
     public async getOrganization(orgName: string): Promise<IGrpcResponse<Organization>> {
-<<<<<<< HEAD
-        const org = this.organizations.organizations.find(o => o.path === orgName)
-=======
-        const org = this.organizations.getOrganizationsList().find(o => o.getName() === orgName)
->>>>>>> 7c9693b5
+        const org = this.organizations.organizations.find(o => o.name === orgName)
         await delay(2000)
         if (!org) {
             return this.grpcSend<Organization>(null, new Status({Code: BigInt(Code.Unknown), Error: "Organization not found"}))
@@ -1046,15 +1027,9 @@
         this.organizations = new Organizations()
         const localOrgs: Organization[] = []
         const localOrg = new Organization()
-<<<<<<< HEAD
         localOrg.ID = BigInt(23650610)
-        localOrg.path = "test"
+        localOrg.name = "test"
         localOrg.avatar = "https://avatars2.githubusercontent.com/u/23650610?v=3"
-=======
-        localOrg.setId(23650610)
-        localOrg.setName("test")
-        localOrg.setAvatar("https://avatars2.githubusercontent.com/u/23650610?v=3")
->>>>>>> 7c9693b5
         localOrgs.push(localOrg)
         this.organizations.organizations = localOrgs
         return localOrgs
