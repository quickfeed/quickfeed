--- conflicted
+++ resolved
@@ -3,12 +3,8 @@
 import { sortByField } from "../Helpers"
 import { useOvermind } from "../overmind"
 import { CourseGroup } from "../overmind/state"
-<<<<<<< HEAD
-import { Enrollment, User } from "../proto/ag_pb"
+import { Enrollment, User } from "../../proto/ag_pb"
 import SubmissionsTable from "./SubmissionsTable"
-=======
-import { Enrollment, User } from "../../proto/ag_pb"
->>>>>>> 62252c71
 
 /*  The Group component provides an interface to create a group for a course.
     
@@ -96,7 +92,6 @@
                         Students
                     </div>
                     <input onKeyUp={updateSearchState} placeholder={"Search"}></input>
-<<<<<<< HEAD
                     <ul className="list-group list-group-flush">
                         {sortByField(state.userSearch, [Enrollment.prototype.getUser], User.prototype.getName).map((user: Enrollment) => {
                             if (user.getUser()?.getName() !== state.user.name) {
@@ -105,16 +100,10 @@
                                         {user.getUser()?.getName()} 
                                         <i style={{float: "right"}} onClick={() => updateGroupUsers(user.getUser(), false, user.getId())}>+</i>
                                     </li>
-=======
-                        <ul className="list-group list-group-flush">
-                        {state.userSearch.map(user => {
-                            return (
-                                <li key={user.getUserid()} className="list-group-item">{user.getUser()?.getName()} <i style={{float: "right", cursor:"pointer"}} onClick={() => updateGroupUsers(user.getUser(), false, user.getId())}>+</i></li>
->>>>>>> 62252c71
                                 )
                             }
                         })} 
-                        </ul>
+                    </ul>
                 </div>
                 
                 <div className='col'>
