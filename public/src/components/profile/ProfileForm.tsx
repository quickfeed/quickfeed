import React, { Dispatch, SetStateAction, useCallback, useState } from "react"
import { hasEnrollment } from "../../Helpers"
import { useActions, useAppState } from "../../overmind"
import FormInput from "../forms/FormInput"
import { useNavigate } from "react-router"
import { clone } from "@bufbuild/protobuf"
import { UserSchema } from "../../../proto/qf/types_pb"

const ProfileForm = ({ children, setEditing }: { children: React.ReactNode, setEditing: Dispatch<SetStateAction<boolean>> }) => {
    const state = useAppState()
<<<<<<< HEAD
    const actions = useActions().global
    const history = useHistory()
=======
    const actions = useActions()
    const navigate = useNavigate()
>>>>>>> 527d6ade

    // Create a copy of the user object, so that we can modify it without affecting the original object.
    const [user, setUser] = useState(clone(UserSchema, state.self))
    const [isValid, setIsValid] = useState(state.isValid)

    // Update the user object when user input changes, and update the state.
    const handleChange = useCallback((event: React.FormEvent<HTMLInputElement>) => {
        const { name, value } = event.currentTarget
        switch (name) {
            case "name":
                user.Name = value
                break
            case "email":
                user.Email = value
                break
            case "studentid":
                user.StudentID = value
                break
        }
        setUser(user)
        if (user.Name !== "" && user.Email !== "" && user.StudentID !== "") {
            setIsValid(true)
        } else {
            setIsValid(false)
        }
    }, [user])


    // Sends the updated user object to the server on submit.
    const submitHandler = (e: React.FormEvent<HTMLFormElement>) => {
        e.preventDefault()
        actions.updateUser(user)
        // Disable editing after submission
        setEditing(false)
        if (!hasEnrollment(state.enrollments)) {
            navigate("/courses")
        }
    }

    return (
        <div>
            {!isValid ? children : null}
            <form className="form-group" onSubmit={submitHandler}>
                <FormInput prepend="Name" name="name" defaultValue={user.Name} onChange={handleChange} />
                <FormInput prepend="Email" name="email" defaultValue={user.Email} onChange={handleChange} type="email" />
                <FormInput prepend="Student ID" name="studentid" defaultValue={user.StudentID} onChange={handleChange} type="number" />
                <div className="col input-group mb-3">
                    <input className="btn btn-primary" disabled={!isValid} type="submit" value="Save" style={{ marginTop: "20px" }} />
                </div>
            </form>
        </div>
    )
}

export default ProfileForm<|MERGE_RESOLUTION|>--- conflicted
+++ resolved
@@ -8,13 +8,8 @@
 
 const ProfileForm = ({ children, setEditing }: { children: React.ReactNode, setEditing: Dispatch<SetStateAction<boolean>> }) => {
     const state = useAppState()
-<<<<<<< HEAD
     const actions = useActions().global
-    const history = useHistory()
-=======
-    const actions = useActions()
     const navigate = useNavigate()
->>>>>>> 527d6ade
 
     // Create a copy of the user object, so that we can modify it without affecting the original object.
     const [user, setUser] = useState(clone(UserSchema, state.self))
