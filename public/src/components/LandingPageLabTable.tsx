--- conflicted
+++ resolved
@@ -1,15 +1,8 @@
-<<<<<<< HEAD
-import React from 'react'
-import { Link, useHistory } from 'react-router-dom'
-import { getFormattedDeadline, timeFormatter } from '../Helpers'
-import { useOvermind, useReaction } from '../overmind'
-=======
 import { type } from "os";
 import React from "react";
 import { getFormattedDeadline } from "../Helpers";
 import { useOvermind, useReaction } from "../overmind";
 import { Submission } from "../proto/ag_pb";
->>>>>>> 3d51129f
 
 const Status = {
     0: "NONE",
@@ -27,43 +20,6 @@
 const LandingPageLabTable = (crs: course) => {
     const { state } = useOvermind()
     
-<<<<<<< HEAD
-    const history = useHistory()
-    const handleRowClick = (crsid:string,assignid:number) => {
-      history.push(`/course/${crsid}/${assignid}`)
-    }  
-    //replace {} with a type of dictionary/record
-    
-    const makeTable = (): JSX.Element[] => {
-        let table: JSX.Element[] = []
-        const now = new Date()
-        for (const courseID in state.assignments) {
-            let crsName = state.courses.find(course => course.getId() === Number(courseID))?.getCode()
-            state.assignments[courseID].map(assignment => {
-                if(state.submissions[courseID]) {
-                    let submission = state.submissions[courseID].find(submission => assignment.getId() === submission.getAssignmentid())
-                    if(submission){
-                        
-                        let timetoDeadline = timeFormatter(new Date(assignment.getDeadline()).getTime(), now)
-                        table.push(
-                            
-                            // eslint-disable-next-line quotes
-                            <tr key = {assignment.getId()} className= {`clickable-row ${timetoDeadline[0] ? String(timetoDeadline[1]):''}`} onClick={()=>{handleRowClick(courseID,assignment.getId())}} >
-                                <th scope="row">{crsName}</th>
-                                <td>{assignment.getName()}</td>
-                                <td>{submission.getScore()} / {assignment.getScorelimit()}</td>
-                                <td>{getFormattedDeadline(assignment.getDeadline())}</td>
-                                <td>{timetoDeadline[0] ? String(timetoDeadline[2]):''}</td>
-                                <td>{(assignment.getAutoapprove()==false && submission.getScore()>= assignment.getScorelimit()) ? 'Awating approval':(assignment.getAutoapprove()==true && submission.getScore()>= assignment.getScorelimit())? 'Approved(Auto approve)(shouldn\'t be in final version)':'Score not high enough'}</td>
-                                <td>{assignment.getIsgrouplab() ? 'Yes': 'No'}</td>
-                            </tr>
-                            
-                        )
-                    }
-                }
-            })
-        }
-=======
 
     const MakeLabTable = (): JSX.Element[] => {
         let table: JSX.Element[] = []
@@ -103,25 +59,12 @@
         
         
     
->>>>>>> 3d51129f
         return table
 
     }
     
     return (
         <div>
-<<<<<<< HEAD
-            <table className="table table-dark table-hover">
-                <thead>
-                    <tr>
-                        <th scope="col">Course</th>
-                        <th scope="col">Assignment Name</th>
-                        <th scope="col">Progress</th>
-                        <th scope="col">Deadline</th>
-                        <th scope="col">Time Left</th>
-                        <th scope="col">Status</th>
-                        <th scope="col">Grouplab</th>
-=======
             <table className="table table-curved" id="LandingPageTable">
                 <thead>
                     <tr>
@@ -132,7 +75,6 @@
                         <th>Due in</th>
                         <th>Status</th>
                         <th>Grouplab</th>
->>>>>>> 3d51129f
                     </tr>
                 </thead>
                 <tbody>
