--- conflicted
+++ resolved
@@ -1,9 +1,5 @@
 import React from "react"
-<<<<<<< HEAD
-import { Submission_Status } from "../../gen/qf/types_pb"
-=======
 import { Submission_Status } from "../../proto/qf/types_pb"
->>>>>>> 16490f8b
 import { isManuallyGraded } from "../Helpers"
 import { useActions, useAppState } from "../overmind"
 
