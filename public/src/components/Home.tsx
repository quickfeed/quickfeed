import React, {useEffect} from "react";
import { useOvermind, useState } from "../overmind";
import { Link } from "react-router-dom";
import { getFormattedDeadline } from "../Helpers";
import LandingPageLabTable from "./LandingPageLabTable"
<<<<<<< HEAD
import { Assignment, Submission } from "../proto/ag_pb";
=======
import { Assignment } from "../proto/ag_pb";

>>>>>>> 0eb0d0e8


const Home = () => {
    const { state, actions } = useOvermind()
<<<<<<< HEAD

=======
    
>>>>>>> 0eb0d0e8

    const listCourses = state.enrollments.map(enrollment => {
        return (
            <h5 key={enrollment.getCourseid()}>
                <Link to={`course/${enrollment.getCourseid()}`}>{enrollment.getCourse()?.getName()}</Link>
            </h5>
        )
    })
<<<<<<< HEAD

    return(
        <div className='box'>
        <h1>Autograder</h1>
            
        {state.user.id > 0 &&
        <div>
        <h1>Welcome, {state.user.name}!</h1>
        <img className="avatar img-thumbnail" src={state.user.avatarurl}></img>
=======
    
    
    
    useEffect(() => {
        actions.getEnrollmentsByUser()
        .then(success => {
            if (success) {
                state.enrollments.map(enrol =>{
                    actions.getAssignmentsByCourse(enrol.getCourseid()).then(success =>{
                        if (success) {
                            actions.getSubmissions(enrol.getCourseid())
                        }
                    })
                    
                })
            }
        });
    }, [])
    
    return(
        <div className='box'>
            <h1>Autograder</h1>
                
            {state.user.id > 0 &&
            <div>
                <h1>Welcome, {state.user.name}!</h1>
                <img className="avatar img-thumbnail" src={state.user.avatarurl}></img>
            </div>
            }
            {listCourses}
            {Object.keys(state.assignments).length>0 &&
            <a>test for state</a>
            }
            <LandingPageLabTable />           
>>>>>>> 0eb0d0e8
        </div>
        }
        <a><button>Courses</button></a>
        {listCourses}
        <LandingPageLabTable submissions={state.submissions} assignments={state.assignments}/>
        

    </div>
    )
}


export default Home;<|MERGE_RESOLUTION|>--- conflicted
+++ resolved
@@ -3,21 +3,13 @@
 import { Link } from "react-router-dom";
 import { getFormattedDeadline } from "../Helpers";
 import LandingPageLabTable from "./LandingPageLabTable"
-<<<<<<< HEAD
-import { Assignment, Submission } from "../proto/ag_pb";
-=======
 import { Assignment } from "../proto/ag_pb";
 
->>>>>>> 0eb0d0e8
 
 
 const Home = () => {
     const { state, actions } = useOvermind()
-<<<<<<< HEAD
-
-=======
     
->>>>>>> 0eb0d0e8
 
     const listCourses = state.enrollments.map(enrollment => {
         return (
@@ -26,7 +18,6 @@
             </h5>
         )
     })
-<<<<<<< HEAD
 
     return(
         <div className='box'>
@@ -36,47 +27,11 @@
         <div>
         <h1>Welcome, {state.user.name}!</h1>
         <img className="avatar img-thumbnail" src={state.user.avatarurl}></img>
-=======
-    
-    
-    
-    useEffect(() => {
-        actions.getEnrollmentsByUser()
-        .then(success => {
-            if (success) {
-                state.enrollments.map(enrol =>{
-                    actions.getAssignmentsByCourse(enrol.getCourseid()).then(success =>{
-                        if (success) {
-                            actions.getSubmissions(enrol.getCourseid())
-                        }
-                    })
-                    
-                })
-            }
-        });
-    }, [])
-    
-    return(
-        <div className='box'>
-            <h1>Autograder</h1>
-                
-            {state.user.id > 0 &&
-            <div>
-                <h1>Welcome, {state.user.name}!</h1>
-                <img className="avatar img-thumbnail" src={state.user.avatarurl}></img>
-            </div>
-            }
-            {listCourses}
-            {Object.keys(state.assignments).length>0 &&
-            <a>test for state</a>
-            }
-            <LandingPageLabTable />           
->>>>>>> 0eb0d0e8
         </div>
         }
         <a><button>Courses</button></a>
         {listCourses}
-        <LandingPageLabTable submissions={state.submissions} assignments={state.assignments}/>
+        <LandingPageLabTable />
         
 
     </div>
