<<<<<<< HEAD
import React, {useEffect} from 'react'
import { useOvermind, useState } from '../overmind'
import { Link } from 'react-router-dom'
import { getFormattedDeadline } from '../Helpers'
import LandingPageLabTable from './LandingPageLabTable'
import { Assignment } from '../proto/ag_pb'
=======
import React, {useEffect} from "react";
import { useOvermind, useState } from "../overmind";
import { Link } from "react-router-dom";
import { getFormattedDeadline } from "../Helpers";
import LandingPageLabTable from "./LandingPageLabTable"
import { Assignment, Repository } from "../proto/ag_pb";
>>>>>>> 3d51129f



const Home = () => {
    const { state, actions } = useOvermind()
    

    
    const listCourses = state.enrollments.map(enrollment => {
        return (
            <h5 key={enrollment.getCourseid()}>
                <Link to={`course/${enrollment.getCourseid()}`}>{enrollment.getCourse()?.getName()}</Link>
            </h5>
        )
    })
<<<<<<< HEAD

    return(
        <div className='box'>
        <h1>Autograder</h1>
            
        {state.user.id > 0 &&
        <div>
        <h1>Welcome, {state.user.name}!</h1>
        <img className="avatar img-thumbnail" src={state.user.avatarurl}></img>
=======
    
    
    
    useEffect(() => {
    }, [])
    
    return(
        <div className='box'>
                
            {state.user.id > 0 &&
            <div>
                <h1>Welcome, {state.user.name}!</h1>
            </div>
            }
            {listCourses}

            <LandingPageLabTable courseID={0}/>           
>>>>>>> 3d51129f
        </div>
        }
        <a><button>Courses</button></a>
        {listCourses}
        <LandingPageLabTable />
        

    </div>
    )
}


export default Home<|MERGE_RESOLUTION|>--- conflicted
+++ resolved
@@ -1,18 +1,9 @@
-<<<<<<< HEAD
-import React, {useEffect} from 'react'
-import { useOvermind, useState } from '../overmind'
-import { Link } from 'react-router-dom'
-import { getFormattedDeadline } from '../Helpers'
-import LandingPageLabTable from './LandingPageLabTable'
-import { Assignment } from '../proto/ag_pb'
-=======
 import React, {useEffect} from "react";
 import { useOvermind, useState } from "../overmind";
 import { Link } from "react-router-dom";
 import { getFormattedDeadline } from "../Helpers";
 import LandingPageLabTable from "./LandingPageLabTable"
 import { Assignment, Repository } from "../proto/ag_pb";
->>>>>>> 3d51129f
 
 
 
@@ -28,17 +19,6 @@
             </h5>
         )
     })
-<<<<<<< HEAD
-
-    return(
-        <div className='box'>
-        <h1>Autograder</h1>
-            
-        {state.user.id > 0 &&
-        <div>
-        <h1>Welcome, {state.user.name}!</h1>
-        <img className="avatar img-thumbnail" src={state.user.avatarurl}></img>
-=======
     
     
     
@@ -56,15 +36,7 @@
             {listCourses}
 
             <LandingPageLabTable courseID={0}/>           
->>>>>>> 3d51129f
         </div>
-        }
-        <a><button>Courses</button></a>
-        {listCourses}
-        <LandingPageLabTable />
-        
-
-    </div>
     )
 }
 
