--- conflicted
+++ resolved
@@ -8,23 +8,7 @@
 
 
 const Home = () => {
-<<<<<<< HEAD
-    const { state, actions } = useOvermind()
-    
-
-    
-    const listCourses = state.enrollments.map(enrollment => {
-        return (
-            <h5 key={enrollment.getCourseid()}>
-                <Link to={`course/${enrollment.getCourseid()}`}>{enrollment.getCourse()?.getName()}</Link>
-            </h5>
-        )
-    })
-    
-    
-=======
     const { state } = useOvermind()
->>>>>>> 526046e8
     
     useEffect(() => {
     }, [])
