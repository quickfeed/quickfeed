--- conflicted
+++ resolved
@@ -1,4 +1,4 @@
-import React, { useEffect } from "react"
+import React from "react"
 import { getBuildInfo, getScoreObjects, IScoreObjects } from "../Helpers"
 import { useOvermind } from "../overmind"
 import { ProgressBar } from "./ProgressBar"
@@ -40,9 +40,8 @@
             const scoreObjects = getScoreObjects(submission.getScoreobjects())
             
             return (
-<<<<<<< HEAD
                 <div className="container" style={{paddingBottom: "20px"}}>
-                    <ProgressBar courseID={courseID} assignmentID={assignment.getId()} submission={submission} type={"lab"} />
+                    <ProgressBar courseID={courseID} assignmentIndex={assignment.getOrder() - 1} submission={submission} type={"lab"} />
                     <table className="table table-curved">
                         <thead>
                             <th colSpan={3}>Lab information</th>
@@ -65,29 +64,6 @@
                         </tr>
                         {ListScoreObjects(scoreObjects)}
                     <tfoot>
-=======
-            <React.Fragment>
-            <ProgressBar courseID={courseID} assignmentIndex={assignment.getOrder()-1} submission={submission} type={"lab"} />
-            <table className="table table-curved">
-                
-                <thead>
-                    <th>Lab information</th>
-                </thead>
-                <tr className="clickable-row">
-                    <th>Status</th>
-                    <td>{submission.getStatus()}</td>
-                </tr>
-                <tr>
-                    <th>Delivered</th>
-                    <td>{buildInfo.builddate}</td>
-                </tr>
-                <tr>
-                    <th>Deadline</th>
-                    <td>{assignment.getDeadline()}</td>
-                </tr>
-                {ListScoreObjects(scoreObjects)}
-                <tfoot>
->>>>>>> 62252c71
                     
                     </tfoot>
                 </table>
