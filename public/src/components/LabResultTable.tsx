import React, { useCallback } from "react"
<<<<<<< HEAD
import { Assignment, Submission, Submission_Status } from "../../gen/qf/types_pb"
=======
import { Assignment, Submission, Submission_Status } from "../../proto/qf/types_pb"
>>>>>>> 16490f8b
import { assignmentStatusText, getFormattedTime, getPassedTestsCount, isManuallyGraded } from "../Helpers"
import { useAppState } from "../overmind"
import ProgressBar, { Progress } from "./ProgressBar"
import SubmissionScore from "./SubmissionScore"

interface lab {
    submission: Submission
    assignment: Assignment
}

type ScoreSort = "name" | "score" | "weight"

const LabResultTable = ({ submission, assignment }: lab): JSX.Element => {
    const state = useAppState()

    const [sortKey, setSortKey] = React.useState<ScoreSort>("name")
    const [sortAscending, setSortAscending] = React.useState<boolean>(true)

    const sortScores = () => {
        const sortBy = sortAscending ? 1 : -1
        const scores = submission.clone().Scores
        return scores.sort((a, b) => {
            switch (sortKey) {
                case "name":
                    return sortBy * (a.TestName.localeCompare(b.TestName))
                case "score":
                    return sortBy * (a.Score - b.Score)
                case "weight":
                    return sortBy * (a.Weight - b.Weight)
                default:
                    return 0
            }
        })
    }

    const handleSort = useCallback((event: React.MouseEvent<HTMLTableCellElement>) => {
        const key = event.currentTarget.dataset["key"] as ScoreSort
        if (sortKey === key) {
            setSortAscending(!sortAscending)
        } else {
            setSortKey(key)
            setSortAscending(true)
        }
    }, [sortKey, sortAscending])

    const sortedScores = React.useMemo(sortScores, [submission, sortKey, sortAscending])

    if (submission && assignment) {
        const enrollment = state.activeEnrollment ?? state.enrollmentsByCourseID[assignment.CourseID.toString()]
        const buildInfo = submission.BuildInfo
        const delivered = buildInfo ? getFormattedTime(buildInfo.BuildDate) : "N/A"
        const executionTime = buildInfo ? `${buildInfo.ExecTime / BigInt(1000)} seconds` : ""

        const className = (submission.status === Submission_Status.APPROVED) ? "passed" : "failed"
        return (
            <div className="pb-2">
                <div className="pb-2">
                    <ProgressBar key={"progress-bar"} courseID={assignment.CourseID.toString()} assignmentIndex={assignment.order - 1} submission={submission} type={Progress.LAB} />
                </div>
                <table className="table table-curved table-striped">
                    <thead className={"thead-dark"}>
                        <tr>
                            <th colSpan={2}>Lab information</th>
                            <th colSpan={1}>{assignment.name}</th>
                        </tr>
                    </thead>
                    <tbody>
                        <tr>
                            <td colSpan={2} className={className}>Status</td>
                            <td>{assignmentStatusText(assignment, submission)}</td>
                        </tr>
                        <tr>
                            <td colSpan={2}>Delivered</td>
                            <td>{delivered}</td>
                        </tr>
                        { // Only render row if submission has an approved date
                            submission.approvedDate ?
                                <tr>
                                    <td colSpan={2}>Approved</td>
                                    <td>{getFormattedTime(submission.approvedDate)}</td>
                                </tr>
                                : null
                        }
                        <tr>
                            <td colSpan={2}>Deadline</td>
                            <td>{getFormattedTime(assignment.deadline)}</td>
                        </tr>

                        {!isManuallyGraded(assignment) ?
                            <tr>
                                <td colSpan={2}>Tests Passed</td>
                                <td>{getPassedTestsCount(submission.Scores)}</td>
                            </tr>
                            : null
                        }
                        <tr>
                            <td colSpan={2}>Execution time</td>
                            <td>{executionTime}</td>
                        </tr>
                        <tr>
                            <td colSpan={2}>Slip days</td>
                            <td>{
                                enrollment.slipDaysRemaining
                            }</td>
                        </tr>
                        <tr className={"thead-dark"}>
                            <th colSpan={1} data-key={"name"} role="button" onClick={handleSort}>Test Name</th>
                            <th colSpan={1} data-key={"score"} role="button" onClick={handleSort}>Score</th>
                            <th colSpan={1} data-key={"weight"} role="button" onClick={handleSort}>Weight</th>

                        </tr>
                        {sortedScores.map(score =>
                            <SubmissionScore key={score.ID.toString()} score={score} />
                        )}

                    </tbody>
                    <tfoot>
                        <tr>
                            <th>Total Score</th>
                            <th>{submission.score}%</th>
                            <th>100%</th>
                        </tr>
                    </tfoot>
                </table>
            </div>
        )
    }
    return <div className="container"> No Submission </div>
}

export default LabResultTable<|MERGE_RESOLUTION|>--- conflicted
+++ resolved
@@ -1,9 +1,5 @@
 import React, { useCallback } from "react"
-<<<<<<< HEAD
-import { Assignment, Submission, Submission_Status } from "../../gen/qf/types_pb"
-=======
 import { Assignment, Submission, Submission_Status } from "../../proto/qf/types_pb"
->>>>>>> 16490f8b
 import { assignmentStatusText, getFormattedTime, getPassedTestsCount, isManuallyGraded } from "../Helpers"
 import { useAppState } from "../overmind"
 import ProgressBar, { Progress } from "./ProgressBar"
