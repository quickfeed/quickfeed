import React from "react"
import { Enrollment } from "../../proto/qf/types_pb"
import { isVisible } from "../Helpers"
import { useActions, useAppState } from "../overmind"


// CourseFavoriteButton is a component that displays a button to toggle the favorite status of a course.
const CourseFavoriteButton = ({ enrollment, style }: { enrollment: Enrollment, style: React.CSSProperties }) => {
<<<<<<< HEAD
    const actions = useActions()
    // Calling useAppState to ensure Overmind tracks this component within NavbarActiveCourse
    // Not having this will cause the component to not re-render when star is clicked
    useAppState()

=======
    const actions = useActions().global
>>>>>>> 59f6b2c7
    const starIcon = isVisible(enrollment) ? 'fa fa-star' : "fa fa-star-o"
    return (
        // TODO: Consider creating a tooltip component.
        <span style={style} title="Favorite or unfavorite this course. Favorite courses will appear on your dashboard.">
            <i role="button" aria-hidden="true" className={starIcon} onClick={() => actions.setEnrollmentState(enrollment)} />
        </span>
    )
}

export default CourseFavoriteButton<|MERGE_RESOLUTION|>--- conflicted
+++ resolved
@@ -6,15 +6,12 @@
 
 // CourseFavoriteButton is a component that displays a button to toggle the favorite status of a course.
 const CourseFavoriteButton = ({ enrollment, style }: { enrollment: Enrollment, style: React.CSSProperties }) => {
-<<<<<<< HEAD
-    const actions = useActions()
+    const actions = useActions().global
     // Calling useAppState to ensure Overmind tracks this component within NavbarActiveCourse
     // Not having this will cause the component to not re-render when star is clicked
+    // TODO(jostein): This is a workaround, but I've not found out *why* the component does not re-render otherwise.
     useAppState()
 
-=======
-    const actions = useActions().global
->>>>>>> 59f6b2c7
     const starIcon = isVisible(enrollment) ? 'fa fa-star' : "fa fa-star-o"
     return (
         // TODO: Consider creating a tooltip component.
