import React from "react"
import { Enrollment } from "../../proto/qf/types_pb"
import { isVisible } from "../Helpers"
import { useActions } from "../overmind"


// CourseFavoriteButton is a component that displays a button to toggle the favorite status of a course.
const CourseFavoriteButton = ({ enrollment, style }: { enrollment: Enrollment, style: React.CSSProperties }) => {
<<<<<<< HEAD
    const actions = useActions().global

=======
    const actions = useActions()
    const starIcon = isVisible(enrollment) ? 'fa fa-star' : "fa fa-star-o"
>>>>>>> a7fac0bd
    return (
        // TODO: Consider creating a tooltip component.
        <span style={style} title="Favorite or unfavorite this course. Favorite courses will appear on your dashboard.">
            <i role="button" aria-hidden="true" className={starIcon} onClick={() => actions.setEnrollmentState(enrollment)} />
        </span>
    )
}

export default CourseFavoriteButton<|MERGE_RESOLUTION|>--- conflicted
+++ resolved
@@ -6,13 +6,8 @@
 
 // CourseFavoriteButton is a component that displays a button to toggle the favorite status of a course.
 const CourseFavoriteButton = ({ enrollment, style }: { enrollment: Enrollment, style: React.CSSProperties }) => {
-<<<<<<< HEAD
     const actions = useActions().global
-
-=======
-    const actions = useActions()
     const starIcon = isVisible(enrollment) ? 'fa fa-star' : "fa fa-star-o"
->>>>>>> a7fac0bd
     return (
         // TODO: Consider creating a tooltip component.
         <span style={style} title="Favorite or unfavorite this course. Favorite courses will appear on your dashboard.">
