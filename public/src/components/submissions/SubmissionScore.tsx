import React from "react"
import { Score } from "../../../proto/kit/score/score_pb"

const SubmissionScore = ({
    score,
    totalWeight,
}: {
    score: Score
    totalWeight: number
}) => {
    const className = score.Score === score.MaxScore ? "passed" : "failed"
    const percentage = (score.Score / score.MaxScore) * (score.Weight / totalWeight) * 100
    const maxPercentage = (score.MaxScore / score.MaxScore) * (score.Weight / totalWeight) * 100
    const cellColor = percentage === maxPercentage ? "text-success" : "text-danger"

    return (
        <tr>
            <td className={`${className} pl-4`}>{score.TestName}</td>
            <td className="fixed-width-score">
                {score.Score}/{score.MaxScore}
            </td>
<<<<<<< HEAD

            <td className="fixed-width-percent">
                <span className={cellColor}>
                    {percentage.toFixed(1)}%
                </span>
            </td>

            <td className="fixed-width-percent">
                <span
                    style={{ opacity: 0.5 }}
                    title={`Weight: ${score.Weight}`}
                    aria-label={`Max weighted percentage is ${maxPercentage.toFixed(1)} percent, weight ${score.Weight}`}
                >
                    {maxPercentage.toFixed(1)}%
                </span>
=======
            <td className="text-right">
                <span className={cellColor}>{percentage.toFixed(1)}%</span>
            </td>
            <td className="text-right">
                <span style={{ opacity: 0.5 }} data-toggle="tooltip" title={`Weight: ${score.Weight}`}>{maxPercentage.toFixed(1)}%</span>
>>>>>>> 55edb1cc
            </td>
        </tr>
    )
}

export default SubmissionScore<|MERGE_RESOLUTION|>--- conflicted
+++ resolved
@@ -19,8 +19,6 @@
             <td className="fixed-width-score">
                 {score.Score}/{score.MaxScore}
             </td>
-<<<<<<< HEAD
-
             <td className="fixed-width-percent">
                 <span className={cellColor}>
                     {percentage.toFixed(1)}%
@@ -35,13 +33,6 @@
                 >
                     {maxPercentage.toFixed(1)}%
                 </span>
-=======
-            <td className="text-right">
-                <span className={cellColor}>{percentage.toFixed(1)}%</span>
-            </td>
-            <td className="text-right">
-                <span style={{ opacity: 0.5 }} data-toggle="tooltip" title={`Weight: ${score.Weight}`}>{maxPercentage.toFixed(1)}%</span>
->>>>>>> 55edb1cc
             </td>
         </tr>
     )
