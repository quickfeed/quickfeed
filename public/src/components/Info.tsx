<<<<<<< HEAD
import * as React from 'react'
import { useOvermind } from '../overmind'
import NavBar from './NavBar'
=======
import  React from 'react'
import { useOvermind } from "../overmind";
>>>>>>> 3d51129f


const Info = () => {
    const { state } = useOvermind()

    return (
        <div className="box">
        <h4>Welcome to AG</h4>
        </div>
    )
}

export default Info<|MERGE_RESOLUTION|>--- conflicted
+++ resolved
@@ -1,11 +1,5 @@
-<<<<<<< HEAD
-import * as React from 'react'
-import { useOvermind } from '../overmind'
-import NavBar from './NavBar'
-=======
 import  React from 'react'
 import { useOvermind } from "../overmind";
->>>>>>> 3d51129f
 
 
 const Info = () => {
