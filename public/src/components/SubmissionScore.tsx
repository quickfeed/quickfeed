--- conflicted
+++ resolved
@@ -1,16 +1,12 @@
 import React from "react"
-import { Score } from "../../gen/kit/score/score_pb"
+import { Score } from "../../proto/kit/score/score_pb"
 
 
 const SubmissionScore = ({ score }: { score: Score }) => {
     const className = score.Score === score.MaxScore ? "passed" : "failed"
     return (
         <tr>
-<<<<<<< HEAD
-            <td className={className + " pl-4"}>
-=======
             <td className={`${className} pl-4`}>
->>>>>>> 16490f8b
                 {score.TestName}
             </td>
             <td>
