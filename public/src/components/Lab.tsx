--- conflicted
+++ resolved
@@ -14,15 +14,9 @@
  */
 const Lab = () => {
     const state = useAppState()
-<<<<<<< HEAD
     const actions = useActions().global
-    const { id, lab } = useParams<MatchProps>()
-    const courseID = id
-=======
-    const actions = useActions()
     const { id, lab } = useParams()
     const courseID = id ?? ""
->>>>>>> 527d6ade
     const assignmentID = lab ? BigInt(lab) : BigInt(-1)
     const location = useLocation()
     const isGroupLab = location.pathname.includes("group-lab")
