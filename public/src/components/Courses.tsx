--- conflicted
+++ resolved
@@ -1,10 +1,6 @@
 import React from "react"
 import { useAppState } from "../overmind"
-<<<<<<< HEAD
-import { Enrollment, Enrollment_UserStatus } from "../../gen/qf/types_pb"
-=======
 import { Enrollment, Enrollment_UserStatus } from "../../proto/qf/types_pb"
->>>>>>> 16490f8b
 import CourseCard from "./CourseCard"
 import Button, { ButtonType } from "./admin/Button"
 import { useHistory } from "react-router"
