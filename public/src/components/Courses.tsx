import React, { useEffect, useState } from "react"
import { useOvermind } from "../overmind"
import { Course, Enrollment } from "../proto/ag_pb"
import CourseCard from "./CourseCard"




const EnrollmentStatus = {
    0: "None",
    1: "Pending",
    2: "Enrolled",
    3: "Teacher"
}

/** This component should list user courses, and available courses and allow enrollment */
const Courses = () => {
    const {state, actions} = useOvermind()
    const [displayModal, setDisplayModal] = useState(false) 
    useEffect(() => {
        // TODO: getCoursesByUser returns courses a user has an enrollment in. I thought a UserStatus = 0 (NONE) would be default, but apparently not.
        //
        actions.setActiveCourse(-1)
    })
    // TODO: UserCourses contains elements describing a course that a user has an enrollment in, regardless of status currently. Need to figure out what UserStatus.NONE is used for
    
    let crsArr:Course[] = []
    function setcrsArr(arr:Course[]) {
        crsArr=arr
    }
    // push to seperate arrays, for layout purposes. Favorite - Student - Teacher - Pending
    function upDateArrays(){
        let favorite: JSX.Element[] = []
        let student: JSX.Element[] = []
        let teacher: JSX.Element[] = []
        let pending: JSX.Element[] = []
<<<<<<< HEAD
        let allOther:    JSX.Element[] = []
        let courseArr = state.courses
        state.enrollments.map(enrol => {
               
            let course = courseArr.find(course => course.getId() == enrol.getCourseid())
            if (course){
                courseArr =courseArr.filter(item => item !== course)
=======
        let enrolArr = state.enrollments
        state.courses.map(course => {       
            let enrol = enrolArr.find(enrol => course.getId() == enrol.getCourseid())
            if (enrol){
>>>>>>> 075a19b8
                if (enrol.getState()==3){
                    // add to favorite list.
                    favorite.push(
                        <CourseCard key={course.getId()} course= {course} enrollment={enrol} status={enrol.getStatus()}/>
                    )
                }else{
                    switch (enrol.getStatus()){
                        //pending
                        case Enrollment.UserStatus.PENDING:
                            //color orange
                            pending.push(
                                <CourseCard key={course.getId()} course= {course} enrollment={enrol} status={enrol.getStatus()}/>
                            )
                            break
                              
                        case Enrollment.UserStatus.STUDENT:
                            // Student
                            //color blue
                            student.push(
                                <CourseCard key={course.getId()} course= {course} enrollment={enrol} status={enrol.getStatus()}/>
                            )
                            break
                        case Enrollment.UserStatus.TEACHER:
                            // color green
                            // Teacher
                            teacher.push(
                                <CourseCard key={course.getId()} course= {course} enrollment={enrol} status={enrol.getStatus()}/>
                            )
                            break
                        default:
                            console.log("Something went wrong")
                            break
                    }
        
                }
                
                    
            }
            else {
                pending.push(
                    <CourseCard key={course.getId()} course= {course} enrollment={new Enrollment} status={Enrollment.UserStatus.NONE}/>
                )
            }
        })
<<<<<<< HEAD
        // This is passed into the modal to enrol in new courses.
        
        courseArr.map((course) =>{
            allOther.push(
                <CourseCard status={0} course={course} enrollment={new Enrollment} />
            )
        })
        
        
=======
        
        // create enroll modal, to enroll to new courses.
>>>>>>> 075a19b8
        return (
            <div className="container-fluid">
                {favorite.length >0 &&
                <div className="container-fluid">
                    <h1>Favorites</h1>
                    <div className="card-deck row favorite-row">
                        {favorite}
                        
                    </div>
                </div>
                }
                    
                {(student.length>0 || teacher.length>0) &&
                    <div className="container-fluid">
                        <h1>My Courses</h1>
                        <div className="card-deck row">
                            {teacher}
                            {student}
                        </div>
                    </div>
                }
                {pending.length>0 &&
                    <div className="container-fluid">
                        <div className="card-deck row">
                        {pending}
                        </div>
                    </div>
                }
                {(student.length==0 && teacher.length==0 && pending.length==0) &&
                <div className="container-fluid">
                    <h1>Seems Like you aren't enrolled in any courses </h1>
                    <h1>Find you course in the list below Maybe make this into an alert?</h1>
                
                 </div>
                }
                <h2>All courses</h2>
                {courseArr.length >0 &&
                    <div className="card-deck row">
                    {allOther}
                    </div>
                }
            </div>
        
            
        )
    } 
    return upDateArrays()
        
}

export default Courses<|MERGE_RESOLUTION|>--- conflicted
+++ resolved
@@ -23,31 +23,17 @@
         actions.setActiveCourse(-1)
     })
     // TODO: UserCourses contains elements describing a course that a user has an enrollment in, regardless of status currently. Need to figure out what UserStatus.NONE is used for
-    
-    let crsArr:Course[] = []
-    function setcrsArr(arr:Course[]) {
-        crsArr=arr
-    }
     // push to seperate arrays, for layout purposes. Favorite - Student - Teacher - Pending
     function upDateArrays(){
-        let favorite: JSX.Element[] = []
-        let student: JSX.Element[] = []
-        let teacher: JSX.Element[] = []
-        let pending: JSX.Element[] = []
-<<<<<<< HEAD
-        let allOther:    JSX.Element[] = []
-        let courseArr = state.courses
-        state.enrollments.map(enrol => {
-               
-            let course = courseArr.find(course => course.getId() == enrol.getCourseid())
-            if (course){
-                courseArr =courseArr.filter(item => item !== course)
-=======
+        let favorite:   JSX.Element[] = []
+        let student:    JSX.Element[] = []
+        let teacher:    JSX.Element[] = []
+        let pending:    JSX.Element[] = []
+        let crsArr:     JSX.Element[] = []
         let enrolArr = state.enrollments
         state.courses.map(course => {       
             let enrol = enrolArr.find(enrol => course.getId() == enrol.getCourseid())
             if (enrol){
->>>>>>> 075a19b8
                 if (enrol.getState()==3){
                     // add to favorite list.
                     favorite.push(
@@ -87,25 +73,13 @@
                     
             }
             else {
-                pending.push(
+                crsArr.push(
                     <CourseCard key={course.getId()} course= {course} enrollment={new Enrollment} status={Enrollment.UserStatus.NONE}/>
                 )
             }
         })
-<<<<<<< HEAD
-        // This is passed into the modal to enrol in new courses.
-        
-        courseArr.map((course) =>{
-            allOther.push(
-                <CourseCard status={0} course={course} enrollment={new Enrollment} />
-            )
-        })
-        
-        
-=======
         
         // create enroll modal, to enroll to new courses.
->>>>>>> 075a19b8
         return (
             <div className="container-fluid">
                 {favorite.length >0 &&
@@ -135,16 +109,15 @@
                     </div>
                 }
                 {(student.length==0 && teacher.length==0 && pending.length==0) &&
-                <div className="container-fluid">
-                    <h1>Seems Like you aren't enrolled in any courses </h1>
-                    <h1>Find you course in the list below Maybe make this into an alert?</h1>
-                
-                 </div>
+                    <div className="container-fluid">
+                        <h1>Seems Like you aren't enrolled in any courses </h1>
+                        <h1>Find you course in the list below Maybe make this into an alert?</h1>
+                    </div>
                 }
-                <h2>All courses</h2>
-                {courseArr.length >0 &&
+                <h2>All courses  // Enrol in a new Course</h2>
+                {crsArr.length >0 &&
                     <div className="card-deck row">
-                    {allOther}
+                    {crsArr}
                     </div>
                 }
             </div>
