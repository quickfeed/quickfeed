import React, { useState } from 'react'
import { useOvermind } from '../overmind'
<<<<<<< HEAD
import { state } from '../overmind/state'
import { User } from '../../proto/ag_pb'



=======
import UserProfileForm from './forms/UserProfileForm'
>>>>>>> b00b7117

const Profile = () => {
    const { state } = useOvermind()
    // Holds a local state to check whether the user is editing their user information or not
    const [editing, setEditing] = useState(false)

    // Flips between editable and uneditable view of user info
    const editProfile = () => {
        setEditing(!editing)
    }

    // Returns if the user has a valid ID
    if (state.user.id > 0) {
        // Render user information
        if(editing === false) {
        return (
            <div className="box" style={{color: "black"}}>
                <div className="jumbotron"><div className="centerblock container"><h1>Hi, {state.user.name}</h1>You can edit your user information here.</div></div>
                
                    <div className="card well" style={{width: "400px"}}>
                    <div className="card-header">Your Information</div>
                        <ul className="list-group list-group-flush">
                            <li className="list-group-item">Name: {state.user.name}</li>
                            <li className="list-group-item">Email: {state.user.email}</li>
                            <li className="list-group-item">Student ID: {state.user.studentid}</li>
                        </ul>
                    </div>
                <button className="btn btn-primary" onClick={() => editProfile()}>Edit Profile</button>
            </div>
            )
        } 
        // Render editable user information.
        else {
            return (
                <UserProfileForm editing={editing} setEditing={setEditing} />
            )
        }
    }
    return <h1>Not logged in.</h1>

    
}

export default Profile<|MERGE_RESOLUTION|>--- conflicted
+++ resolved
@@ -1,14 +1,10 @@
 import React, { useState } from 'react'
 import { useOvermind } from '../overmind'
-<<<<<<< HEAD
+
 import { state } from '../overmind/state'
 import { User } from '../../proto/ag_pb'
+import UserProfileForm from './forms/UserProfileForm'
 
-
-
-=======
-import UserProfileForm from './forms/UserProfileForm'
->>>>>>> b00b7117
 
 const Profile = () => {
     const { state } = useOvermind()
