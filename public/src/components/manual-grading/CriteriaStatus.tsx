import React from "react"
<<<<<<< HEAD
import { GradingCriterion, GradingCriterion_Grade } from "../../../gen/qf/types_pb"
=======
import { GradingCriterion, GradingCriterion_Grade } from "../../../proto/qf/types_pb"
>>>>>>> 16490f8b
import { useActions, useAppState } from "../../overmind"


const CriteriaStatus = ({ criterion }: { criterion: GradingCriterion }): JSX.Element | null => {
    const { setGrade } = useActions().review
    const { isTeacher } = useAppState()

    if (!isTeacher) {
        return null
    }

    const buttons: { icon: string, status: GradingCriterion_Grade, style: string, onClick: () => void }[] = [
        { icon: "fa fa-check", status: GradingCriterion_Grade.PASSED, style: "success", onClick: () => setGrade({ criterion: criterion, grade: GradingCriterion_Grade.PASSED }) },
        { icon: "fa fa-ban", status: GradingCriterion_Grade.NONE, style: "secondary", onClick: () => setGrade({ criterion: criterion, grade: GradingCriterion_Grade.NONE }) },
        { icon: "fa fa-times", status: GradingCriterion_Grade.FAILED, style: "danger", onClick: () => setGrade({ criterion: criterion, grade: GradingCriterion_Grade.FAILED }) },
    ]

    const StatusButtons = buttons.map((button, index) => {
        const style = criterion.grade === button.status ? `col btn-xs btn-${button.style} mr-2 border` : `col btn-xs btn-outline-${button.style} mr-2 border`
        // TODO: Perhaps refactor button into a separate general component to enable reuse
        return (
            <div key={index} className={style} onClick={() => button.onClick()}>
                <i className={button.icon} />
            </div>
        )
    })

    return <div className="btn-group">{StatusButtons}</div>
}

export default CriteriaStatus<|MERGE_RESOLUTION|>--- conflicted
+++ resolved
@@ -1,9 +1,5 @@
 import React from "react"
-<<<<<<< HEAD
-import { GradingCriterion, GradingCriterion_Grade } from "../../../gen/qf/types_pb"
-=======
 import { GradingCriterion, GradingCriterion_Grade } from "../../../proto/qf/types_pb"
->>>>>>> 16490f8b
 import { useActions, useAppState } from "../../overmind"
 
 
