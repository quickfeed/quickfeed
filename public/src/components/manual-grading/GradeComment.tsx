<<<<<<< HEAD
import React from "react"
import { Dispatch, SetStateAction } from "react"
import { GradingBenchmark, GradingCriterion } from "../../../gen/qf/types_pb"
=======
import React, { Dispatch, SetStateAction } from "react"
import { GradingBenchmark, GradingCriterion } from "../../../proto/qf/types_pb"
>>>>>>> 16490f8b
import { useActions, useAppState } from "../../overmind"

type GradeCommentProps = {
    grade: GradingBenchmark | GradingCriterion,
    editing: boolean,
    setEditing: Dispatch<SetStateAction<boolean>>
}

const GradeComment = ({ grade, editing, setEditing }: GradeCommentProps): JSX.Element | null => {
    const actions = useActions()
    const state = useAppState()

    /* Don't allow grading if user is not a teacher or editing is false */
    if (!state.isTeacher || !editing) {
        return null
    }

    // handleChange saves the comment when clicking outside the text area, or when pressing enter.
    // Clicking outside, pressing enter, or pressing escape will set editing to false.
    // Changes are discarded if the user presses escape.
    const handleChange = (event: React.FormEvent<HTMLInputElement> | React.KeyboardEvent<HTMLInputElement>) => {
        // Handle if event is keyboard event
        if ("key" in event) {
            if (event.key !== "Escape" && event.key !== "Enter") {
                // Exit early if the key is not an escape or enter key
                return
            }
            if (event.key === "Escape") {
                setEditing(false)
                return
            }
        }

        const { value } = event.currentTarget
        setEditing(false)
        // Exit early if the value is unchanged
        if (value === grade.comment) {
            return
        }
        actions.review.updateComment({ grade: grade, comment: value })
    }

    return (
        <tr>
            <th colSpan={3}>
                <input autoFocus onBlur={handleChange} onKeyUp={handleChange} defaultValue={grade.comment} className="form-control" type="text" />
            </th>
        </tr>
    )

}

export default GradeComment<|MERGE_RESOLUTION|>--- conflicted
+++ resolved
@@ -1,11 +1,5 @@
-<<<<<<< HEAD
-import React from "react"
-import { Dispatch, SetStateAction } from "react"
-import { GradingBenchmark, GradingCriterion } from "../../../gen/qf/types_pb"
-=======
 import React, { Dispatch, SetStateAction } from "react"
 import { GradingBenchmark, GradingCriterion } from "../../../proto/qf/types_pb"
->>>>>>> 16490f8b
 import { useActions, useAppState } from "../../overmind"
 
 type GradeCommentProps = {
