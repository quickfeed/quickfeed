import React from "react"
import { isManuallyGraded } from "../../Helpers"
import { useAppState } from "../../overmind"
import ReviewInfo from "./ReviewInfo"
import ReviewResult from "../ReviewResult"
<<<<<<< HEAD
import ReviewBanner from "./ReviewBanner"
=======
import { CenteredMessage, KnownMessage } from "../CenteredMessage"
>>>>>>> 18587fc1


const ReviewForm = () => {
    const state = useAppState()

<<<<<<< HEAD
    const submission = state.selectedSubmission
    if (!submission) {
        return <div>No submission selected</div>
    }
    const assignment = state.selectedAssignment
    if (!assignment) {
        return <div>No Submission</div>
    }
    const review = state.review.currentReview
=======
    const selectedSubmission = state.selectedSubmission
    if (!selectedSubmission) {
        return <CenteredMessage message={KnownMessage.NoSubmission} />
    }

    const selectedAssignment = state.selectedAssignment
    if (!selectedAssignment) {
        return <CenteredMessage message={KnownMessage.NoAssignment} />
    }

    const isAuthor = (review: Review) => {
        return review?.ReviewerID === state.self.ID
    }

    const reviewers = selectedAssignment.reviewers ?? 0
    const reviews = state.review.reviews.get(selectedSubmission.ID) ?? []
    const selectReviewButton: React.JSX.Element[] = []

    reviews.forEach((review, index) => {
        selectReviewButton.push(
            <Button key={review.ID.toString()}
                text={review.ready ? "Ready" : "In Progress"}
                color={review.ready ? Color.GREEN : Color.YELLOW}
                type={ButtonType.BUTTON}
                className={`mr-1 ${state.review.selectedReview === index ? "active border border-dark" : ""}`}
                onClick={() => { actions.review.setSelectedReview(index) }}
            />
        )
    })

    if ((reviews.length === 0 || reviews.some(review => !isAuthor(review))) && (reviewers - reviews.length) > 0) {
        // Display a button to create a new review if:
        // there are no reviews or the current user is not the author of the review, and there are still available review slots
        selectReviewButton.push(
            <Button key="add"
                text="Add Review"
                color={Color.BLUE}
                type={ButtonType.BUTTON}
                className="mr-1"
                onClick={async () => { await actions.review.createReview() }}
            />
        )
    }
>>>>>>> 18587fc1

    if (!isManuallyGraded(selectedAssignment.reviewers)) {
        return <div>This assignment is not for manual grading.</div>
    } else {
        return (
<<<<<<< HEAD
            <div className="col">
                <ReviewBanner assignment={assignment} submission={submission} review={review} />
                <div className="reviewLabResult">
                    {review ? (
                        <>
                            <ReviewInfo review={review} />
                            <ReviewResult review={review} />
                        </>
                    ) : null}
                </div>
            </div >
=======
            <div className="col lab-sticky reviewLabResult">
                <div className="mb-1">{selectReviewButton}</div>
                {state.review.currentReview ? (
                    <>
                        <ReviewInfo
                            courseID={selectedAssignment.CourseID.toString()}
                            assignmentName={selectedAssignment.name}
                            reviewers={selectedAssignment.reviewers}
                            submission={selectedSubmission}
                            review={state.review.currentReview}
                        />
                        <ReviewResult review={state.review.currentReview} />
                    </>
                ) : null}
            </div>
>>>>>>> 18587fc1
        )
    }
}

export default ReviewForm<|MERGE_RESOLUTION|>--- conflicted
+++ resolved
@@ -3,105 +3,45 @@
 import { useAppState } from "../../overmind"
 import ReviewInfo from "./ReviewInfo"
 import ReviewResult from "../ReviewResult"
-<<<<<<< HEAD
 import ReviewBanner from "./ReviewBanner"
-=======
 import { CenteredMessage, KnownMessage } from "../CenteredMessage"
->>>>>>> 18587fc1
 
 
 const ReviewForm = () => {
     const state = useAppState()
 
-<<<<<<< HEAD
-    const submission = state.selectedSubmission
-    if (!submission) {
-        return <div>No submission selected</div>
-    }
-    const assignment = state.selectedAssignment
-    if (!assignment) {
-        return <div>No Submission</div>
-    }
-    const review = state.review.currentReview
-=======
     const selectedSubmission = state.selectedSubmission
     if (!selectedSubmission) {
         return <CenteredMessage message={KnownMessage.NoSubmission} />
     }
-
     const selectedAssignment = state.selectedAssignment
     if (!selectedAssignment) {
         return <CenteredMessage message={KnownMessage.NoAssignment} />
     }
 
-    const isAuthor = (review: Review) => {
-        return review?.ReviewerID === state.self.ID
-    }
-
-    const reviewers = selectedAssignment.reviewers ?? 0
-    const reviews = state.review.reviews.get(selectedSubmission.ID) ?? []
-    const selectReviewButton: React.JSX.Element[] = []
-
-    reviews.forEach((review, index) => {
-        selectReviewButton.push(
-            <Button key={review.ID.toString()}
-                text={review.ready ? "Ready" : "In Progress"}
-                color={review.ready ? Color.GREEN : Color.YELLOW}
-                type={ButtonType.BUTTON}
-                className={`mr-1 ${state.review.selectedReview === index ? "active border border-dark" : ""}`}
-                onClick={() => { actions.review.setSelectedReview(index) }}
-            />
-        )
-    })
-
-    if ((reviews.length === 0 || reviews.some(review => !isAuthor(review))) && (reviewers - reviews.length) > 0) {
-        // Display a button to create a new review if:
-        // there are no reviews or the current user is not the author of the review, and there are still available review slots
-        selectReviewButton.push(
-            <Button key="add"
-                text="Add Review"
-                color={Color.BLUE}
-                type={ButtonType.BUTTON}
-                className="mr-1"
-                onClick={async () => { await actions.review.createReview() }}
-            />
-        )
-    }
->>>>>>> 18587fc1
+    const review = state.review.currentReview
 
     if (!isManuallyGraded(selectedAssignment.reviewers)) {
         return <div>This assignment is not for manual grading.</div>
     } else {
         return (
-<<<<<<< HEAD
             <div className="col">
-                <ReviewBanner assignment={assignment} submission={submission} review={review} />
+                <ReviewBanner assignment={selectedAssignment} submission={selectedSubmission} review={review} />
                 <div className="reviewLabResult">
                     {review ? (
                         <>
-                            <ReviewInfo review={review} />
+                            <ReviewInfo
+                                courseID={selectedAssignment.CourseID.toString()}
+                                assignmentName={selectedAssignment.name}
+                                reviewers={selectedAssignment.reviewers}
+                                submission={selectedSubmission}
+                                review={review}
+                            />
                             <ReviewResult review={review} />
                         </>
                     ) : null}
                 </div>
             </div >
-=======
-            <div className="col lab-sticky reviewLabResult">
-                <div className="mb-1">{selectReviewButton}</div>
-                {state.review.currentReview ? (
-                    <>
-                        <ReviewInfo
-                            courseID={selectedAssignment.CourseID.toString()}
-                            assignmentName={selectedAssignment.name}
-                            reviewers={selectedAssignment.reviewers}
-                            submission={selectedSubmission}
-                            review={state.review.currentReview}
-                        />
-                        <ReviewResult review={state.review.currentReview} />
-                    </>
-                ) : null}
-            </div>
->>>>>>> 18587fc1
         )
     }
 }
