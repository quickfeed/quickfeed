--- conflicted
+++ resolved
@@ -12,17 +12,11 @@
     const state = useAppState()
     const actions = useActions()
 
-<<<<<<< HEAD
     const handleRefresh = useCallback((index: number) => () => actions.review.setSelectedReview(index), [actions])
     const handleCreateReview = useCallback(async () => await actions.review.createReview(), [actions])
-
-    if (!state.selectedSubmission) {
-        return <div>No submission selected</div>
-=======
     const selectedSubmission = state.selectedSubmission
     if (!selectedSubmission) {
         return <CenteredMessage message={KnownMessage.NoSubmission} />
->>>>>>> 83a752ab
     }
 
     const selectedAssignment = state.selectedAssignment
