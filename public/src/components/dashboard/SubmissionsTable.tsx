import React from "react"
import { useHistory } from "react-router"
import { assignmentStatusText, getFormattedTime, SubmissionStatus, timeFormatter } from "../../Helpers"
import { useAppState } from "../../overmind"
import { Assignment, Submission, Submission_Status } from "../../../gen/qf/types_pb"
import ProgressBar, { Progress } from "../ProgressBar"


/* SubmissionsTable is a component that displays a table of assignments and their submissions for all courses. */
const SubmissionsTable = (): JSX.Element => {
    const state = useAppState()
    const history = useHistory()

    const sortedAssignments = () => {
<<<<<<< HEAD
        const assignments: Assignment.AsObject[] = []
=======
        const assignments: Assignment[] = []
>>>>>>> 228f3fa5
        for (const courseID in state.assignments) {
            assignments.push(...state.assignments[courseID])
        }
        assignments.sort((a, b) => {
            if (b.deadline > a.deadline) {
                return -1
            }
            if (a.deadline > b.deadline) {
                return 1
            }
            return 0
        })
        return assignments
    }

    const SubmissionsTable = (): JSX.Element[] => {
        const table: JSX.Element[] = []
        sortedAssignments().forEach(assignment => {
            const courseID = assignment.CourseID
            const submissions = state.submissions[courseID.toString()]
            if (!submissions) {
                return
            }
            // Submissions are indexed by the assignment order - 1.
            const submission = submissions[assignment.order - 1] ?? new Submission()
            if (submission.status !== Submission_Status.APPROVED) {
                const deadline = timeFormatter(assignment.deadline)
                if (deadline.daysUntil > 3 && submission.score >= assignment.scoreLimit) {
                    deadline.className = "table-success"
                }
                if (!deadline.message) {
                    return
                }
                const course = state.courses.find(course => course.ID === courseID)
                table.push(
                    <tr key={assignment.ID.toString()} className={"clickable-row " + deadline.className}
                        onClick={() => history.push(`/course/${courseID}/lab/${assignment.ID}`)}>
                        <th scope="row">{course?.code}</th>
                        <td>
                            {assignment.name}
                            {assignment.isGroupLab ?
                                <span className="badge ml-2 float-right"><i className="fa fa-users" title="Group Assignment"  /></span> : null}
                        </td>
                        <td><ProgressBar assignmentIndex={assignment.order - 1} courseID={courseID.toString()} submission={submission} type={Progress.OVERVIEW} /></td>
                        <td>{getFormattedTime(assignment.deadline)}</td>
                        <td>{deadline.message ? deadline.message : '--'}</td>
                        <td className={SubmissionStatus[submission.status]}>
                            {assignmentStatusText(assignment, submission)}
                        </td>
                    </tr>
                )
            }
        })
        return table
    }

    return (
        <div>
            <table className="table rounded-lg table-bordered table-hover" id="LandingPageTable">
                <thead >
                    <tr>
                        <th scope="col">Course</th>
                        <th scope="col">Assignment</th>
                        <th scope="col">Progress</th>
                        <th scope="col">Deadline</th>
                        <th scope="col">Due in</th>
                        <th scope="col">Status</th>
                    </tr>
                </thead>
                <tbody>
                    {SubmissionsTable()}
                </tbody>
            </table>
        </div>
    )
}

export default SubmissionsTable<|MERGE_RESOLUTION|>--- conflicted
+++ resolved
@@ -12,11 +12,7 @@
     const history = useHistory()
 
     const sortedAssignments = () => {
-<<<<<<< HEAD
-        const assignments: Assignment.AsObject[] = []
-=======
         const assignments: Assignment[] = []
->>>>>>> 228f3fa5
         for (const courseID in state.assignments) {
             assignments.push(...state.assignments[courseID])
         }
