--- conflicted
+++ resolved
@@ -36,11 +36,7 @@
                 return
             }
             // Submissions are indexed by the assignment order - 1.
-<<<<<<< HEAD
-            const submission = submissions[assignment.order - 1] ?? create(SubmissionSchema)
-=======
-            const submission = submissions.find(sub => sub.AssignmentID === assignment.ID) ?? new Submission()
->>>>>>> d1941fd0
+            const submission = submissions.find(sub => sub.AssignmentID === assignment.ID) ?? create(SubmissionSchema)
             const status = getStatusByUser(submission, state.self.ID)
             if (!isApproved(status) && assignment.deadline) {
                 const deadline = timeFormatter(assignment.deadline)
