--- conflicted
+++ resolved
@@ -2,11 +2,7 @@
 import { useHistory } from "react-router"
 import { assignmentStatusText, getFormattedTime, SubmissionStatus, timeFormatter } from "../../Helpers"
 import { useAppState } from "../../overmind"
-<<<<<<< HEAD
-import { Assignment, Submission, Submission_Status } from "../../../gen/qf/types_pb"
-=======
 import { Assignment, Submission, Submission_Status } from "../../../proto/qf/types_pb"
->>>>>>> 16490f8b
 import ProgressBar, { Progress } from "../ProgressBar"
 
 
@@ -52,21 +48,13 @@
                 }
                 const course = state.courses.find(course => course.ID === courseID)
                 table.push(
-<<<<<<< HEAD
-                    <tr key={assignment.ID.toString()} className={"clickable-row " + deadline.className}
-=======
                     <tr key={assignment.ID.toString()} className={`clickable-row ${deadline.className}`}
->>>>>>> 16490f8b
                         onClick={() => history.push(`/course/${courseID}/lab/${assignment.ID}`)}>
                         <th scope="row">{course?.code}</th>
                         <td>
                             {assignment.name}
                             {assignment.isGroupLab ?
-<<<<<<< HEAD
-                                <span className="badge ml-2 float-right"><i className="fa fa-users" title="Group Assignment"  /></span> : null}
-=======
                                 <span className="badge ml-2 float-right"><i className="fa fa-users" title="Group Assignment" /></span> : null}
->>>>>>> 16490f8b
                         </td>
                         <td><ProgressBar assignmentIndex={assignment.order - 1} courseID={courseID.toString()} submission={submission} type={Progress.OVERVIEW} /></td>
                         <td>{getFormattedTime(assignment.deadline)}</td>
