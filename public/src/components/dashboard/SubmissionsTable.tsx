--- conflicted
+++ resolved
@@ -1,11 +1,6 @@
 import React from "react"
-<<<<<<< HEAD
 import { useNavigate } from "react-router"
-import { assignmentStatusText, getFormattedTime, getStatusByUser, Icon, isApproved, SubmissionStatus, timeFormatter } from "../../Helpers"
-=======
-import { useHistory } from "react-router"
 import { assignmentStatusText, getStatusByUser, Icon, isApproved, isExpired, SubmissionStatus, deadlineFormatter } from "../../Helpers"
->>>>>>> e742a1cc
 import { useAppState } from "../../overmind"
 import { Assignment, Enrollment_UserStatus, SubmissionSchema } from "../../../proto/qf/types_pb"
 import ProgressBar, { Progress } from "../ProgressBar"
@@ -31,49 +26,6 @@
         return assignments
     }
 
-<<<<<<< HEAD
-    const NewSubmissionsTable = () => {
-        const table: React.JSX.Element[] = []
-        sortedAssignments().forEach(assignment => {
-            const courseID = assignment.CourseID
-            const submissions = state.submissions.ForAssignment(assignment)
-            if (!submissions) {
-                return
-            }
-            // Submissions are indexed by the assignment order - 1.
-            const submission = submissions.find(sub => sub.AssignmentID === assignment.ID) ?? create(SubmissionSchema)
-            const status = getStatusByUser(submission, state.self.ID)
-            if (!isApproved(status) && assignment.deadline) {
-                const deadline = timeFormatter(assignment.deadline)
-                if (deadline.daysUntil > 3 && submission.score >= assignment.scoreLimit) {
-                    deadline.className = "table-success"
-                }
-                if (!deadline.message) {
-                    return
-                }
-                const course = state.courses.find(c => c.ID === courseID)
-                table.push(
-                    <tr key={assignment.ID.toString()} className={`clickable-row ${deadline.className}`}
-                        onClick={() => navigate(`/course/${courseID}/lab/${assignment.ID}`)}>
-                        <th scope="row">{course?.code}</th>
-                        <td>
-                            {assignment.name}
-                            {assignment.isGroupLab ?
-                                <span className="badge ml-2 float-right"><i className={Icon.GROUP} title="Group Assignment" /></span> : null}
-                        </td>
-                        <td><ProgressBar courseID={courseID.toString()} submission={submission} type={Progress.OVERVIEW} /></td>
-                        <td>{getFormattedTime(assignment.deadline, true)}</td>
-                        <td>{deadline.message ? deadline.message : '--'}</td>
-                        <td className={SubmissionStatus[status]}>
-                            {assignmentStatusText(assignment, submission, status)}
-                        </td>
-                    </tr>
-                )
-            }
-        })
-        return table
-    }
-=======
     const table: React.JSX.Element[] = []
     sortedAssignments().forEach(assignment => {
         const deadline = assignment.deadline
@@ -96,7 +48,7 @@
             const course = state.courses.find(c => c.ID === courseID)
             table.push(
                 <tr key={assignment.ID.toString()} className={`clickable-row ${deadlineInfo.className}`}
-                    onClick={() => history.push(`/course/${courseID}/lab/${assignment.ID}`)}>
+                    onClick={() => navigate(`/course/${courseID}/lab/${assignment.ID}`)}>
                     <th scope="row">{course?.code}</th>
                     <td>
                         {assignment.name}
@@ -113,7 +65,6 @@
             )
         }
     })
->>>>>>> e742a1cc
 
     if (table.length === 0) {
         return null
