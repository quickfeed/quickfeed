<<<<<<< HEAD
import React, { Component } from 'react'
import { useActions, useOvermind } from '../overmind'
import { Link } from 'react-router-dom'
=======
import React, { useState } from "react";
import { useOvermind } from "../overmind";
import { Link } from 'react-router-dom'
import NavBarLabs from "./NavBarLabs";
>>>>>>> 3d51129f


const NavBar = () => {
    const { state, actions } = useOvermind() 

    const [active, setActive] = useState(false)

    const checkUserLoggedIn = () => {
        if (state.user.id > 0) {
            return <li><div id="title"><a href="/logout">Log out</a></div></li>
        }
        return <li><a href="/auth/github"><i className="fa fa-2x fa-github" id="github"></i></a></li>
    }

<<<<<<< HEAD
    const changeTheme = () => {
        actions.changeTheme()
        window.localStorage.setItem('theme', state.theme)
        document.body.className = state.theme
    }
=======
    // Generates dropdown items related to Courses
    const CourseItems = (): JSX.Element[] => {
        let links: JSX.Element[] = []

            
            links.push(
            <li key={0} onClick={() => setActive(!active)}>
                <div id="title">
                    <Link to="/courses">
                        Courses
                    </Link>
                </div>
            </li>
            )
        if (state.enrollments.length > 0) {
            links.push(...state.enrollments.map(enrollment => {
                return (
                <li key={enrollment.getCourseid()} className={active ? "active" : "inactive"}>
                    <div id="title"><Link to={`/course/` + enrollment.getCourseid()}>{enrollment.getCourse()?.getCode()}</Link></div>
                </li>)
            }))
>>>>>>> 3d51129f

        }
        return links
    }
    return (
        <nav className="navigator">
<<<<<<< HEAD
            <div className="container">
            <Link to="/">
                <span className="navbar-brand">Autograder</span>
            </Link>
            <Link to="/info" className="navigator-item">
                Info
            </Link>
            <Link to="/profile" className="navigator-item">
                Profile
            </Link>
            <span onClick={() => changeTheme()}><i className={state.theme === 'light' ? 'fa fa-sun-o' : 'fa fa-moon-o'} style={{color: 'white'}} id="themeButton"></i></span>
            {checkUserLoggedIn()}
=======
            <ul className="SidebarList">
            <li>
                <Link to="/">
                    <span className="logo">Autograder</span>
                </Link>
            </li>
            
        
                {state.user.id > 0 ? 
                <li>
                    <div id="icon"><img src={state.user.avatarurl} id="avatar"></img></div>
                        
                        <div id="title">{state.user.name}</div>
                </li>
                 : ""}

            
            
            {CourseItems()}
            <NavBarLabs />
            <li>
            <div id="title">
                <Link to="/info">
                    Info
                </Link>
>>>>>>> 3d51129f
            </div>
            </li>

            <li>
                <div id="title">
                <Link to="/profile">
                    Profile
                </Link>
                </div>
            </li>

            <li>
                <span onClick={() => actions.changeTheme()}>
                    <i className={state.theme === "light" ? "icon fa fa-sun-o" : "icon fa fa-moon-o"} style={{color: "white"}}></i>
                </span>
            </li>
            {checkUserLoggedIn()}
            </ul>
        </nav>
    )
    
}

export default NavBar<|MERGE_RESOLUTION|>--- conflicted
+++ resolved
@@ -1,13 +1,7 @@
-<<<<<<< HEAD
-import React, { Component } from 'react'
-import { useActions, useOvermind } from '../overmind'
-import { Link } from 'react-router-dom'
-=======
 import React, { useState } from "react";
 import { useOvermind } from "../overmind";
 import { Link } from 'react-router-dom'
 import NavBarLabs from "./NavBarLabs";
->>>>>>> 3d51129f
 
 
 const NavBar = () => {
@@ -22,13 +16,6 @@
         return <li><a href="/auth/github"><i className="fa fa-2x fa-github" id="github"></i></a></li>
     }
 
-<<<<<<< HEAD
-    const changeTheme = () => {
-        actions.changeTheme()
-        window.localStorage.setItem('theme', state.theme)
-        document.body.className = state.theme
-    }
-=======
     // Generates dropdown items related to Courses
     const CourseItems = (): JSX.Element[] => {
         let links: JSX.Element[] = []
@@ -50,27 +37,12 @@
                     <div id="title"><Link to={`/course/` + enrollment.getCourseid()}>{enrollment.getCourse()?.getCode()}</Link></div>
                 </li>)
             }))
->>>>>>> 3d51129f
 
         }
         return links
     }
     return (
         <nav className="navigator">
-<<<<<<< HEAD
-            <div className="container">
-            <Link to="/">
-                <span className="navbar-brand">Autograder</span>
-            </Link>
-            <Link to="/info" className="navigator-item">
-                Info
-            </Link>
-            <Link to="/profile" className="navigator-item">
-                Profile
-            </Link>
-            <span onClick={() => changeTheme()}><i className={state.theme === 'light' ? 'fa fa-sun-o' : 'fa fa-moon-o'} style={{color: 'white'}} id="themeButton"></i></span>
-            {checkUserLoggedIn()}
-=======
             <ul className="SidebarList">
             <li>
                 <Link to="/">
@@ -96,7 +68,6 @@
                 <Link to="/info">
                     Info
                 </Link>
->>>>>>> 3d51129f
             </div>
             </li>
 
