--- conflicted
+++ resolved
@@ -3,10 +3,8 @@
 import { Link } from 'react-router-dom'
 import NavBarLabs from "./NavBarLabs";
 import { Enrollment } from "../proto/ag_pb";
-<<<<<<< HEAD
-=======
 import NavBarTeacher from "./NavBarTeacher";
->>>>>>> 3f6145f7
+
 
 
 const NavBar = () => {
