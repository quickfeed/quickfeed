import React, { useEffect, useState } from "react";
import { useOvermind } from "../overmind";
import { Link, useHistory } from 'react-router-dom'
import NavBarLabs from "./NavBarLabs";
import { Enrollment } from "../../proto/ag_pb";
import NavBarTeacher from "./NavBarTeacher";



const NavBar = () => {
    const { state, actions } = useOvermind() 
    const history = useHistory()

    const [active, setActive] = useState(0)
    const [showCourses, setShowCourses] = useState(false)
    useEffect(() => {
        if (state.activeCourse > 0) {
            setActive(state.activeCourse)
            setShowCourses(false)
        }
    }, [state.activeCourse])

    const LogInButton = () => {
        if (state.user.id > 0) {
            return <li><div id="title"><a href="/logout">Log out</a></div></li>
        }
        return <li><a href="/auth/github" style={{textAlign:"center",paddingTop:"15px"}}>Log in with<i className="fa fa-2x fa-github" id="github"></i></a></li>
    }

    // Generates dropdown items related to Courses
    const CourseItems = (): JSX.Element[] => {
        let links: JSX.Element[] = []
        console.log(state.activeCourse)
            
        links.push(
            <div>
                <li key={0} onClick={() => { setShowCourses(!showCourses); actions.setActiveCourse(-1)}}>
                    <div id="title">
                            Courses &nbsp;&nbsp;
                        <i className={showCourses ? "icon fa fa-caret-down fa-lg" : "icon fa fa-caret-down fa-rotate-90 fa-lg"}></i>
                    </div>
                </li>
                <li className={showCourses ? "active" : "inactive"}>
                    <div id="title">
                        <Link to="/courses">
                            View all courses
                        </Link>
                    </div>
                </li>
            </div>
            )
        if (state.enrollments.length > 0) {
            state.enrollments.map((enrollment) =>{
                if (enrollment.getStatus() >= 2 && enrollment.getState() === Enrollment.DisplayState.FAVORITE) {
                    links.push(
                        <React.Fragment>
                            <li key={enrollment.getCourseid()} className={showCourses || active === enrollment.getCourseid()  ? "active" : "inactive"}  onClick={() => {history.push(`/course/` + enrollment.getCourseid()); setShowCourses(false)}}>
                                <div id="title">
                                        {enrollment.getCourse()?.getCode()}
                                </div> 
                            </li>
                            <div className={ state.activeCourse === enrollment.getCourseid()  ? "activelabs" : "inactive"}>
                                {state.activeCourse === enrollment.getCourseid() && enrollment.getStatus() === Enrollment.UserStatus.STUDENT ? <NavBarLabs /> : ""}
                                {state.activeCourse === enrollment.getCourseid() && enrollment.getStatus() === Enrollment.UserStatus.TEACHER ? <NavBarTeacher  courseID={enrollment.getCourseid()}/> : ""}
                            </div>
                        </React.Fragment>
                    )
                }
            })

        }
        return links
    }
    return (
        <nav className="navigator">
            <ul className="SidebarList">
                <li key="logo" className="logo">
                    <Link to="/">
                        Autograder
                    </Link>
                </li>
                
            
<<<<<<< HEAD
                
=======
                {state.user.id > 0 ? 
                <li key="profile">
                    <Link to="/profile">
                        
                        <div id="icon"><img src={state.user.avatarurl} id="avatar"></img></div>    
                        <div id="title" className="overflow-ellipses">{state.user.name}</div>
                    </Link>
                </li>
                    : ""}
>>>>>>> 62252c71

                
                
                {state.user.id > 0 ? CourseItems() : ""}

                <div className="SidebarFooter">
                
                <li key="about">
                    <div id="title">
                        <Link to="/about">
                            About
                        </Link>
                    </div>
                </li>

<<<<<<< HEAD
                <li key="theme" onClick={() => actions.changeTheme()}>
                        <i className={state.theme === "light" ? "icon fa fa-sun-o fa-lg fa-flip-horizontal" : "icon fa fa-moon-o fa-lg flip-horizontal"} style={{color: "white"}}></i>  
=======
                <li key="theme">
                    <span onClick={() => actions.changeTheme()}style={{paddingTop:"15px"}}>
                        <i className={state.theme === "light" ? "icon fa fa-sun-o fa-lg" : "icon fa fa-moon-o fa-lg"} style={{color: "white"}}></i>
                    </span>
>>>>>>> 62252c71
                </li>
                {LogInButton()}

                { state.user.isadmin ? 
                    <li key="admin">
                        <div id="title">
                        <Link to="/admin">
                            Admin
                        </Link>
                        </div>
                    </li>
                    : ""
                }

                {state.user.id > 0 ? 
                    <li key="profile" onClick={() => history.push("/profile")}>
                        <div id="title"><img src={state.user.avatarurl} id="avatar"></img></div>    
                    </li>
                : ""}

                </div>
            </ul>
        </nav>
    )
    
}

export default NavBar<|MERGE_RESOLUTION|>--- conflicted
+++ resolved
@@ -81,19 +81,7 @@
                 </li>
                 
             
-<<<<<<< HEAD
-                
-=======
-                {state.user.id > 0 ? 
-                <li key="profile">
-                    <Link to="/profile">
-                        
-                        <div id="icon"><img src={state.user.avatarurl} id="avatar"></img></div>    
-                        <div id="title" className="overflow-ellipses">{state.user.name}</div>
-                    </Link>
-                </li>
-                    : ""}
->>>>>>> 62252c71
+
 
                 
                 
@@ -109,16 +97,10 @@
                     </div>
                 </li>
 
-<<<<<<< HEAD
                 <li key="theme" onClick={() => actions.changeTheme()}>
-                        <i className={state.theme === "light" ? "icon fa fa-sun-o fa-lg fa-flip-horizontal" : "icon fa fa-moon-o fa-lg flip-horizontal"} style={{color: "white"}}></i>  
-=======
-                <li key="theme">
-                    <span onClick={() => actions.changeTheme()}style={{paddingTop:"15px"}}>
-                        <i className={state.theme === "light" ? "icon fa fa-sun-o fa-lg" : "icon fa fa-moon-o fa-lg"} style={{color: "white"}}></i>
-                    </span>
->>>>>>> 62252c71
+                        <i className={state.theme === "light" ? "icon fa fa-sun-o fa-lg fa-flip-horizontal" : "icon fa fa-moon-o fa-lg flip-horizontal"} style={{color: "white"}}></i> 
                 </li>
+
                 {LogInButton()}
 
                 { state.user.isadmin ? 
