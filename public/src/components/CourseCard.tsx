--- conflicted
+++ resolved
@@ -1,10 +1,8 @@
 import * as React from 'react';
 import { useHistory } from 'react-router';
-<<<<<<< HEAD
+
 import { EnrollmentStatus } from '../Helpers';
-=======
-import { EnrollmentStatus} from '../Helpers';
->>>>>>> 62252c71
+
 import { useActions } from '../overmind';
 import { Course, Enrollment } from '../../proto/ag_pb';
 
@@ -25,30 +23,8 @@
 
 const CourseCard = (props: CardProps) => {
     const actions = useActions()
-<<<<<<< HEAD
     const history = useHistory()
 
-    if(props.status===Enrollment.DisplayState.UNSET){
-        return(
-            <div className="col-sm-4">
-                <div className="card border-secondary" style= {{maxWidth: "35rem", marginBottom:"10px",minHeight:"250px"}}>
-                    <div className={"card-header bg-"+cardcolor[props.status]+" text-white"}>
-                        {props.course.getCode()}
-                    </div>
-                    
-                    <div className="card-body">
-                        <h5 className="card-title">{props.course.getName()}</h5>
-                        <h5 className="card-title">{props.course.getYear()}/{props.course.getTag()}</h5>
-                        <div className="btn btn-primary" onClick={() => actions.enroll(props.course.getId())}>Enroll</div>
-                    </div>
-    
-                </div>
-            </div>
-        )
-    }
-=======
-    const historyReact = useHistory()
->>>>>>> 62252c71
     return (
         <div className="col-sm-4">
             <div className="card" style= {{maxWidth: "35rem", marginBottom:"10px",minHeight:"205px"}}>
@@ -58,12 +34,12 @@
                     <p className="float-sm-right">{props.enrollment ? EnrollmentStatus[props.enrollment?.getStatus()]  : ''}</p>
                 </div>
                 
-                <div className="card-body" onClick={() => history.push(`/course/${props.course.getId()}`)}>
+                <div className="card-body">
                     <h5 className="card-title">{props.course.getName()} - {props.course.getYear()}/{props.course.getTag()}</h5>
                     { props.status === Enrollment.UserStatus.NONE ? 
                         <div className="btn btn-primary float-down-left" onClick={() => actions.enroll(props.course.getId())}>Enroll to Course</div>
                     :
-                        <div className="btn btn-primary float-down-left" onClick={() => historyReact.push("/course/"+props.enrollment.getCourseid())}>Go to Course</div>
+                        <div className="btn btn-primary float-down-left" onClick={() => history.push("/course/"+props.enrollment.getCourseid())}>Go to Course</div>
                     }
                     
 
