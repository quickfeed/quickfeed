import React, { useCallback } from 'react'
import { useNavigate } from 'react-router'
import { EnrollmentStatus, hasEnrolled, hasNone, hasPending } from '../Helpers'
import { useActions } from '../overmind'
import { Course, Enrollment } from '../../proto/qf/types_pb'
import CourseFavoriteButton from './CourseFavoriteButton'


interface CardProps {
    course: Course,
    enrollment: Enrollment
}

const CardColor = [
    "info", // "NONE in enrollment. Shouldn't ever appear."
    "secondary",
    "primary",
    "success"
]

const CourseCard = ({ course, enrollment }: CardProps) => {
<<<<<<< HEAD
    const actions = useActions().global
    const history = useHistory()
=======
    const actions = useActions()
    const navigate = useNavigate()
>>>>>>> 527d6ade
    const status = enrollment.status

    const handleEnroll = useCallback(() => actions.enroll(course.ID), [actions, course.ID])
    const CourseEnrollmentButton = () => {
        if (hasNone(status)) {
            return <button className="btn btn-primary course-button" onClick={handleEnroll}>Enroll</button>
        } else if (hasPending(status)) {
            return <button className="btn btn-secondary course-button disabled">Pending</button>
        }
        return <button className="btn btn-primary course-button" onClick={() => navigate(`/course/${enrollment.courseID}`)}>Go to Course</button>
    }

    const CourseEnrollmentStatus = () => {
        if (!hasEnrolled(status)) {
            return null
        }
        return (
            <div className="d-flex align-items-center">
                <CourseFavoriteButton enrollment={enrollment} style={{ marginLeft: 'auto' }} />
                <p className="mb-0 ml-2 text-white">{EnrollmentStatus[status]}</p>
            </div>
        )
    }

    return (
        <div className="card course-card mb-4 shadow-sm">
            <div className={`card-header bg-${CardColor[status]} text-white d-flex justify-content-between align-items-center`}>
                <span>{course.code}</span>
                <CourseEnrollmentStatus />
            </div>

            <div className="card-body">
                <h5 className="card-title">{course.name}</h5>
                <p className="card-text text-muted">{course.tag} {course.year}</p>
                <CourseEnrollmentButton />
            </div>
        </div>
    )
}

export default CourseCard<|MERGE_RESOLUTION|>--- conflicted
+++ resolved
@@ -19,13 +19,8 @@
 ]
 
 const CourseCard = ({ course, enrollment }: CardProps) => {
-<<<<<<< HEAD
     const actions = useActions().global
-    const history = useHistory()
-=======
-    const actions = useActions()
     const navigate = useNavigate()
->>>>>>> 527d6ade
     const status = enrollment.status
 
     const handleEnroll = useCallback(() => actions.enroll(course.ID), [actions, course.ID])
