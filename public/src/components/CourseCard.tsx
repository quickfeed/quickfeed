--- conflicted
+++ resolved
@@ -2,7 +2,7 @@
 import { useHistory } from 'react-router'
 import { EnrollmentStatus, hasEnrolled, hasNone, hasPending } from '../Helpers'
 import { useActions } from '../overmind'
-import { Course, Enrollment } from '../../gen/qf/types_pb'
+import { Course, Enrollment } from '../../proto/qf/types_pb'
 import CourseFavoriteButton from './CourseFavoriteButton'
 
 
@@ -29,11 +29,7 @@
         } else if (hasPending(status)) {
             return <div className="btn btn-secondary course-button disabled">Pending</div>
         }
-<<<<<<< HEAD
-        return <div className="btn btn-primary course-button" onClick={() => history.push("/course/" + enrollment.courseID.toString())}>Go to Course</div>
-=======
         return <div className="btn btn-primary course-button" onClick={() => history.push(`/course/${enrollment.courseID}`)}>Go to Course</div>
->>>>>>> 16490f8b
     }
 
     const CourseEnrollmentStatus = (): JSX.Element | null => {
