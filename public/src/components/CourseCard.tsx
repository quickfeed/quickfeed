import * as React from 'react';
import { EnrollmentStatus } from '../Helpers';
import { useActions } from '../overmind';
import { Course, Enrollment } from '../proto/ag_pb';

// TODO Should be exported to a seperate file 

interface CardProps {
    course : Course,
    enrollment: Enrollment,
    status: number,

}

const cardcolor = [
    "info", // "NONE in enrollment. Shouldn't ever appear."
    "secondary",
    "primary",
    "success"
]

const CourseCard = (props: CardProps) => {
    const actions = useActions()
    if(props.status===Enrollment.DisplayState.UNSET){
        return(
            <div className="col-sm-4">
                <div className="card border-secondary" style= {{maxWidth: "35rem", marginBottom:"10px",minHeight:"250px"}}>
                    <div className={"card-header bg-"+cardcolor[props.status]+" text-white"}>
                        {props.course.getCode()}
                    </div>
                    
                    <div className="card-body">
                        <h5 className="card-title">{props.course.getName()}</h5>
                        <h5 className="card-title">{props.course.getYear()}/{props.course.getTag()}</h5>
                        <p className="card-text">enroll button here.</p>
                    </div>
    
                </div>
            </div>
        )
    }
    return (
        <div className="col-sm-4">
            <div className="card border-secondary" style= {{maxWidth: "35rem", marginBottom:"10px",minHeight:"250px"}}>
                <div className={"card-header bg-"+cardcolor[props.status]+" text-white"}>
                    {props.course.getCode()}
                    <span className="float-right "><i className={props.enrollment.getState() === Enrollment.DisplayState.VISIBLE ? 'fa fa-star-o' : "fa fa-star "} onClick={() => actions.setEnrollmentState(props.enrollment)}></i></span>
                    <p className="float-sm-right">{props.enrollment ? EnrollmentStatus[props.enrollment?.getStatus()]  : ''}</p>
                </div>
                
                <div className="card-body">
<<<<<<< HEAD
                    <h5 className="card-title">{props.course.getName()}</h5>
                    <h5 className="card-title">{props.course.getYear()}/{props.course.getTag()}</h5>
=======
                    <h5 className="card-title">{props.course.getName()} - {props.course.getYear()}/{props.course.getTag()}</h5>
                    { props.status === Enrollment.UserStatus.NONE ? 
                    <div className="btn btn-primary" onClick={() => actions.enroll(props.course.getId())}>Enroll</div>
                    :
>>>>>>> 075a19b8
                    <p className="card-text">placeholder, don't know what to put here</p>
                    }
                </div>

            </div>
        </div>
    )

   
}
export default CourseCard<|MERGE_RESOLUTION|>--- conflicted
+++ resolved
@@ -49,15 +49,10 @@
                 </div>
                 
                 <div className="card-body">
-<<<<<<< HEAD
-                    <h5 className="card-title">{props.course.getName()}</h5>
-                    <h5 className="card-title">{props.course.getYear()}/{props.course.getTag()}</h5>
-=======
                     <h5 className="card-title">{props.course.getName()} - {props.course.getYear()}/{props.course.getTag()}</h5>
                     { props.status === Enrollment.UserStatus.NONE ? 
                     <div className="btn btn-primary" onClick={() => actions.enroll(props.course.getId())}>Enroll</div>
                     :
->>>>>>> 075a19b8
                     <p className="card-text">placeholder, don't know what to put here</p>
                     }
                 </div>
