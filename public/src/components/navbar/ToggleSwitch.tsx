--- conflicted
+++ resolved
@@ -23,15 +23,9 @@
         setText(isTeacher ? "T" : "S")
     }
 
-<<<<<<< HEAD
     const switchView = useCallback(() => {
-        actions.changeView(activeCourse).then(() => {
+        actions.changeView().then(() => {
             updateStatus(isTeacher)
-=======
-    const switchView = () => {
-        actions.changeView().then(() => {
-            updateStatus(isTeacher())
->>>>>>> 83a752ab
             navigate.push("/course/" + activeCourse)
         })
     }, [actions, activeCourse, isTeacher, navigate])
