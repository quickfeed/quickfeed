import React, { useEffect } from "react"
import { Enrollment_UserStatus } from "../../../proto/qf/types_pb"
import { useActions, useAppState } from "../../overmind"
import { hasTeacher } from "../../Helpers"
import { useNavigate } from "react-router"

const ToggleSwitch = () => {
    const { activeCourse, enrollmentsByCourseID, status } = useAppState()
<<<<<<< HEAD
    const actions = useActions().global
    const navigate = useHistory()
=======
    const actions = useActions()
    const navigate = useNavigate()
>>>>>>> 527d6ade
    const [enrollmentStatus, setEnrollmentStatus] =
        React.useState<boolean>(false)
    const [text, setText] = React.useState<string>("")

    useEffect(() => {
        if (activeCourse && enrollmentsByCourseID[activeCourse.toString()]) {
            updateStatus(isTeacher())
        }
    })

    const isTeacher = () => {
        return (
            enrollmentsByCourseID[activeCourse.toString()].status ===
            Enrollment_UserStatus.TEACHER
        )
    }

    const updateStatus = (isTeacher: boolean) => {
        setEnrollmentStatus(isTeacher)
        setText(isTeacher ? "T" : "S")
    }

    const switchView = () => {
        actions.changeView().then(() => {
            updateStatus(isTeacher())
            navigate(`/course/${activeCourse}`)
        })
    }

    if (!hasTeacher(status[activeCourse.toString()])) {
        return null
    }

    return (
        <label className="switch" data-toggle="tooltip" title="Toggle between student and teacher view">
            <input type="checkbox" readOnly checked={enrollmentStatus} />
            <span className="slider round" onClick={switchView}>
                <span className="toggle">{text}</span>
            </span>
        </label>
    )
}

export default ToggleSwitch<|MERGE_RESOLUTION|>--- conflicted
+++ resolved
@@ -6,13 +6,8 @@
 
 const ToggleSwitch = () => {
     const { activeCourse, enrollmentsByCourseID, status } = useAppState()
-<<<<<<< HEAD
     const actions = useActions().global
-    const navigate = useHistory()
-=======
-    const actions = useActions()
     const navigate = useNavigate()
->>>>>>> 527d6ade
     const [enrollmentStatus, setEnrollmentStatus] =
         React.useState<boolean>(false)
     const [text, setText] = React.useState<string>("")
