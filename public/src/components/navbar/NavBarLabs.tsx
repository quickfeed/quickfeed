import React from "react"
import { useAppState } from "../../overmind"
import { Assignment, Submission } from "../../../proto/qf/types_pb"
import ProgressBar, { Progress } from "../ProgressBar"
import NavBarLink, { NavLink } from "./NavBarLink"
import { useNavigate, useLocation } from "react-router"
import { Status } from "../../consts"
import { getStatusByUser, isApproved, isGroupSubmission, isValidSubmissionForAssignment } from "../../Helpers"
import SubmissionTypeIcon from "../student/SubmissionTypeIcon"


const NavBarLabs = () => {
    const state = useAppState()
    const navigate = useNavigate()
    const location = useLocation()

    if (!state.assignments[state.activeCourse.toString()]) {
        return null
    }

    const submissionIcon = (submission: Submission) => {
        return (
            <>
                <SubmissionTypeIcon solo={!isGroupSubmission(submission)} />
                {isApproved(getStatusByUser(submission, state.self.ID)) && <i className="fa fa-check ml-2" />}
            </>
        )
    }

    const highlightSubmission = (submission: Submission, assignment: Assignment) => {
        // The submission should be highlighted if:
        // - the assignment ID is equal to the selected assignment ID
        //  AND ONE OF THE FOLLOWING:
        // - the location contains `group-lab` and the submission is a group submission
        // - the location contains `lab` and the submission is not a group submission
        // Otherwise, return an empty string
        // This way we can highlight the correct lab link in the navbar
        let linkClass = ""
        if (BigInt(state.selectedAssignmentID) === assignment.ID) {
            const groupPath = location.pathname.includes("group-lab")
            if (groupPath && isGroupSubmission(submission)) {
                linkClass = Status.Active
            } else if (!groupPath && !isGroupSubmission(submission)) {
                linkClass = Status.Active
            }
        }
        return linkClass
    }

    const labLinks = state.assignments[state.activeCourse.toString()]?.map(assignment => {
        const submissions = state.submissions.ForAssignment(assignment)
        if (!submissions) {
            return null
        }
        return submissions.map(submission => {
            if (!isValidSubmissionForAssignment(submission, assignment)) {
                return null
            }
            const link: NavLink = {
                text: assignment.name,
                to: `/course/${state.activeCourse}/${isGroupSubmission(submission) ? "group-lab" : "lab"}/${assignment.ID}`,
                jsx: submissionIcon(submission)
            }
            return (
                <div
                    className={highlightSubmission(submission, assignment)}
                    style={{ position: "relative" }}
                    key={submission.ID.toString()}
<<<<<<< HEAD
                    onClick={() => { navigate(link.link.to) }}
=======
                    onClick={() => { history.push(link.to) }}
>>>>>>> e742a1cc
                    role="button"
                    aria-hidden="true"
                >
                    <NavBarLink link={link} />
                    <ProgressBar courseID={state.activeCourse.toString()} submission={submission} type={Progress.NAV} />
                </div>
            )
        })
    })

    return <>{labLinks}</>
}

export default NavBarLabs<|MERGE_RESOLUTION|>--- conflicted
+++ resolved
@@ -66,11 +66,7 @@
                     className={highlightSubmission(submission, assignment)}
                     style={{ position: "relative" }}
                     key={submission.ID.toString()}
-<<<<<<< HEAD
-                    onClick={() => { navigate(link.link.to) }}
-=======
-                    onClick={() => { history.push(link.to) }}
->>>>>>> e742a1cc
+                    onClick={() => { navigate(link.to) }}
                     role="button"
                     aria-hidden="true"
                 >
