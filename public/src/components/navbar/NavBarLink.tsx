import React from "react"
import { Link, useHistory } from "react-router-dom"

export interface NavLink {
    text: string
    to: string
    icons?: ({ text: string | number, classname: string } | null)[]
    jsx?: React.JSX.Element
}

const NavBarLink = ({ link: { text, to, icons, jsx } }: { link: NavLink }) => {
    const history = useHistory()

    const iconElements: React.JSX.Element[] = []
    icons?.forEach((icon) => {
        if (icon) {
            iconElements.push(
                <div key={icon.text} id="icon" className={`${icon.classname} ml-2`}>
                    {icon.text}
                </div>
            )
        }
    })

    return (
<<<<<<< HEAD
        <li onClick={() => history.push(props.link.to)} role="button" aria-hidden="true"> {/* skipcq: JS-0761 */}
=======
        <li onClick={() => history.push(to)}>
>>>>>>> 55edb1cc
            <div className="col" id="title">
                <Link to={to}>{text}</Link>
            </div>
            <div className="col">
                {iconElements}
                {jsx ?? null}
            </div>
        </li>
    )
}

export default NavBarLink<|MERGE_RESOLUTION|>--- conflicted
+++ resolved
@@ -23,11 +23,7 @@
     })
 
     return (
-<<<<<<< HEAD
-        <li onClick={() => history.push(props.link.to)} role="button" aria-hidden="true"> {/* skipcq: JS-0761 */}
-=======
-        <li onClick={() => history.push(to)}>
->>>>>>> 55edb1cc
+        <li onClick={() => history.push(to)} role="button" aria-hidden="true"> {/* skipcq: JS-0761 */}
             <div className="col" id="title">
                 <Link to={to}>{text}</Link>
             </div>
