import React from "react"
import { Link, useNavigate } from "react-router-dom"

export interface NavLink {
    text: string
    to: string
    icons?: ({ text: string | number, classname: string } | null)[]
    jsx?: React.JSX.Element
}

<<<<<<< HEAD
const NavBarLink = (props: NavLink) => {
    const navigate = useNavigate()
=======
const NavBarLink = ({ link: { text, to, icons, jsx } }: { link: NavLink }) => {
    const history = useHistory()
>>>>>>> e742a1cc

    const iconElements: React.JSX.Element[] = []
    icons?.forEach((icon) => {
        if (icon) {
            iconElements.push(
                <div key={icon.text} id="icon" className={`${icon.classname} ml-2`}>
                    {icon.text}
                </div>
            )
        }
    })

    return (
<<<<<<< HEAD
        <li onClick={() => navigate(props.link.to)}>
=======
        <li onClick={() => history.push(to)} role="button" aria-hidden="true"> {/* skipcq: JS-0761 */}
>>>>>>> e742a1cc
            <div className="col" id="title">
                <Link to={to}>{text}</Link>
            </div>
            <div className="col">
                {iconElements}
                {jsx ?? null}
            </div>
        </li>
    )
}

export default NavBarLink<|MERGE_RESOLUTION|>--- conflicted
+++ resolved
@@ -8,13 +8,8 @@
     jsx?: React.JSX.Element
 }
 
-<<<<<<< HEAD
-const NavBarLink = (props: NavLink) => {
+const NavBarLink = ({ link: { text, to, icons, jsx } }: { link: NavLink }) => {
     const navigate = useNavigate()
-=======
-const NavBarLink = ({ link: { text, to, icons, jsx } }: { link: NavLink }) => {
-    const history = useHistory()
->>>>>>> e742a1cc
 
     const iconElements: React.JSX.Element[] = []
     icons?.forEach((icon) => {
@@ -28,11 +23,7 @@
     })
 
     return (
-<<<<<<< HEAD
-        <li onClick={() => navigate(props.link.to)}>
-=======
-        <li onClick={() => history.push(to)} role="button" aria-hidden="true"> {/* skipcq: JS-0761 */}
->>>>>>> e742a1cc
+        <li onClick={() => navigate(to)} role="button" aria-hidden="true">
             <div className="col" id="title">
                 <Link to={to}>{text}</Link>
             </div>
