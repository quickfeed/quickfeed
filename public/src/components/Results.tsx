--- conflicted
+++ resolved
@@ -56,16 +56,16 @@
 
     const groupView = state.groupView
     const handleSetGroupView = useCallback(() => {
-        actions.setGroupView(!groupView)
+        actions.global.setGroupView(!groupView)
         actions.review.setAssignmentID(BigInt(-1))
     }, [actions, groupView])
 
     const handleLabClick = useCallback((submission: Submission, owner: Enrollment | Group) => {
-        actions.setSelectedSubmission({ submission })
+        actions.global.setSelectedSubmission({ submission })
         if (isMessage(owner, EnrollmentSchema)) {
-            actions.setActiveEnrollment(clone(EnrollmentSchema, owner))
+            actions.global.setActiveEnrollment(clone(EnrollmentSchema, owner))
         }
-        actions.setSubmissionOwner(owner)
+        actions.global.setSubmissionOwner(owner)
         // Update the URL with the selected lab
         history.replace({
             pathname: location.pathname,
@@ -80,7 +80,7 @@
 
     const handleSubmissionCellClick = useCallback((submission: Submission, owner: Enrollment | Group) => () => {
         handleLabClick(submission, owner)
-        actions.getSubmission({ submission, owner: state.submissionOwner, courseID: state.activeCourse })
+        actions.global.getSubmission({ submission, owner: state.submissionOwner, courseID: state.activeCourse })
     }, [actions, handleLabClick, state.activeCourse, state.submissionOwner])
 
     if (!state.loadedCourse[courseID.toString()]) {
@@ -107,21 +107,8 @@
             iconTitle: submission.released ? "Released" : "Not released",
             iconClassName: submission.released ? "fa fa-unlock" : "fa fa-lock",
             value: `${reviews.length}/${numReviewers}`,
-<<<<<<< HEAD
-            className: `${getSubmissionCellColor(submission, owner)} ${isSelected ? "selected" : ""} ${willBeReleased ? "release" : ""} ${pending ? "pending-review" : ""}`,
-            onClick: () => {
-                actions.global.setSelectedSubmission({ submission })
-                if (isMessage(owner, EnrollmentSchema)) {
-                    actions.global.setActiveEnrollment(clone(EnrollmentSchema, owner))
-                }
-                actions.global.setSubmissionOwner(owner)
-                actions.review.setSelectedReview(-1)
-                handleLabClick(submission.ID)
-            }
-=======
             className: `${getSubmissionCellColor(submission, owner)} ${isSelected} ${willBeReleased} ${pending}`,
             onClick: handleReviewCellClick(submission, owner),
->>>>>>> a7fac0bd
         })
     }
 
@@ -131,21 +118,8 @@
         const isSelected = state.selectedSubmission?.ID === submission.ID ? "selected" : ""
         return ({
             value: `${submission.score} %`,
-<<<<<<< HEAD
-            className: `${getSubmissionCellColor(submission, owner)} ${isSelected ? "selected" : ""}`,
-            onClick: () => {
-                actions.global.setSelectedSubmission({ submission })
-                if (isMessage(owner, EnrollmentSchema)) {
-                    actions.global.setActiveEnrollment(clone(EnrollmentSchema, owner))
-                }
-                actions.global.setSubmissionOwner(owner)
-                handleLabClick(submission.ID)
-                actions.global.getSubmission({ submission, owner: state.submissionOwner, courseID: state.activeCourse })
-            }
-=======
             className: `${getSubmissionCellColor(submission, owner)} ${isSelected}`,
             onClick: handleSubmissionCellClick(submission, owner),
->>>>>>> a7fac0bd
         })
     }
 
@@ -167,11 +141,7 @@
                         color={buttonColor}
                         type={ButtonType.BUTTON}
                         className="ml-2"
-<<<<<<< HEAD
-                        onClick={() => { actions.global.setGroupView(!groupView); actions.review.setAssignmentID(BigInt(-1)) }}
-=======
                         onClick={handleSetGroupView}
->>>>>>> a7fac0bd
                     />
                 </Search>
                 <TableSort review={review} />
