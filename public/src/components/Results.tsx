import React, { useCallback, useEffect, useMemo } from "react"
import { useHistory, useLocation } from 'react-router-dom'
import { Enrollment, EnrollmentSchema, Group, Submission } from "../../proto/qf/types_pb"
import { Color, getCourseID, getSubmissionCellColor, Icon } from "../Helpers"
import { useActions, useAppState } from "../overmind"
import Button, { ButtonType } from "./admin/Button"
import { generateAssignmentsHeader, generateSubmissionRows } from "./ComponentsHelpers"
import DynamicTable, { CellElement, RowElement } from "./DynamicTable"
import TableSort from "./forms/TableSort"
import LabResult from "./LabResult"
import ReviewForm from "./manual-grading/ReviewForm"
import Release from "./Release"
import Search from "./Search"
import { clone, isMessage } from "@bufbuild/protobuf"

const Results = ({ review }: { review: boolean }) => {
    const state = useAppState()
    const actions = useActions()
    const courseID = getCourseID()
    const history = useHistory()
    const location = useLocation()

    const members = useMemo(() => { return state.courseMembers }, [state.courseMembers, state.groupView])
    const assignments = useMemo(() => {
        // Filter out all assignments that are not the selected assignment, if any assignment is selected
        return state.assignments[courseID.toString()]?.filter(a => state.review.assignmentID <= 0 || a.ID === state.review.assignmentID)
    }, [state.assignments, courseID, state.review.assignmentID])

    useEffect(() => {
        if (!state.loadedCourse[courseID.toString()]) {
            actions.loadCourseSubmissions(courseID)
        }
        return () => {
            actions.setGroupView(false)
            actions.review.setAssignmentID(-1n)
            actions.setActiveEnrollment(null)
            actions.setSelectedSubmission({ submission: null })
        }
    }, [])

    useEffect(() => {
        if (!state.selectedSubmission) {
            // If no submission is selected, check if there is a selected lab in the URL
            // and select it if it exists
            const selectedLab = new URLSearchParams(location.search).get('id')
            if (selectedLab) {
                const submission = state.submissionsForCourse.ByID(BigInt(selectedLab))
                if (submission) {
                    actions.setSelectedSubmission({ submission })
                    actions.updateSubmissionOwner(state.submissionsForCourse.OwnerByID(submission.ID))
                }
            }
        }
    }, [])

    const handleLabClick = useCallback((labId: bigint) => {
        // Update the URL with the selected lab
        history.replace({
            pathname: location.pathname,
            search: `?id=${labId}`
        })
    }, [history])

    if (!state.loadedCourse[courseID.toString()]) {
        return <h1>Fetching Submissions...</h1>
    }

    const generateReviewCell = (submission: Submission, owner: Enrollment | Group): RowElement => {
        if (!state.isManuallyGraded(submission)) {
            return { iconTitle: "auto graded", iconClassName: Icon.DASH, value: "" }
        }
        const reviews = state.review.reviews.get(submission.ID) ?? []
        // Check if the current user has any pending reviews for this submission
        // Used to give cell a box shadow to indicate that the user has a pending review
        const pending = reviews.some((r) => !r.ready && r.ReviewerID === state.self.ID) ? "pending-review" : ""
        // Check if the this submission is the currently selected submission
        // Used to highlight the cell
        const isSelected = state.selectedSubmission?.ID === submission.ID ? "selected" : ""
        const score = reviews.reduce((acc, theReview) => acc + theReview.score, 0) / reviews.length
        // willBeReleased is true if the average score of all of this submission's reviews is greater than the set minimum score
        // Used to visually indicate that the submission will be released for the given minimum score
        const willBeReleased = state.review.minimumScore > 0 && score >= state.review.minimumScore ? "release" : ""
        const numReviewers = state.assignments[state.activeCourse.toString()]?.find((a) => a.ID === submission.AssignmentID)?.reviewers ?? 0
        return ({
            iconTitle: submission.released ? "Released" : "Not released",
            iconClassName: submission.released ? "fa fa-unlock" : "fa fa-lock",
            value: `${reviews.length}/${numReviewers}`,
            className: `${getSubmissionCellColor(submission, owner)} ${isSelected} ${willBeReleased} ${pending}`,
            onClick: () => {
                actions.setSelectedSubmission({ submission })
                if (isMessage(owner, EnrollmentSchema)) {
                    actions.setActiveEnrollment(clone(EnrollmentSchema, owner))
                }
                actions.setSubmissionOwner(owner)
                actions.review.setSelectedReview(-1)
                handleLabClick(submission.ID)
            }
        })
    }

    const getSubmissionCell = (submission: Submission, owner: Enrollment | Group): CellElement => {
        // Check if the this submission is the currently selected submission
        // Used to highlight the cell
        const isSelected = state.selectedSubmission?.ID === submission.ID ? "selected" : ""
        return ({
            value: `${submission.score} %`,
            className: `${getSubmissionCellColor(submission, owner)} ${isSelected}`,
            onClick: () => {
                actions.setSelectedSubmission({ submission })
                if (isMessage(owner, EnrollmentSchema)) {
                    actions.setActiveEnrollment(clone(EnrollmentSchema, owner))
                }
                actions.setSubmissionOwner(owner)
                handleLabClick(submission.ID)
                actions.getSubmission({ submission, owner: state.submissionOwner, courseID: state.activeCourse })
            }
        })
    }

    const groupView = state.groupView
    const header = generateAssignmentsHeader(assignments, groupView, actions, state.isCourseManuallyGraded)

    const generator = review ? generateReviewCell : getSubmissionCell
    const rows = generateSubmissionRows(members, generator, state)

    const divWidth = state.review.assignmentID >= 0 ? "col-md-4" : "col-md-6"
    const displayMode = state.groupView ? "Group" : "Student"
    const buttonColor = state.groupView ? Color.BLUE : Color.GREEN
    return (
        <div className="row">
<<<<<<< HEAD
            <div className={`p-0 ${state.review.assignmentID >= 0 ? "col-md-4" : "col-md-5"}`}>
=======
            <div className={`p-0 ${divWidth}`}>
>>>>>>> 55edb1cc
                {review ? <Release /> : null}
                <Search placeholder={"Search by name ..."} className="mb-2" >
                    <Button
                        text={`View by ${displayMode}`}
                        color={buttonColor}
                        type={ButtonType.BUTTON}
                        className="ml-2"
                        onClick={() => { actions.setGroupView(!groupView); actions.review.setAssignmentID(BigInt(-1)) }}
                    />
                </Search>
                <TableSort review={review} />
                <DynamicTable header={header} data={rows} />
            </div>
            <div className="col">
                {review ? <ReviewForm /> : <LabResult />}
            </div>
        </div>
    )
}

export default Results<|MERGE_RESOLUTION|>--- conflicted
+++ resolved
@@ -123,16 +123,12 @@
     const generator = review ? generateReviewCell : getSubmissionCell
     const rows = generateSubmissionRows(members, generator, state)
 
-    const divWidth = state.review.assignmentID >= 0 ? "col-md-4" : "col-md-6"
+    const divWidth = state.review.assignmentID >= 0 ? "col-md-4" : "col-md-5"
     const displayMode = state.groupView ? "Group" : "Student"
     const buttonColor = state.groupView ? Color.BLUE : Color.GREEN
     return (
         <div className="row">
-<<<<<<< HEAD
-            <div className={`p-0 ${state.review.assignmentID >= 0 ? "col-md-4" : "col-md-5"}`}>
-=======
             <div className={`p-0 ${divWidth}`}>
->>>>>>> 55edb1cc
                 {review ? <Release /> : null}
                 <Search placeholder={"Search by name ..."} className="mb-2" >
                     <Button
