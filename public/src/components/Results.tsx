--- conflicted
+++ resolved
@@ -106,21 +106,8 @@
             iconTitle: submission.released ? "Released" : "Not released",
             iconClassName: submission.released ? "fa fa-unlock" : "fa fa-lock",
             value: `${reviews.length}/${numReviewers}`,
-<<<<<<< HEAD
-            className: `${getSubmissionCellColor(submission, owner)} ${isSelected ? "selected" : ""} ${willBeReleased ? "release" : ""} ${pending ? "pending-review" : ""}`,
+            className: `${getSubmissionCellColor(submission, owner)} ${isSelected} ${willBeReleased} ${pending}`,
             onClick: handleReviewCellClick(submission, owner),
-=======
-            className: `${getSubmissionCellColor(submission, owner)} ${isSelected} ${willBeReleased} ${pending}`,
-            onClick: () => {
-                actions.setSelectedSubmission({ submission })
-                if (isMessage(owner, EnrollmentSchema)) {
-                    actions.setActiveEnrollment(clone(EnrollmentSchema, owner))
-                }
-                actions.setSubmissionOwner(owner)
-                actions.review.setSelectedReview(-1)
-                handleLabClick(submission.ID)
-            }
->>>>>>> f30d0786
         })
     }
 
@@ -130,21 +117,8 @@
         const isSelected = state.selectedSubmission?.ID === submission.ID ? "selected" : ""
         return ({
             value: `${submission.score} %`,
-<<<<<<< HEAD
-            className: `${getSubmissionCellColor(submission, owner)} ${isSelected ? "selected" : ""}`,
+            className: `${getSubmissionCellColor(submission, owner)} ${isSelected}`,
             onClick: handleSubmissionCellClick(submission, owner),
-=======
-            className: `${getSubmissionCellColor(submission, owner)} ${isSelected}`,
-            onClick: () => {
-                actions.setSelectedSubmission({ submission })
-                if (isMessage(owner, EnrollmentSchema)) {
-                    actions.setActiveEnrollment(clone(EnrollmentSchema, owner))
-                }
-                actions.setSubmissionOwner(owner)
-                handleLabClick(submission.ID)
-                actions.getSubmission({ submission, owner: state.submissionOwner, courseID: state.activeCourse })
-            }
->>>>>>> f30d0786
         })
     }
 
@@ -153,12 +127,9 @@
     const generator = review ? generateReviewCell : getSubmissionCell
     const rows = generateSubmissionRows(members, generator, state)
 
-<<<<<<< HEAD
-=======
     const divWidth = state.review.assignmentID >= 0 ? "col-md-4" : "col-md-6"
     const displayMode = state.groupView ? "Group" : "Student"
     const buttonColor = state.groupView ? Color.BLUE : Color.GREEN
->>>>>>> f30d0786
     return (
         <div className="row">
             <div className={`p-0 ${divWidth}`}>
