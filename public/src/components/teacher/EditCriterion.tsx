import React, { useState } from "react"
<<<<<<< HEAD
import { Assignment, GradingCriterion } from "../../../gen/qf/types_pb"
=======
import { Assignment, GradingCriterion } from "../../../proto/qf/types_pb"
>>>>>>> 16490f8b
import { useActions } from "../../overmind"


const EditCriterion = ({ originalCriterion, benchmarkID, assignment }: { originalCriterion?: GradingCriterion, benchmarkID: bigint, assignment: Assignment }): JSX.Element => {
    const actions = useActions()

    const [editing, setEditing] = useState<boolean>(false)
    const [add, setAdd] = useState<boolean>(originalCriterion ? false : true)

    // Clone the criterion, or create a new one if none was passed in
    const criterion = originalCriterion
        ? originalCriterion.clone()
        : new GradingCriterion()

    const handleCriteria = (event: React.KeyboardEvent<HTMLInputElement>) => {
        const { value } = event.currentTarget
        if (event.key === "Enter") {
            // Set the criterion's benchmark ID
            // This could already be set if a criterion was passed in
            criterion.BenchmarkID = benchmarkID
            actions.createOrUpdateCriterion({ criterion: criterion, assignment: assignment })
            setEditing(false)
        } else {
            criterion.description = value
        }
    }

    const handleBlur = () => {
        if (originalCriterion) {
            // Restore the original criterion
            criterion.description = originalCriterion.description
        } else {
            // Reset the criterion and enable add button
            criterion.description = ""
            setAdd(true)
        }
        setEditing(false)
    }

    if (add) {
        return (
            <div className="list-group-item">
                <button className="btn btn-primary" name="submit" onClick={() => { setAdd(false); setEditing(true) }}>Add</button>
            </div>
        )
    }

    return (
        <div className="list-group-item" onClick={() => setEditing(!editing)}>
            {editing
                ? <input className="form-control" type="text" onBlur={() => { handleBlur() }} autoFocus defaultValue={criterion.description} name="criterion" onKeyUp={e => { handleCriteria(e) }} />
                : <><span>{criterion.description}</span><span className="badge badge-danger float-right clickable" onClick={() => actions.deleteCriterion({ criterion: originalCriterion, assignment: assignment })}>Delete</span></>
            }
        </div>
    )
}

export default EditCriterion<|MERGE_RESOLUTION|>--- conflicted
+++ resolved
@@ -1,9 +1,5 @@
 import React, { useState } from "react"
-<<<<<<< HEAD
-import { Assignment, GradingCriterion } from "../../../gen/qf/types_pb"
-=======
 import { Assignment, GradingCriterion } from "../../../proto/qf/types_pb"
->>>>>>> 16490f8b
 import { useActions } from "../../overmind"
 
 
