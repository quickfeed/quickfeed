--- conflicted
+++ resolved
@@ -12,89 +12,74 @@
  *  for manually graded assignments, allows teachers to add or remove criteria and benchmarks for the assignment */
 const Assignments = () => {
     const courseID = getCourseID()
+    const actions = useActions()
     const state = useAppState()
 
-<<<<<<< HEAD
-    return (
-        <div className="column">
-            {state.assignments[courseID.toString()]?.map(assignment =>
-                <AssignmentElement key={assignment.ID} assignment={assignment} courseID={courseID} />)
-            }
-        </div>
-    )
-}
-
-export default Assignments
-
-
-const AssignmentElement = ({ assignment, courseID }: { assignment: Assignment, courseID: bigint }) => {
-    const actions = useActions()
-    const [hidden, setHidden] = useState<boolean>(false)
-    const [buttonText, setButtonText] = useState<string>("Rebuild all tests")
-=======
     const AssignmentElement = ({ assignment }: { assignment: Assignment }) => {
         const [hidden, setHidden] = useState<boolean>(false)
         const [buttonText, setButtonText] = useState<string>("Rebuild all tests")
->>>>>>> f30d0786
 
-    /* rebuild all tests for this assignment */
-    const rebuild = async () => {
-        if (confirm(`Warning! This will rebuild all submissions for ${assignment.name}. This may take several minutes. Are you sure you want to continue?`)) {
-            setButtonText("Rebuilding...")
-            const success = await actions.rebuildAllSubmissions({ assignmentID: assignment.ID, courseID })
-            if (success) {
-                setButtonText("Finished rebuilding")
-            } else {
-                setButtonText("Failed to rebuild")
+        /* rebuild all tests for this assignment */
+        const rebuild = async () => {
+            if (confirm(`Warning! This will rebuild all submissions for ${assignment.name}. This may take several minutes. Are you sure you want to continue?`)) {
+                setButtonText("Rebuilding...")
+                const success = await actions.rebuildAllSubmissions({ assignmentID: assignment.ID, courseID: courseID })
+                if (success) {
+                    setButtonText("Finished rebuilding")
+                } else {
+                    setButtonText("Failed to rebuild")
+                }
             }
         }
-    }
 
-    const assignmentForm = hasBenchmarks(assignment) ? assignment.gradingBenchmarks.map((bm) => (
-        <EditBenchmark key={bm.ID.toString()}
-            benchmark={bm}
-            assignment={assignment}
-        >
-            {/* Show all criteria for this benchmark */}
-            {hasCriteria(bm) && bm.criteria?.map((crit) => (
-                <EditCriterion key={crit.ID.toString()}
-                    originalCriterion={crit}
+        const assignmentForm = hasBenchmarks(assignment) ? assignment.gradingBenchmarks.map((bm) => (
+            <EditBenchmark key={bm.ID.toString()}
+                benchmark={bm}
+                assignment={assignment}
+            >
+                {/* Show all criteria for this benchmark */}
+                {hasCriteria(bm) && bm.criteria?.map((crit) => (
+                    <EditCriterion key={crit.ID.toString()}
+                        originalCriterion={crit}
+                        assignment={assignment}
+                        benchmarkID={bm.ID}
+                    />
+                ))}
+                {/* Always show one criterion form in case of benchmarks without any */}
+                <EditCriterion key={bm.criteria.length}
                     assignment={assignment}
                     benchmarkID={bm.ID}
                 />
-            ))}
-            {/* Always show one criterion form in case of benchmarks without any */}
-            <EditCriterion key={bm.criteria.length}
-                assignment={assignment}
-                benchmarkID={bm.ID}
-            />
-        </EditBenchmark>
-    )) : null
+            </EditBenchmark>
+        )) : null
+
+        return (
+            <ul key={assignment.ID.toString()} className="list-group">
+                <div onClick={() => setHidden(!hidden)} role="button" aria-hidden="true">
+                    <li key="assignment" className="list-group-item">
+                        {assignment.name}
+                    </li>
+                </div>
+                {hidden && (
+                    <li key="form" className="list-group-item">
+                        {/* Only show the rebuild button if the assignment is not manually graded */}
+                        {isManuallyGraded(assignment.reviewers)
+                            ? <> {assignmentForm} <EditBenchmark key={assignment.gradingBenchmarks.length} assignment={assignment} /></>
+                            : <Button text={buttonText} color={Color.BLUE} type={ButtonType.BUTTON} onClick={rebuild} />
+                        }
+                    </li>
+                )}
+            </ul>
+        )
+    }
 
     return (
-<<<<<<< HEAD
-        <ul key={assignment.ID.toString()} className="list-group">
-            <div onClick={() => setHidden(!hidden)} role="button" aria-hidden="true">
-                <li key="assignment" className="list-group-item">
-                    {assignment.name}
-                </li>
-            </div>
-            {hidden && (
-                <li key="form" className="list-group-item">
-                    {/* Only show the rebuild button if the assignment is not manually graded */}
-                    {isManuallyGraded(assignment.reviewers)
-                        ? <> {assignmentForm} <EditBenchmark key={assignment.gradingBenchmarks.length} assignment={assignment} /></>
-                        : <Button text={buttonText} color={Color.BLUE} type={ButtonType.BUTTON} onClick={rebuild} />
-                    }
-                </li>
-            )}
-        </ul>
-=======
         <div className="column">
             {state.assignments[courseID.toString()]?.map(assignment =>
                 <AssignmentElement key={assignment.ID} assignment={assignment} />
             )}
         </div>
->>>>>>> f30d0786
     )
-}+}
+
+export default Assignments