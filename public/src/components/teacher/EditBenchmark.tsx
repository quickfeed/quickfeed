--- conflicted
+++ resolved
@@ -1,9 +1,5 @@
 import React, { useState } from "react"
-<<<<<<< HEAD
-import { Assignment, GradingBenchmark } from "../../../gen/qf/types_pb"
-=======
 import { Assignment, GradingBenchmark } from "../../../proto/qf/types_pb"
->>>>>>> 16490f8b
 import { useActions } from "../../overmind"
 
 
