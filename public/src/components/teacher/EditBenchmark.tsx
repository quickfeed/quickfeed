--- conflicted
+++ resolved
@@ -1,25 +1,12 @@
-<<<<<<< HEAD
 import React, { useState, memo } from "react"
-import { GradingBenchmark } from "../../../proto/qf/types_pb"
-
-interface EditBenchmarkProps {
-    children?: React.ReactNode
-    benchmark?: GradingBenchmark
-    updateBenchmark: (event: React.KeyboardEvent<HTMLInputElement>, bm: GradingBenchmark) => void
-    deleteBenchmark?: () => void
-}
-=======
-import React, { useState } from "react"
 import { Assignment, GradingBenchmark, GradingBenchmarkSchema } from "../../../proto/qf/types_pb"
 import { useActions } from "../../overmind"
 import { clone, create } from "@bufbuild/protobuf"
 
 
-const EditBenchmark = ({ children, benchmark, assignment }: { children?: React.ReactNode, benchmark?: GradingBenchmark, assignment: Assignment }) => {
+const EditBenchmark = memo(({ children, benchmark, assignment }: { children?: React.ReactNode, benchmark?: GradingBenchmark, assignment: Assignment }) => {
     const actions = useActions()
->>>>>>> 83a752ab
 
-const EditBenchmark = memo(({ children, benchmark, updateBenchmark, deleteBenchmark }: EditBenchmarkProps) => {
     const [editing, setEditing] = useState<boolean>(false)
     const [add, setAdd] = useState<boolean>(benchmark ? false : true)
 
@@ -28,11 +15,6 @@
         ? clone(GradingBenchmarkSchema, benchmark)
         : create(GradingBenchmarkSchema)
 
-<<<<<<< HEAD
-    const handleBenchmark = (event: React.KeyboardEvent<HTMLInputElement>) => {
-        updateBenchmark(event, bm)
-        if (event.key === "Enter") {
-=======
     const resetBenchmark = () => {
         // Reset the benchmark and enable add button
         bm.heading = ""
@@ -49,8 +31,9 @@
             if (!success) {
                 resetBenchmark()
             }
->>>>>>> 83a752ab
             setEditing(false)
+        } else {
+            bm.heading = value
         }
     }
 
@@ -63,7 +46,6 @@
         }
         setEditing(false)
     }
-    const handleSetEditing = (editing: boolean) => () => setEditing(editing)
 
     if (add) {
         return (
@@ -84,13 +66,7 @@
     return (
         <>
             <div className="list-group-item list-group-item-primary">
-<<<<<<< HEAD
-                {editing
-                    ? <input className="form-control" type="text" autoFocus defaultValue={bm?.heading} onBlur={handleBlur} onClick={handleSetEditing(!editing)} onKeyUp={handleBenchmark} />
-                    : <span onClick={handleSetEditing(true)}>{bm?.heading}<span className="badge badge-danger float-right clickable" onClick={deleteBenchmark}>Delete</span></span>}
-=======
                 {editing ? input : textAndButton}
->>>>>>> 83a752ab
             </div>
             {children}
         </>
@@ -98,5 +74,4 @@
 })
 
 EditBenchmark.displayName = "EditBenchmark"
-
 export default EditBenchmark