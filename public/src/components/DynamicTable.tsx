import React, { memo } from "react"
import { isHidden } from "../Helpers"
import { useAppState } from "../overmind"

export type CellElement = {
    value: string,
    iconTitle?: string,
    className?: string,
    iconClassName?: string,
    onClick?: () => void,
    link?: string
}

export type RowElement = (string | React.JSX.Element | CellElement)
export type Row = RowElement[]

const isCellElement = (element: RowElement): element is CellElement => {
    return (element as CellElement).value !== undefined
}

const isJSXElement = (element: RowElement): element is React.JSX.Element => {
    return (element as React.JSX.Element).type !== undefined
}

<<<<<<< HEAD
const DynamicTable = ({ header, data }: { header: Row, data: Row[] }) => {
=======
const DynamicTable = memo(({ header, data }: { header: Row, data: Row[] }) => {

    const [isMouseDown, setIsMouseDown] = React.useState(false)
    const container = React.useRef<HTMLTableElement>(null)
>>>>>>> 60dd5031
    const searchQuery = useAppState().query

    if (!data || data.length === 0) {
        // Nothing to render
        return null
    }

    const isRowHidden = (row: Row) => {
        if (searchQuery.length === 0) {
            return false
        }
        for (const cell of row) {
            if (typeof cell === "string" && !isHidden(cell, searchQuery)) {
                return false
            }
            if (isCellElement(cell) && !isHidden(cell.value, searchQuery)) {
                return false
            }
            // To enable searching with JSX.Element, add a 'hidden: boolean' prop to the element
            if (isJSXElement(cell)) {
                if (cell.props.hidden) {
                    return false
                }
            }
        }
        return true
    }

    const icon = (cell: CellElement) => {
        return cell.iconClassName && cell.iconTitle ? <i className={cell.iconClassName} title={cell.iconTitle} /> : null
    }

    const rowCell = (cell: RowElement, index: number) => {
        if (isCellElement(cell)) {
            const element = cell.link ? <a href={cell.link} target={"_blank"} rel="noopener noreferrer">{cell.value}</a> : cell.value
            return <td key={index} className={cell.className} onClick={cell.onClick}>{element} {icon(cell)}</td>
        }
        return index == 0 ? <th key={index}>{cell}</th> : <td key={index}>{cell}</td>
    }

    const headerRowCell = (cell: RowElement, index: number) => {
        if (isCellElement(cell)) {
            const element = cell.link ? <a href={cell.link}>{cell.value}</a> : cell.value
            return <th key={index} role="button" aria-hidden="true" className={cell.className} onClick={cell.onClick}>{element} {icon(cell)}</th>
        }
        return <th key={index}>{cell}</th>
    }

    const head = header.map((cell, index) => { return headerRowCell(cell, index) })

    const rows = data.map((row, index) => {
        const generatedRow = row.map((cell, index) => {
            return rowCell(cell, index)
        })
        return <tr hidden={isRowHidden(row)} key={index}>{generatedRow}</tr> // skipcq: JS-0437
    })

    return (
        <div className="table-overflow">
            <table className="table table-striped table-grp">
                <thead className="thead-dark">
                    <tr>
                        {head}
                    </tr>
                </thead>
                <tbody>
                    {rows}
                </tbody>
            </table>
        </div>
    )
})

DynamicTable.displayName = "DynamicTable"

export default DynamicTable<|MERGE_RESOLUTION|>--- conflicted
+++ resolved
@@ -22,14 +22,7 @@
     return (element as React.JSX.Element).type !== undefined
 }
 
-<<<<<<< HEAD
-const DynamicTable = ({ header, data }: { header: Row, data: Row[] }) => {
-=======
 const DynamicTable = memo(({ header, data }: { header: Row, data: Row[] }) => {
-
-    const [isMouseDown, setIsMouseDown] = React.useState(false)
-    const container = React.useRef<HTMLTableElement>(null)
->>>>>>> 60dd5031
     const searchQuery = useAppState().query
 
     if (!data || data.length === 0) {
