import React, { useEffect, useLayoutEffect, useState } from "react"
import { RouteComponentProps, Route, useRouteMatch } from "react-router"
import { Link } from "react-router-dom"
import { getFormattedDeadline } from "../Helpers"
import { useOvermind } from "../overmind"

import { Courses, Enrollment, Repositories, Repository } from "../proto/ag_pb"
import LandingPageLabTable from "./LandingPageLabTable"


interface MatchProps {
    id: string
}


const Course = (props: RouteComponentProps<MatchProps>) => {
    const { state, actions } = useOvermind()
<<<<<<< HEAD
    const { url } = useRouteMatch()
    const [isLoading , setLoading] = useState(true)
=======
>>>>>>> 0ed49c0e
    const [enrollment, setEnrollment] = useState(new Enrollment())
    let courseID = Number(props.match.params.id)


    useEffect(() => {
        courseID = Number(props.match.params.id)
        let enrol = actions.getEnrollmentByCourseId(courseID)
        actions.setActiveCourse(courseID)
        if (enrol !== null) {
            setEnrollment(enrol)
        }
    }, [props])

    if (state.courses){
        return (
        <div className="box">
            <h1>{enrollment.getCourse()?.getName()}</h1>
                        <div className="Links">
            <a href={state.repositories[courseID][Repository.Type.USER]}>User Repository</a>
            <a href={state.repositories[courseID][Repository.Type.GROUP]}>Group Repository</a>
            <a href={state.repositories[courseID][Repository.Type.COURSEINFO]}>Course Info</a>
            <a href={state.repositories[courseID][Repository.Type.ASSIGNMENTS]}>Assignments</a>
            </div>
            
            <LandingPageLabTable courseID={courseID} />
<<<<<<< HEAD
=======
            
>>>>>>> 0ed49c0e

        </div>)
    }
    return <h1>Loading</h1>
}

export default Course<|MERGE_RESOLUTION|>--- conflicted
+++ resolved
@@ -15,11 +15,6 @@
 
 const Course = (props: RouteComponentProps<MatchProps>) => {
     const { state, actions } = useOvermind()
-<<<<<<< HEAD
-    const { url } = useRouteMatch()
-    const [isLoading , setLoading] = useState(true)
-=======
->>>>>>> 0ed49c0e
     const [enrollment, setEnrollment] = useState(new Enrollment())
     let courseID = Number(props.match.params.id)
 
@@ -45,10 +40,7 @@
             </div>
             
             <LandingPageLabTable courseID={courseID} />
-<<<<<<< HEAD
-=======
             
->>>>>>> 0ed49c0e
 
         </div>)
     }
