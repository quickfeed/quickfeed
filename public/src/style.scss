--- conflicted
+++ resolved
@@ -427,7 +427,7 @@
                 content: remove-where();
             }
 
-            &>* {
+            & > * {
                 margin-right: 0.5rem;
                 align-self: center;
             }
@@ -496,7 +496,7 @@
         width: 0;
         height: 0;
 
-        &:checked+.slider {
+        &:checked + .slider {
             background-color: #28a745;
 
             & .toggle {
@@ -506,7 +506,7 @@
             }
         }
 
-        &:not(:checked)+.slider {
+        &:not(:checked) + .slider {
             background-color: #007bff;
         }
     }
@@ -560,7 +560,6 @@
 }
 
 .comment {
-
     /* all children links should be white */
     a {
         color: red;
@@ -595,36 +594,21 @@
     }
 
     &.comment-passed {
-<<<<<<< HEAD
-
         /* green */
-=======
-        // green
->>>>>>> 1f7d8895
         td::before {
             background-color: rgba(0, 128, 0, 0.3);
         }
     }
 
     &.comment-failed {
-<<<<<<< HEAD
-
         /* red */
-=======
-        // red
->>>>>>> 1f7d8895
         td::before {
             background-color: rgba(255, 0, 0, 0.3);
         }
     }
 
     &.comment-not-graded {
-<<<<<<< HEAD
-
         /* grey */
-=======
-        // grey
->>>>>>> 1f7d8895
         td::before {
             background-color: rgba(128, 128, 128, 0.3);
         }
@@ -654,7 +638,7 @@
 }
 
 .breadcrumb {
-    .breadcrumb-item+.breadcrumb-item::before {
+    .breadcrumb-item + .breadcrumb-item::before {
         content: ">" !important;
     }
 
@@ -676,7 +660,7 @@
 }
 
 .grey {
-    color: grey
+    color: grey;
 }
 
 .hover-effect {
