--- conflicted
+++ resolved
@@ -666,10 +666,10 @@
     color: slategray;
 }
 
-<<<<<<< HEAD
 .grey {
     color: grey
-=======
+}
+
 .hover-effect {
     &:hover {
         background-color: #f2f2f2;
@@ -677,5 +677,4 @@
     }
 
     transition: all 0.3s ease-in-out;
->>>>>>> 3ee5f6ce
 }