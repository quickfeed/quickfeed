--- conflicted
+++ resolved
@@ -397,11 +397,7 @@
             padding: 0.5rem 1rem;
             width: 15rem;
 
-<<<<<<< HEAD
             & > * {
-=======
-            &>* {
->>>>>>> 70f8aa57
                 margin-right: 0.5rem;
             }
 
@@ -443,15 +439,6 @@
             display: block;
         }
 
-<<<<<<< HEAD
-=======
-.navbar {
-    .nav-item {
-        &:hover .dropdown-menu {
-            display: block;
-        }
-
->>>>>>> 70f8aa57
         .dropdown-menu {
             display: none;
             margin-top: 0;
@@ -561,10 +548,6 @@
         }
     }
 }
-<<<<<<< HEAD
-=======
-
->>>>>>> 70f8aa57
 
 .course-card {
     max-width: 30rem;
@@ -609,10 +592,6 @@
     }
 
     &.comment-passed {
-<<<<<<< HEAD
-=======
-
->>>>>>> 70f8aa57
         // green
         td::before {
             background-color: rgba(0, 128, 0, 0.3);
@@ -620,10 +599,6 @@
     }
 
     &.comment-failed {
-<<<<<<< HEAD
-=======
-
->>>>>>> 70f8aa57
         // red
         td::before {
             background-color: rgba(255, 0, 0, 0.3);
@@ -631,10 +606,6 @@
     }
 
     &.comment-not-graded {
-<<<<<<< HEAD
-=======
-
->>>>>>> 70f8aa57
         // grey
         td::before {
             background-color: rgba(128, 128, 128, 0.3);
@@ -686,7 +657,15 @@
     color: slategray;
 }
 
-<<<<<<< HEAD
+.hover-effect {
+    &:hover {
+        background-color: #f2f2f2;
+        transform: scale(1.01);
+    }
+
+    transition: all 0.3s ease-in-out;
+}
+
 // LoginPage specific styles
 body.login-page {
     margin: 0;
@@ -763,13 +742,4 @@
 }
 .nav-item.dropdown:hover .chevron-icon {
     transform: rotate(180deg); /* flips it upwards */
-=======
-.hover-effect {
-    &:hover {
-        background-color: #f2f2f2;
-        transform: scale(1.01);
-    }
-
-    transition: all 0.3s ease-in-out;
->>>>>>> 70f8aa57
 }