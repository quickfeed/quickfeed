--- conflicted
+++ resolved
@@ -5,18 +5,9 @@
     const months = ["January", "February", "March", "April", "May", "June",
     "July", "August", "September", "October", "November", "December"];
     let deadline = new Date(deadline_string)
-<<<<<<< HEAD
-    return `${deadline.getDate()} ${months[deadline.getMonth()]} ${deadline.getFullYear()} by ${deadline.getHours()}:${deadline.getMinutes()}`
-}
-
-export const tableStatus = (assignment:Assignment,submission:Submission) =>{
-    
-
-=======
     return `${deadline.getDate()} ${months[deadline.getMonth()]} ${deadline.getFullYear()} by ${deadline.getHours()}:${deadline.getMinutes() < 10 ? "0" + deadline.getMinutes() : deadline.getMinutes()}`
 }
 
 export const formatBuildInfo = (buildInfo: string) => {
     console.log(buildInfo.split("/\n/"))
->>>>>>> 0eb0d0e8
 }