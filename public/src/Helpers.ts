/* eslint-disable quotes */
<<<<<<< HEAD
import { AutograderServiceClient } from './proto/AgServiceClientPb'
import { Assignment, EnrollmentLink, Submission } from './proto/ag_pb'

=======
>>>>>>> 62252c71
export interface IBuildInfo {
    builddate: string;
    buildid: number;
    buildlog: string;
    execTime: number
}

export const getBuildInfo = (buildString: string) => {
    let buildinfo: IBuildInfo
    buildinfo = JSON.parse(buildString)
    return buildinfo
    
}

export interface IScoreObjects {
    Secret: string;
    TestName: string;
    Score: number;
    MaxScore: number;
    Weight: number;
}

export const getScoreObjects = (scoreString: string) => {
    let scoreObjects: IScoreObjects[] = []
    const parsedScoreObjects = JSON.parse(scoreString)
    for (const scoreObject in parsedScoreObjects) {
        scoreObjects.push(parsedScoreObjects[scoreObject])
    }
    return scoreObjects
    
}


/** Returns a string with a prettier format for a deadline */
export const getFormattedDeadline = (deadline_string: string) => {
    const months = ['January', 'February', 'March', 'April', 'May', 'June',
    'July', 'August', 'September', 'October', 'November', 'December']
    let deadline = new Date(deadline_string)
    return `${deadline.getDate()} ${months[deadline.getMonth()]} ${deadline.getFullYear()} by ${deadline.getHours()}:${deadline.getMinutes() < 10 ? '0' + deadline.getMinutes() : deadline.getMinutes()}`
}

export const formatBuildInfo = (buildInfo: string) => {
    console.log(buildInfo.split('/\n/'))
}

/** Utility function for LandingpageTable functionality. To format the output string and class/css based on how far the deadline is in the future */
export const timeFormatter = (deadline:number , now: Date) => {
    const timeToDeadline = deadline - now.getTime()
    let days = Math.floor(timeToDeadline / (1000 * 3600 * 24))
    let hours = Math.floor(timeToDeadline / (1000 * 3600))
    let minutes = Math.floor((timeToDeadline % (1000 * 3600)) / (1000*60))
    
    if (days<14){
        if(days<7){
            if (days<3){
                if (timeToDeadline<0){
                    return [true,'table-danger', `deadline was ${-days > 0 ? -days+" days" : -hours+" hours"} ago`,0]
                }
                if (days==0){
                    return [true,'table-danger', `${hours} hours and ${minutes} minutes to deadline!`,0]
                }

                return [true,'table-warning', `${days} day${days==1?'':'s'} to deadline`,days]
            }
        }
        return[true,'table-primary',`${days} days until deadline`,days]
    }
    return [false,'','',days]
}
export const layoutTime = "2021-03-20T23:59:00"
// Used for displaying enrollment status
export const EnrollmentStatus = {
    0 : "NONE",
    1 : "PENDING",
    2 : "STUDENT",
    3 : "TEACHER",
}
export const EnrollmentStatusColors = {
    1: "",
    2: "",
    3: "",
}
<<<<<<< HEAD

/* 
    arr: Any array, ex. Enrollment[], User[],    
    funcs: an array of functions that will be applied in order to reach the field to sort on
    by: A function returning an element to sort on

    Example:
        To sort state.enrollmentsByCourseId[2].getUser().getName() by name, call like
        (state.enrollmentsByCourseId[2], [Enrollment.prototype.getUser], User.prototype.getName)

    Returns an array of the same type as arr, sorted by the by-function
*/ 
export const sortByField = (arr: any[], funcs: Function[], by: Function, descending?: boolean) => {
    let sortedArray
    sortedArray = arr.sort((a, b) => {
        let x: any
        let y: any
        if (funcs.length > 0) {
            funcs.forEach(func => {
                if (!x) {
                    x = func.call(a)
                } else {
                    x = func.call(x)
                }
                if (!y) {
                    y = func.call(b)
                } else {
                    y = func.call(y)
                }
            })
        }
        else {
            x = a
            y = b
        }
        if (by.call(x) === by.call(y)) {
            return 0
        }
        if (by.call(x) < by.call(y)) {
            return descending ? 1 : -1
        }
        if (by.call(x) > by.call(y)) {
            return descending ? -1 : 1
        }
        return 0
    })
    return sortedArray
=======
export const SubmissionStatus = {
    0: "NONE",
    1: "APPROVED",
    2: "REJECTED",
    3: "REVISION",
>>>>>>> 62252c71
}<|MERGE_RESOLUTION|>--- conflicted
+++ resolved
@@ -1,10 +1,5 @@
 /* eslint-disable quotes */
-<<<<<<< HEAD
-import { AutograderServiceClient } from './proto/AgServiceClientPb'
-import { Assignment, EnrollmentLink, Submission } from './proto/ag_pb'
 
-=======
->>>>>>> 62252c71
 export interface IBuildInfo {
     builddate: string;
     buildid: number;
@@ -87,7 +82,7 @@
     2: "",
     3: "",
 }
-<<<<<<< HEAD
+
 
 /* 
     arr: Any array, ex. Enrollment[], User[],    
@@ -135,11 +130,11 @@
         return 0
     })
     return sortedArray
-=======
+}
+
 export const SubmissionStatus = {
     0: "NONE",
     1: "APPROVED",
     2: "REJECTED",
     3: "REVISION",
->>>>>>> 62252c71
-}+}
