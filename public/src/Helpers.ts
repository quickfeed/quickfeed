--- conflicted
+++ resolved
@@ -1,11 +1,8 @@
 import { useParams } from "react-router"
 import { Assignment, Course, Enrollment, GradingBenchmark, Group, Review, Submission, User, Enrollment_UserStatus, Group_GroupStatus, Enrollment_DisplayState, Submission_Status, Submissions } from "../proto/qf/types_pb"
 import { Score } from "../proto/kit/score/score_pb"
-<<<<<<< HEAD
 import { SubmissionOwner } from "./overmind/state"
-=======
 import { Timestamp } from "@bufbuild/protobuf"
->>>>>>> 23bb8f3a
 
 export enum Color {
     RED = "danger",
