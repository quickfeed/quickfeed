import React from 'react'
import { useAppState } from './overmind'
import NavBar from "./components/NavBar"
import { Route, Routes } from 'react-router-dom'
import Profile from "./components/profile/Profile"
import CoursePage from "./pages/CoursePage"
import Courses from "./components/Courses"
import AdminPage from './pages/AdminPage'
import Loading from './components/Loading'
import Dashboard from './components/Dashboard'
import AboutPage from './pages/AboutPage'
import LoginPage from './pages/LoginPage'

const App = () => {
    const state = useAppState()

    const Main = () => {
        // Determine which routes are available to the user depending on the state
        if (state.isLoading) {
            return <Loading />
        } else if (!state.isValid && state.isLoggedIn) {
            // user logged in without profile information: redirect to Profile page
            return (
<<<<<<< HEAD
                <Switch>
                    <Route path="*" component={Profile} />
                </Switch>
=======
                <Routes>
                    <Route path="/" element={<Profile />} />
                    <Route path="/profile" element={<Profile />} />
                </Routes>
>>>>>>> 0745ea92
            )
        } else if (state.isLoggedIn) {
            // user logged in: show Dashboard page
            return (
<<<<<<< HEAD
                <Switch>
                    <Route path="/login" component={LoginPage} />
                    <Route path="/about" component={AboutPage} />
                    <Route path="/profile" component={Profile} />
                    <Route path="/course/:id" component={CoursePage} />
                    <Route path="/courses" exact component={Courses} />
                    <Route path="/admin" component={AdminPage} />
                    <Route path="*" exact component={Dashboard} />
                </Switch>
=======
                <Routes>
                    <Route path="/" element={<Dashboard />} />
                    <Route path="/login" element={<LoginPage />} />
                    <Route path="/about" element={<AboutPage />} />
                    <Route path="/profile" element={<Profile />} />
                    <Route path="/course/:id/*" element={<CoursePage />} />
                    <Route path="/courses" element={<Courses home={false} />} />
                    <Route path="/admin/*" element={<AdminPage />} />
                </Routes>
>>>>>>> 0745ea92
            )
        } else {
            //  user not logged in: show About page
            return (
<<<<<<< HEAD
                <Switch>
                    <Route path="*" component={LoginPage} />
                </Switch>
=======
                <Routes>
                    <Route path="/" element={<LoginPage />} />
                </Routes>
>>>>>>> 0745ea92
            )
        }
    }

    return (
        <div>
            <NavBar />
            <div className="app wrapper">
                <div id={state.showFavorites ? "content" : "content-full"}>
                    {Main()}
                </div>
            </div>
        </div>
    )
}

export default App<|MERGE_RESOLUTION|>--- conflicted
+++ resolved
@@ -21,54 +21,29 @@
         } else if (!state.isValid && state.isLoggedIn) {
             // user logged in without profile information: redirect to Profile page
             return (
-<<<<<<< HEAD
-                <Switch>
-                    <Route path="*" component={Profile} />
-                </Switch>
-=======
                 <Routes>
-                    <Route path="/" element={<Profile />} />
-                    <Route path="/profile" element={<Profile />} />
+                    <Route path="*" element={<Profile />} />
                 </Routes>
->>>>>>> 0745ea92
             )
         } else if (state.isLoggedIn) {
             // user logged in: show Dashboard page
             return (
-<<<<<<< HEAD
-                <Switch>
-                    <Route path="/login" component={LoginPage} />
-                    <Route path="/about" component={AboutPage} />
-                    <Route path="/profile" component={Profile} />
-                    <Route path="/course/:id" component={CoursePage} />
-                    <Route path="/courses" exact component={Courses} />
-                    <Route path="/admin" component={AdminPage} />
-                    <Route path="*" exact component={Dashboard} />
-                </Switch>
-=======
                 <Routes>
-                    <Route path="/" element={<Dashboard />} />
                     <Route path="/login" element={<LoginPage />} />
                     <Route path="/about" element={<AboutPage />} />
                     <Route path="/profile" element={<Profile />} />
                     <Route path="/course/:id/*" element={<CoursePage />} />
                     <Route path="/courses" element={<Courses home={false} />} />
                     <Route path="/admin/*" element={<AdminPage />} />
+                    <Route path="*" element={<Dashboard />} />
                 </Routes>
->>>>>>> 0745ea92
             )
         } else {
             //  user not logged in: show About page
             return (
-<<<<<<< HEAD
-                <Switch>
-                    <Route path="*" component={LoginPage} />
-                </Switch>
-=======
                 <Routes>
-                    <Route path="/" element={<LoginPage />} />
+                    <Route path="*" element={<LoginPage />} />
                 </Routes>
->>>>>>> 0745ea92
             )
         }
     }
