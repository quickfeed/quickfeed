--- conflicted
+++ resolved
@@ -31,13 +31,9 @@
                     setLoggedIn(true)
                     
                 }
-<<<<<<< HEAD
-                actions.loading()
-=======
                 setTimeout(() => {
                     actions.loading()
                 }, 500)
->>>>>>> 075a19b8
             })
         }
 
@@ -60,35 +56,6 @@
     return ( 
         <Router>
             <NavBar />
-<<<<<<< HEAD
-            <div className={state.theme+" app wrapper"} >
-            
-            
-                <div id="content">
-                {state.isLoading ? ( // if not logged in, enable only the Info component to be rendered
-                    <div className="centered">Loading icon here</div>
-                ) : ( // Else if, user logged in, but has not added their information redirect to Profile
-                (state.user.email.length == 0 || state.user.name.length == 0 || state.user.studentid == 0) && loggedIn ? (
-                    <Switch>
-                        <Route path="/" component={Profile} />
-                    </Switch>
-                ) : ( !state.isLoading && loggedIn ? ( // Else render page as expected for a logged in user
-                <Switch>
-                    <Route path="/" exact component={Home}/>
-                    <Route path="/info" component={Info} />
-                    <Route path="/profile" component={Profile} />
-                    <Route path="/course/:id" exact component={Course} />
-                    <Route path="/courses" exact component={Courses} />
-                    <Route path="/course/:id/:lab" component={Lab} />
-                    <Route path="/users" component={Group} />
-                </Switch>
-                // Admin stuff is probably also needed here somewhere. 
-                ) : (
-                    <Switch>
-                        <Route path="/" component={Info} />
-                    </Switch>
-                )))}
-=======
                 <div className={state.theme+" app wrapper"} >
                     <div id="content">
                     <Alert />
@@ -122,7 +89,6 @@
                                     <Route path="/" component={Info} />
                                 </Switch>
                         )))}
->>>>>>> 075a19b8
                 </div>
             </div>
         </Router>
