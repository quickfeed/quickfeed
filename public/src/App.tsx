--- conflicted
+++ resolved
@@ -8,15 +8,11 @@
 import Course from "./components/Course";
 import Lab from "./components/Lab";
 import Courses from "./components/Courses";
-<<<<<<< HEAD
-import Group from "./components/Group";
 import { SingleEntryPlugin } from 'webpack';
-=======
 import Group from './components/Group';
 import Alert from './components/Alert';
 import Members from './components/Members';
 
->>>>>>> 3f6145f7
 
 
 
@@ -35,11 +31,9 @@
                 }, 500)
             })
         }
-<<<<<<< HEAD
+
         // state.isLoading = false
-=======
 
->>>>>>> 3f6145f7
         console.log('App.tsx useeffect runs')
         actions.setTheme()
     }, [loggedIn, setLoggedIn])
@@ -57,7 +51,6 @@
     return ( 
         <Router>
             <NavBar />
-<<<<<<< HEAD
                 <div className={state.theme+" app wrapper"} >
                     <div id="content">
                         {state.isLoading ? ( // if not logged in, enable only the Info component to be rendered
@@ -75,10 +68,11 @@
                                     <Route path="/" exact component={Home} />
                                     <Route path="/info" component={Info} />
                                     <Route path="/profile" component={Profile} />
+                                    <Route path="/course/:id/members" component={Members} />
+                                    <Route path="/course/:id/group" exact component={Group} />
                                     <Route path="/course/:id" exact component={Course} />
                                     <Route path="/courses" exact component={Courses} />
                                     <Route path="/course/:id/:lab" component={Lab} />
-                                    <Route path="/users" component={Group} />
                                 </Switch>
                                 // Admin stuff is probably also needed here somewhere. 
                             ) : (
@@ -86,37 +80,6 @@
                                     <Route path="/" component={Info} />
                                 </Switch>
                         )))}
-=======
-            <div className={state.theme+" app wrapper"} >
-
-            
-                <div id="content">
-                <Alert />
-                {!loggedIn ? ( // if not logged in, enable only the Info component to be rendered
-                    <Switch>
-                        <Route path="/" component={Info} />
-                    </Switch>
-                ) : ( // Else if, user logged in, but has not added their information redirect to Profile
-                (state.user.email.length == 0 || state.user.name.length == 0 || state.user.studentid == 0) && loggedIn ? (
-                    <Switch>
-                        <Route path="/" component={Profile} />
-                    </Switch>
-                ) : ( state.isLoading ? ( // Else render page as expected for a logged in user
-                <Switch>
-                    <Route path="/" exact component={Home}/>
-                    <Route path="/info" component={Info} />
-                    <Route path="/profile" component={Profile} />
-                    <Route path="/course/:id/members" component={Members} />
-                    <Route path="/course/:id/group" exact component={Group} />
-                    <Route path="/course/:id" exact component={Course} />
-                    <Route path="/courses" exact component={Courses} />
-                    <Route path="/course/:id/:lab" component={Lab} />
-                </Switch>
-                // Admin stuff is probably also needed here somewhere. 
-                ) : (
-                    <h1>Loading</h1>
-                )))}
->>>>>>> 3f6145f7
                 </div>
             </div>
         </Router>
