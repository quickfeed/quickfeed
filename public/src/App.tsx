import React from 'react'
import { useAppState } from './overmind'
import NavBar from "./components/NavBar"
import { Route, Routes } from 'react-router-dom'
import Profile from "./components/profile/Profile"
import CoursePage from "./pages/CoursePage"
import Courses from "./components/Courses"
import AdminPage from './pages/AdminPage'
import Loading from './components/Loading'
import Dashboard from './components/Dashboard'
import AboutPage from './pages/AboutPage'
<<<<<<< HEAD
import Settings from './components/settings/Settings'
=======
import LoginPage from './pages/LoginPage'
>>>>>>> 89274bfd

const App = () => {
    const state = useAppState()

    const Main = () => {
        // Determine which routes are available to the user depending on the state
        if (state.isLoading) {
            return <Loading />
        } else if (!state.isValid && state.isLoggedIn) {
            // user logged in without profile information: redirect to Profile page
            return (
                <Routes>
                    <Route path="*" element={<Profile />} />
                </Routes>
            )
        } else if (state.isLoggedIn) {
            // user logged in: show Dashboard page
            return (
<<<<<<< HEAD
                <Switch>
                    <Route path="/" exact component={Dashboard} />
                    <Route path="/about" component={AboutPage} />
                    <Route path="/profile" component={Profile} />
                    <Route path="/settings" component={Settings} />
                    <Route path="/course/:id" component={CoursePage} />
                    <Route path="/courses" exact component={Courses} />
                    <Route path="/admin" component={AdminPage} />
                </Switch>
=======
                <Routes>
                    <Route path="/login" element={<LoginPage />} />
                    <Route path="/about" element={<AboutPage />} />
                    <Route path="/profile" element={<Profile />} />
                    <Route path="/course/:id/*" element={<CoursePage />} />
                    <Route path="/courses" element={<Courses home={false} />} />
                    <Route path="/admin/*" element={<AdminPage />} />
                    <Route path="*" element={<Dashboard />} />
                </Routes>
>>>>>>> 89274bfd
            )
        } else {
            //  user not logged in: show About page
            return (
                <Routes>
                    <Route path="*" element={<LoginPage />} />
                </Routes>
            )
        }
    }

    return (
        <div>
            <NavBar />
            <div className="app wrapper">
                <div id={state.showFavorites ? "content" : "content-full"}>
                    {Main()}
                </div>
            </div>
        </div>
    )
}

export default App<|MERGE_RESOLUTION|>--- conflicted
+++ resolved
@@ -9,11 +9,8 @@
 import Loading from './components/Loading'
 import Dashboard from './components/Dashboard'
 import AboutPage from './pages/AboutPage'
-<<<<<<< HEAD
 import Settings from './components/settings/Settings'
-=======
 import LoginPage from './pages/LoginPage'
->>>>>>> 89274bfd
 
 const App = () => {
     const state = useAppState()
@@ -32,27 +29,16 @@
         } else if (state.isLoggedIn) {
             // user logged in: show Dashboard page
             return (
-<<<<<<< HEAD
-                <Switch>
-                    <Route path="/" exact component={Dashboard} />
-                    <Route path="/about" component={AboutPage} />
-                    <Route path="/profile" component={Profile} />
-                    <Route path="/settings" component={Settings} />
-                    <Route path="/course/:id" component={CoursePage} />
-                    <Route path="/courses" exact component={Courses} />
-                    <Route path="/admin" component={AdminPage} />
-                </Switch>
-=======
                 <Routes>
                     <Route path="/login" element={<LoginPage />} />
                     <Route path="/about" element={<AboutPage />} />
                     <Route path="/profile" element={<Profile />} />
+                    <Route path="/settings" element={<Settings />} />
                     <Route path="/course/:id/*" element={<CoursePage />} />
                     <Route path="/courses" element={<Courses home={false} />} />
                     <Route path="/admin/*" element={<AdminPage />} />
                     <Route path="*" element={<Dashboard />} />
                 </Routes>
->>>>>>> 89274bfd
             )
         } else {
             //  user not logged in: show About page
