--- conflicted
+++ resolved
@@ -3,13 +3,9 @@
 import { State } from "../overmind/state"
 import { SubType } from "overmind/lib/internalTypes"
 import { ReviewState } from "../overmind/namespaces/review/state"
-<<<<<<< HEAD
 import { ApiClient } from "../overmind/namespaces/global/effects"
-=======
-import { ApiClient } from "../overmind/effects"
 import { create } from "@bufbuild/protobuf"
 import { TimestampSchema } from "@bufbuild/protobuf/wkt"
->>>>>>> a7fac0bd
 
 /** initializeOvermind creates a mock Overmind instance with the given state, reviewState, and mockedEffects.
  * @param state the state to initialize the mock with
