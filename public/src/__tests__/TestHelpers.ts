--- conflicted
+++ resolved
@@ -38,13 +38,7 @@
     _method: T,
     mockFn: (...req: Parameters<Methods[T]>) => ReturnType<Methods[T]>
 ): Methods[T] {
-<<<<<<< HEAD
-    return async function (args: Parameters<Methods[T]>[0]): Promise<any> { // skipcq: JS-0116
-        return mockFn(args)
-    }
-=======
-    return async function (...args: Parameters<Methods[T]>): Promise<ReturnType<Methods[T]>> {
+    return async function (...args: Parameters<Methods[T]>): Promise<ReturnType<Methods[T]>> { // skipcq: JS-0116
         return mockFn(...args) as ReturnType<Methods[T]>
     } as Methods[T]
->>>>>>> 83a752ab
 }