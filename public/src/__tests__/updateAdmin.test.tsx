import { User, UserSchema } from "../../proto/qf/types_pb"
import { initializeOvermind, mock } from "./TestHelpers"
import { ApiClient } from "../overmind/effects"
import { create } from "@bufbuild/protobuf"
import { VoidSchema } from "../../proto/qf/requests_pb"



describe("Correct permission status should be set", () => {

    const updateAdminTests: { desc: string, user: User, confirm: boolean, want: boolean }[] = [
        {
            desc: "If user is not admin, promote to admin",
            user: create(UserSchema, {
                ID: BigInt(1),
                IsAdmin: false,
            }),
            confirm: true,
            want: true
        },
        {
            desc: "If user is admin, demote to non-admin",
            user: create(UserSchema, {
                ID: BigInt(1),
                IsAdmin: true,
            }),
            confirm: true,
            want: false
        },
        {
            desc: "If user does not confirm, do not change status",
            user: create(UserSchema, {
                ID: BigInt(1),
                IsAdmin: true,
            }),
            confirm: false,
            want: true
        }
    ]
    test.each(updateAdminTests)(`$desc`, async (test) => {
        const api = new ApiClient()
        api.client = {
            ...api.client,
            // eslint-disable-next-line @typescript-eslint/no-unused-vars
<<<<<<< HEAD
            updateUser: mock("updateUser", async (_request) => { // skipcq: JS-0116
                return { message: new Void(), error: null }
=======
            updateUser: mock("updateUser", async (_request) => {
                return { message: create(VoidSchema), error: null }
>>>>>>> 83a752ab
            }),
        }
        const { state, actions } = initializeOvermind({ allUsers: [test.user], review: { reviewer: create(UserSchema) } }, api)
        window.confirm = jest.fn(() => test.confirm)
        await actions.updateAdmin(test.user)
        expect(state.allUsers[0].IsAdmin).toEqual(test.want)
    })
})<|MERGE_RESOLUTION|>--- conflicted
+++ resolved
@@ -42,13 +42,8 @@
         api.client = {
             ...api.client,
             // eslint-disable-next-line @typescript-eslint/no-unused-vars
-<<<<<<< HEAD
             updateUser: mock("updateUser", async (_request) => { // skipcq: JS-0116
-                return { message: new Void(), error: null }
-=======
-            updateUser: mock("updateUser", async (_request) => {
                 return { message: create(VoidSchema), error: null }
->>>>>>> 83a752ab
             }),
         }
         const { state, actions } = initializeOvermind({ allUsers: [test.user], review: { reviewer: create(UserSchema) } }, api)
