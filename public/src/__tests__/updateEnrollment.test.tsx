<<<<<<< HEAD
import { Enrollment, Enrollment_UserStatus, User } from "../../gen/qf/types_pb"
=======
import { Enrollment, Enrollment_UserStatus, User } from "../../proto/qf/types_pb"
>>>>>>> 16490f8b
import { createOvermindMock } from "overmind"
import { config } from "../overmind"
import { createMemoryHistory } from "history"
import React from "react"
import Members from "../components/Members"
import { Route, Router } from "react-router"
import { Provider } from "overmind-react"
import { initializeOvermind } from "./TestHelpers"
import { render, screen } from "@testing-library/react"


describe("UpdateEnrollment", () => {
    const mockedOvermind = initializeOvermind({})

    const updateEnrollmentTests: { desc: string, courseID: bigint, userID: bigint, want: Enrollment_UserStatus }[] = [
        // Refer to addLocalCourseStudent() in MockGRPCManager.ts for a list of available enrollments
        { desc: "Pending student gets accepted", courseID: BigInt(2), userID: BigInt(2), want: Enrollment_UserStatus.STUDENT },
        { desc: "Demote teacher to student", courseID: BigInt(2), userID: BigInt(1), want: Enrollment_UserStatus.STUDENT },
        { desc: "Promote student to teacher", courseID: BigInt(1), userID: BigInt(2), want: Enrollment_UserStatus.TEACHER },
    ]

    beforeAll(async () => {
        // Load enrollments into state before running tests
        await mockedOvermind.actions.getEnrollmentsByCourse({ courseID: BigInt(2), statuses: [] })
        await mockedOvermind.actions.getEnrollmentsByCourse({ courseID: BigInt(1), statuses: [] })
    })

    test.each(updateEnrollmentTests)(`$desc`, async (test) => {
        const enrollment = mockedOvermind.state.courseEnrollments[test.courseID.toString()].find(e => e.userID === test.userID)
        if (enrollment === undefined) {
            throw new Error(`No enrollment found for user ${test.userID} in course ${test.courseID}`)
        }
        mockedOvermind.actions.setActiveCourse(test.courseID)
        window.confirm = jest.fn(() => true)
        await mockedOvermind.actions.updateEnrollment({ enrollment: enrollment, status: test.want })
        expect(enrollment.status).toEqual(test.want)
    })
})

describe("UpdateEnrollment in webpage", () => {
    it("If status is teacher, button should display demote", () => {
<<<<<<< HEAD
        const user = new User({ID: BigInt(1), name: "Test User", studentID: "6583969706", email: "test@gmail.com"})
        const enrollment = new Enrollment({
            ID: BigInt(2), 
            courseID: BigInt(1), 
            status: 3, 
            user: user, 
            slipDaysRemaining: 3, 
            lastActivityDate: "10 Mar", 
=======
        const user = new User({ ID: BigInt(1), name: "Test User", studentID: "6583969706", email: "test@gmail.com" })
        const enrollment = new Enrollment({
            ID: BigInt(2),
            courseID: BigInt(1),
            status: 3,
            user: user,
            slipDaysRemaining: 3,
            lastActivityDate: "10 Mar",
>>>>>>> 16490f8b
            totalApproved: BigInt(0),
        })

        const mockedOvermind = createOvermindMock(config, (state) => {
            state.self = user
            state.activeCourse = BigInt(1)
<<<<<<< HEAD
            state.courseEnrollments = { ["1"]: [enrollment] }
=======
            state.courseEnrollments = { "1": [enrollment] }
>>>>>>> 16490f8b
        })
        const history = createMemoryHistory()
        history.push("/course/1/members")

        React.useState = jest.fn().mockReturnValue("True")
        render(
            <Provider value={mockedOvermind}>
                <Router history={history} >
                    <Route path="/course/:id/members" component={Members} />
                </Router>
            </Provider>
        )
        expect(screen.getByText("Demote")).toBeTruthy()
        expect(screen.queryByText("Promote")).toBeFalsy()
    })

    it("If status is student, button should display promote", () => {
        const user = new User({
            ID: BigInt(1),
            name: "Test User",
            studentID: "6583969706",
            email: "test@gmail.com"
        })
        const enrollment = new Enrollment({
            ID: BigInt(2),
            courseID: BigInt(1),
            status: 2,
            user: user,
            slipDaysRemaining: 3,
            lastActivityDate: "10 Mar",
            totalApproved: BigInt(0),
        })
        const mockedOvermind = createOvermindMock(config, (state) => {
            state.self = user
            state.activeCourse = BigInt(1)
<<<<<<< HEAD
            state.courseEnrollments = { ["1"]: [enrollment] }
=======
            state.courseEnrollments = { "1": [enrollment] }
>>>>>>> 16490f8b
        })
        const history = createMemoryHistory()
        history.push("/course/1/members")

        React.useState = jest.fn().mockReturnValue("True")
        render(
            <Provider value={mockedOvermind}>
                <Router history={history} >
                    <Route path="/course/:id/members" component={Members} />
                </Router>
            </Provider>
        )
        expect(screen.getByText("Promote")).toBeTruthy()
        expect(screen.queryByText("Demote")).toBeFalsy()
    })
})<|MERGE_RESOLUTION|>--- conflicted
+++ resolved
@@ -1,8 +1,4 @@
-<<<<<<< HEAD
-import { Enrollment, Enrollment_UserStatus, User } from "../../gen/qf/types_pb"
-=======
 import { Enrollment, Enrollment_UserStatus, User } from "../../proto/qf/types_pb"
->>>>>>> 16490f8b
 import { createOvermindMock } from "overmind"
 import { config } from "../overmind"
 import { createMemoryHistory } from "history"
@@ -44,16 +40,6 @@
 
 describe("UpdateEnrollment in webpage", () => {
     it("If status is teacher, button should display demote", () => {
-<<<<<<< HEAD
-        const user = new User({ID: BigInt(1), name: "Test User", studentID: "6583969706", email: "test@gmail.com"})
-        const enrollment = new Enrollment({
-            ID: BigInt(2), 
-            courseID: BigInt(1), 
-            status: 3, 
-            user: user, 
-            slipDaysRemaining: 3, 
-            lastActivityDate: "10 Mar", 
-=======
         const user = new User({ ID: BigInt(1), name: "Test User", studentID: "6583969706", email: "test@gmail.com" })
         const enrollment = new Enrollment({
             ID: BigInt(2),
@@ -62,18 +48,13 @@
             user: user,
             slipDaysRemaining: 3,
             lastActivityDate: "10 Mar",
->>>>>>> 16490f8b
             totalApproved: BigInt(0),
         })
 
         const mockedOvermind = createOvermindMock(config, (state) => {
             state.self = user
             state.activeCourse = BigInt(1)
-<<<<<<< HEAD
-            state.courseEnrollments = { ["1"]: [enrollment] }
-=======
             state.courseEnrollments = { "1": [enrollment] }
->>>>>>> 16490f8b
         })
         const history = createMemoryHistory()
         history.push("/course/1/members")
@@ -109,11 +90,7 @@
         const mockedOvermind = createOvermindMock(config, (state) => {
             state.self = user
             state.activeCourse = BigInt(1)
-<<<<<<< HEAD
-            state.courseEnrollments = { ["1"]: [enrollment] }
-=======
             state.courseEnrollments = { "1": [enrollment] }
->>>>>>> 16490f8b
         })
         const history = createMemoryHistory()
         history.push("/course/1/members")
