--- conflicted
+++ resolved
@@ -106,13 +106,8 @@
         // we specifically check for the build log
         assertContent("Build log for submission 1")
         // trigger a receive event (this is what happens when a submission is received via streaming)
-<<<<<<< HEAD
-        act(() => {
-            const modifiedSubmission = submissions[0].clone()
-=======
         await act(async () => {
             const modifiedSubmission = clone(SubmissionSchema, submissions[0])
->>>>>>> 83a752ab
             if (modifiedSubmission.BuildInfo) {
                 modifiedSubmission.BuildInfo.BuildLog = "This is a build log"
             }
