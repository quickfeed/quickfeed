/* eslint-disable no-unused-vars */
import { create } from "@bufbuild/protobuf"
import { BuildInfoSchema, ScoreSchema } from "../../../proto/kit/score/score_pb"
import {
    CourseSubmissionsSchema,
    Organization,
    OrganizationSchema,
} from "../../../proto/qf/requests_pb"
import {
    Assignment,
    AssignmentSchema,
    CourseSchema,
    Enrollment,
    Enrollment_DisplayState,
    Enrollment_UserStatus,
    EnrollmentSchema,
    EnrollmentsSchema,
    GradeSchema,
    GradingBenchmark,
    GradingBenchmarkSchema,
    GradingCriterion_Grade,
    GradingCriterionSchema,
    Group_GroupStatus,
<<<<<<< HEAD
    GroupSchema,
    GroupsSchema,
=======
    Groups,
    Repository_Type,
>>>>>>> d1941fd0
    Review,
    ReviewSchema,
    Submission_Status,
    SubmissionSchema,
    SubmissionsSchema,
    User,
    UserSchema,
} from "../../../proto/qf/types_pb"
import { SubmissionsForCourse } from "../../Helpers"
import { timestampFromDate } from "@bufbuild/protobuf/wkt"

export class MockData {
    public static mockedUsers(): User[] {
        const userList: User[] = []
        userList.push(
            create(UserSchema, {
                ID: BigInt(1),
                Name: "Test Testersen",
                Email: "test@testersen.no",
                Login: "Test User",
                StudentID: "9999",
                IsAdmin: true,
            })
        )

        userList.push(
            create(UserSchema, {
                ID: BigInt(2),
                Name: "Admin Admin",
                Email: "admin@admin",
                Login: "Admin",
                StudentID: "1000",
                IsAdmin: true,
            })
        )

        userList.push(
            create(UserSchema, {
                ID: BigInt(3),
                Name: "Test Student",
                Email: "test@student.no",
                Login: "Student",
                AvatarURL: "https://avatars0.githubusercontent.com/u/1?v=4",
                IsAdmin: false,
            })
        )

        userList.push(
            create(UserSchema, {
                ID: BigInt(4),
                Name: "Bob Bobsen",
                Email: "bob@bobsen.no",
                Login: "Bob",
                StudentID: "1234",
                IsAdmin: true,
            })
        )

        userList.push(
            create(UserSchema, {
                ID: BigInt(5),
                Name: "Petter Pan",
                Email: "petter@pan.no",
                StudentID: "2345",
                IsAdmin: false,
            })
        )
        return userList
    }

    public static mockedAssignments(): Assignment[] {
        const ts = timestampFromDate(new Date(2017, 5, 25))
        const a0 = create(AssignmentSchema)
        const a1 = create(AssignmentSchema)
        const a2 = create(AssignmentSchema)
        const a3 = create(AssignmentSchema)
        const a4 = create(AssignmentSchema)
        const a5 = create(AssignmentSchema)
        const a6 = create(AssignmentSchema)
        const a7 = create(AssignmentSchema)
        const a8 = create(AssignmentSchema)
        const a9 = create(AssignmentSchema)
        const a10 = create(AssignmentSchema)

        a0.ID = BigInt(1)
        a0.CourseID = BigInt(1)
        a0.name = "Lab 1"
        a0.deadline = ts
        a0.scoreLimit = 80
        a0.order = 1

        a1.ID = BigInt(2)
        a1.CourseID = BigInt(1)
        a1.name = ("Lab 2")
        a1.deadline = ts
        a1.scoreLimit = 80
        a1.order = 2

        a2.ID = BigInt(3)
        a2.CourseID = BigInt(1)
        a2.name = "Lab 3"
        a2.reviewers = 1
        a2.deadline = ts
        a2.scoreLimit = 60
        a2.order = 3

        a3.ID = BigInt(4)
        a3.CourseID = BigInt(1)
        a3.name = "Lab 4"
        a3.deadline = ts
        a3.scoreLimit = 75
        a3.order = 4
        a3.isGroupLab = true

        a4.ID = BigInt(5)
        a4.CourseID = BigInt(2)
        a4.name = "Lab 1"
        a4.deadline = ts
        a4.scoreLimit = 90
        a4.order = 1

        a5.ID = BigInt(6)
        a5.CourseID = BigInt(2)
        a5.name = "Lab 2"
        a5.deadline = ts
        a5.scoreLimit = 85
        a5.order = 2

        a6.ID = BigInt(7)
        a6.CourseID = BigInt(2)
        a6.name = "Lab 3"
        a6.deadline = ts
        a6.scoreLimit = 80
        a6.order = 3

        a7.ID = BigInt(8)
        a7.CourseID = BigInt(3)
        a7.name = "Lab 1"
        a7.deadline = ts
        a7.scoreLimit = 90
        a7.order = 1

        a8.ID = BigInt(9)
        a8.CourseID = BigInt(3)
        a8.name = "Lab 2"
        a8.deadline = ts
        a8.scoreLimit = 85
        a8.order = 2

        a9.ID = BigInt(10)
        a9.CourseID = BigInt(4)
        a9.name = "Lab 1"
        a9.deadline = ts
        a9.scoreLimit = 90
        a9.order = 1

        a10.ID = BigInt(11)
        a10.CourseID = BigInt(5)
        a10.name = "Lab 1"
        a10.deadline = ts
        a10.scoreLimit = 90
        a10.order = 1

        return [a0, a1, a2, a3, a4, a5, a6, a7, a8, a9, a10]
    }

    public static mockedCourseAssignments(): { [key: string]: Assignment[] } {
        const courseAssignments: { [key: string]: Assignment[] } = {}
        const assignments = MockData.mockedAssignments()
        for (const assignment of assignments) {
            if (courseAssignments[assignment.CourseID.toString()]) {
                courseAssignments[assignment.CourseID.toString()].push(assignment)
            } else {
                courseAssignments[assignment.CourseID.toString()] = [assignment]
            }
        }
        return courseAssignments
    }

    public static mockedCourses() {
        const course0 = create(CourseSchema)
        const course1 = create(CourseSchema)
        const course2 = create(CourseSchema)
        const course3 = create(CourseSchema)
        const course4 = create(CourseSchema)

        course0.ID = BigInt(1)
        course0.name = "Object Oriented Programming"
        course0.code = "DAT100"
        course0.tag = "Spring"
        course0.year = 2017
        course0.ScmOrganizationID = BigInt(23650610)
        course0.courseCreatorID = BigInt(1)

        course1.ID = BigInt(2)
        course1.name = "Algorithms and Data Structures"
        course1.code = "DAT200"
        course1.tag = "Spring"
        course1.year = 2017
        course1.ScmOrganizationID = BigInt(23650611)

        course2.ID = BigInt(3)
        course2.name = "Databases"
        course2.code = "DAT220"
        course2.tag = "Spring"
        course2.year = 2017
        course2.ScmOrganizationID = BigInt(23650612)

        course3.ID = BigInt(4)
        course3.name = "Communication Technology"
        course3.code = "DAT230"
        course3.tag = "Spring"
        course3.year = 2017
        course3.ScmOrganizationID = BigInt(23650613)

        course4.ID = BigInt(5)
        course4.name = "Operating Systems"
        course4.code = "DAT320"
        course4.tag = "Spring"
        course4.year = 2017
        course4.ScmOrganizationID = BigInt(23650614)

        return [course0, course1, course2, course3, course4]
    }

    public static mockedEnrollments() {
        const enrollments = create(EnrollmentsSchema) 
        const localEnrols: Enrollment[] = []
        localEnrols.push(
            create(EnrollmentSchema, {
                ID: BigInt(1),
                courseID: BigInt(1),
                userID: BigInt(1),
                status: Enrollment_UserStatus.TEACHER,
                state: Enrollment_DisplayState.VISIBLE,
                groupID: BigInt(1),
                user: MockData.mockedUsers().find((u) => u.ID === BigInt(1)),
            })
        )

        localEnrols.push(
            create(EnrollmentSchema, {
                ID: BigInt(2),
                courseID: BigInt(2),
                userID: BigInt(1),
                status: Enrollment_UserStatus.TEACHER,
                state: Enrollment_DisplayState.VISIBLE,
                user: MockData.mockedUsers().find((u) => u.ID === BigInt(1)),
            })
        )

        localEnrols.push(
            create(EnrollmentSchema, {
                ID: BigInt(3),
                courseID: BigInt(1),
                userID: BigInt(2),
                status: Enrollment_UserStatus.STUDENT,
                groupID: BigInt(1),
                user: MockData.mockedUsers().find((u) => u.ID === BigInt(2)),
            })
        )

        localEnrols.push(
            create(EnrollmentSchema, {
                ID: BigInt(4),
                courseID: BigInt(2),
                userID: BigInt(2),
                status: Enrollment_UserStatus.PENDING,
                user: MockData.mockedUsers().find((u) => u.ID === BigInt(2)),
            })
        )

        localEnrols.push(
            create(EnrollmentSchema, {
                ID: BigInt(5),
                courseID: BigInt(1),
                userID: BigInt(3),
                status: Enrollment_UserStatus.STUDENT,
                groupID: BigInt(2),
                user: MockData.mockedUsers().find((u) => u.ID === BigInt(3)),
            })
        )

        localEnrols.push(
            create(EnrollmentSchema, {
                ID: BigInt(6),
                courseID: BigInt(1),
                userID: BigInt(4),
                status: Enrollment_UserStatus.STUDENT,
                groupID: BigInt(2),
                user: MockData.mockedUsers().find((u) => u.ID === BigInt(4)),
            })
        )
        enrollments.enrollments = (localEnrols)
        return enrollments
    }

    public static mockedOrganizations(): Organization[] {
        const localOrgs: Organization[] = []
        const localOrg = create(OrganizationSchema)
        localOrg.ScmOrganizationID = BigInt(23650610)
        localOrg.ScmOrganizationName = "test"
        localOrgs.push(localOrg)
        return localOrgs
    }

    public static mockedGroups() {
        const groups = create(GroupsSchema)

        const group1 = create(GroupSchema, {
            ID: BigInt(1),
            name: "Group 1",
            status: Group_GroupStatus.APPROVED,
            courseID: BigInt(1),
        })

        const group2 = create(GroupSchema, {
            ID: BigInt(2),
            name: "Group 2",
            status: Group_GroupStatus.PENDING,
            courseID: BigInt(1),
        })

        groups.groups = [group1, group2]
        return groups
    }

    public static mockedSubmissions() {
        const submissions = create(SubmissionsSchema) 
        submissions.submissions = [
            create(SubmissionSchema, {
                ID: BigInt(1),
                AssignmentID: BigInt(1),
                userID: BigInt(1),
                Grades: [
                    create(GradeSchema, {
                        Status: Submission_Status.APPROVED,
                        SubmissionID: BigInt(1),
                        UserID: BigInt(1),
                    })
                ],
                BuildInfo: create(BuildInfoSchema, {
                    ID: BigInt(1),
                    SubmissionID: BigInt(1),
                    ExecTime: BigInt(1),
                    BuildDate: timestampFromDate(new Date(2017, 6, 4)),
                    SubmissionDate: timestampFromDate(new Date(2017, 6, 4)),
                    BuildLog: "Build log for submission 1",
                }),
                score: 100,
                commitHash: "abc",
                Scores: [
                    create(ScoreSchema, {
                        ID: BigInt(1),
                        SubmissionID: BigInt(1),
                        MaxScore: 10,
                        Score: 10,
                        TestName: "Test 1",
                        Weight: 2
                    }),
                    create(ScoreSchema, {
                        ID: BigInt(2),
                        SubmissionID: BigInt(1),
                        MaxScore: 10,
                        Score: 10,
                        TestName: "Test 2",
                        Weight: 2
                    }),
                ],
            }),

            create(SubmissionSchema, {
                ID: BigInt(2),
                AssignmentID: BigInt(2),
                userID: BigInt(2),
                score: 75,
                commitHash: "bcd",
            }),

            create(SubmissionSchema, {
                ID: BigInt(3),
                AssignmentID: BigInt(3),
                userID: BigInt(1),
                score: 80,
                released: true,
                reviews: [
                   create(ReviewSchema, {
                        ID: BigInt(1),
                        SubmissionID: BigInt(3),
                        score: 80,
                        feedback: "Well done!",
                        ReviewerID: BigInt(1),
                        gradingBenchmarks: [
                            create(GradingBenchmarkSchema, {
                                ID: BigInt(1),
                                AssignmentID: BigInt(2),
                                heading: "HTML",
                                ReviewID: BigInt(1),
                                criteria: [
                                    create(GradingCriterionSchema, {
                                        ID: BigInt(1),
                                        BenchmarkID: BigInt(1),
                                        description: "Add div",
                                        comment: "Good job!",
                                        grade: GradingCriterion_Grade.PASSED,
                                        points: BigInt(10),
                                    }),
                                    create(GradingCriterionSchema, {
                                        ID: BigInt(2),
                                        BenchmarkID: BigInt(1),
                                        description: "Div has text",
                                        comment: "Good job!",
                                        grade: GradingCriterion_Grade.PASSED,
                                        points: BigInt(10),
                                    })
                                ]
                            }),
                            create(GradingBenchmarkSchema, {
                                ID: BigInt(2),
                                AssignmentID: BigInt(2),
                                heading: "CSS",
                                ReviewID: BigInt(1),
                                criteria: [
                                    create(GradingCriterionSchema, {
                                        ID: BigInt(3),
                                        BenchmarkID: BigInt(2),
                                        description: "Div centered",
                                        comment: "Good job!",
                                        grade: GradingCriterion_Grade.PASSED,
                                        points: BigInt(10),
                                    }),
                                    create(GradingCriterionSchema, {
                                        ID: BigInt(4),
                                        BenchmarkID: BigInt(2),
                                        description: "Div colored",
                                        comment: "Good job!",
                                        grade: GradingCriterion_Grade.PASSED,
                                        points: BigInt(10),
                                    })
                                ]
                            })
                        ]
                    }),
                ]
            }),
            create(SubmissionSchema, {
                ID: BigInt(4),
                AssignmentID: BigInt(4),
                groupID: BigInt(1),
                score: 90,
                commitHash: "def",
            }),
            create(SubmissionSchema, {
                ID: BigInt(5),
                AssignmentID: BigInt(5),
                userID: BigInt(1),
                score: 100,
                commitHash: "efg",
            }),

            create(SubmissionSchema, {
                ID: BigInt(6),
                AssignmentID: BigInt(1),
                userID: BigInt(3),
                score: 50,
                commitHash: "test",
                Grades: [
                    create(GradeSchema, {
                        Status: Submission_Status.NONE,
                        SubmissionID: BigInt(6),
                        UserID: BigInt(3),
                    })
                ],
                BuildInfo: create(BuildInfoSchema, {
                    ID: BigInt(3),
                    BuildDate: timestampFromDate(new Date(2022, 6, 4)),
                    BuildLog: "Build log for test student",
                    ExecTime: BigInt(1),
                }),
                Scores: [
                    create(ScoreSchema, {
                        ID: BigInt(3),
                        MaxScore: 10,
                        Score: 5,
                        SubmissionID: BigInt(6),
                        TestName: "Test 1",
                        TestDetails: "Test details for test 1",
                        Weight: 5,
                    }),
                    create(ScoreSchema, {
                        ID: BigInt(4),
                        MaxScore: 10,
                        Score: 7,
                        SubmissionID: BigInt(6),
                        TestName: "Test 2",
                        TestDetails: "Test details for test 2",
                        Weight: 2,
                    }),
                ]
            }),
            create(SubmissionSchema, {
                ID: BigInt(7),
                AssignmentID: BigInt(4),
                userID: BigInt(2),
                score: 75,
                commitHash: "bcd",
            }),

        ]
        return submissions
    }

    public static mockedCourseSubmissions(courseID: bigint): SubmissionsForCourse {
        const userSubmissions = create(CourseSubmissionsSchema)
        const groupSubmissions = create(CourseSubmissionsSchema)

        const assignments = MockData.mockedAssignments().filter((a) => a.CourseID === courseID)
        const submissions = MockData.mockedSubmissions().submissions.filter((s) => assignments.map((a) => a.ID).includes(s.AssignmentID))
        const enrollments = MockData.mockedEnrollments().enrollments.filter((e) => e.courseID === courseID)
        const groups = MockData.mockedGroups().groups.filter((g) => g.courseID === courseID)
        const sfc = new SubmissionsForCourse()
        for (const enrollment of enrollments) {
            const subs = submissions.filter((s) => s.userID === enrollment.userID)
            userSubmissions.submissions[enrollment.ID.toString()] = create(SubmissionsSchema, { submissions: subs })
        }

        for (const group of groups) {
            const groupSubs = submissions.filter((s) => s.groupID === group.ID)
            groupSubmissions.submissions[group.ID.toString()] = create(SubmissionsSchema, { submissions: groupSubs })
        }

        sfc.setSubmissions("USER", userSubmissions)
        sfc.setSubmissions("GROUP", groupSubmissions)
        return sfc
    }

    public static mockedBenchmarks(): GradingBenchmark[] {
        const templateBenchmarks = []

        templateBenchmarks.push(
            create(GradingBenchmarkSchema, {
                ID: BigInt(1),
                AssignmentID: BigInt(1),
                heading: "HTML",
                criteria: [
                    create(GradingCriterionSchema, {
                        ID: BigInt(1),
                        BenchmarkID: BigInt(1),
                        description: "Add div",
                        points: BigInt(10),
                    }),
                    create(GradingCriterionSchema, {
                        ID: BigInt(2),
                        BenchmarkID: BigInt(1),
                        description: "Div has text",
                        points: BigInt(10),
                    }),
                ]
            }),
            create(GradingBenchmarkSchema, {
                ID: BigInt(2),
                AssignmentID: BigInt(2),
                heading: "CSS",
                criteria: [
                    create(GradingCriterionSchema, {
                        ID: BigInt(3),
                        BenchmarkID: BigInt(2),
                        description: "Div centered",
                        points: BigInt(10),
                    }),
                    create(GradingCriterionSchema, {
                        ID: BigInt(4),
                        BenchmarkID: BigInt(2),
                        description: "Div colored",
                        points: BigInt(10),
                    }),
                ]
            })
        )
        return templateBenchmarks
    }

    public static mockedRepositories() {
        const repositories: { [courseid: string]: { [repo: number]: string } } = {
            "1": {
                [Repository_Type.INFO]: "info",
                [Repository_Type.ASSIGNMENTS]: "assignments",
                [Repository_Type.USER]: "user",
                [Repository_Type.GROUP]: "group",
                [Repository_Type.TESTS]: "tests",
            }
        }
        return repositories
    }
    public static computeScore(r: Review) {
        let score = 0
        let totalApproved = 0
        let total = 0
        for (let i = 0; i < r.gradingBenchmarks.length; i++) {
            const gb = r.gradingBenchmarks[i]
            for (let j = 0; j < gb.criteria.length; j++) {
                const criterion = gb.criteria[j]
                total++
                if (criterion.grade === GradingCriterion_Grade.PASSED) {
                    score += Number(criterion.points)
                    totalApproved++
                }
            }
        }
        if (score === 0) {
            score = 100 / total * totalApproved
        }
        return score
    }
}<|MERGE_RESOLUTION|>--- conflicted
+++ resolved
@@ -21,13 +21,9 @@
     GradingCriterion_Grade,
     GradingCriterionSchema,
     Group_GroupStatus,
-<<<<<<< HEAD
     GroupSchema,
     GroupsSchema,
-=======
-    Groups,
     Repository_Type,
->>>>>>> d1941fd0
     Review,
     ReviewSchema,
     Submission_Status,
@@ -254,7 +250,7 @@
     }
 
     public static mockedEnrollments() {
-        const enrollments = create(EnrollmentsSchema) 
+        const enrollments = create(EnrollmentsSchema)
         const localEnrols: Enrollment[] = []
         localEnrols.push(
             create(EnrollmentSchema, {
@@ -356,7 +352,7 @@
     }
 
     public static mockedSubmissions() {
-        const submissions = create(SubmissionsSchema) 
+        const submissions = create(SubmissionsSchema)
         submissions.submissions = [
             create(SubmissionSchema, {
                 ID: BigInt(1),
@@ -414,7 +410,7 @@
                 score: 80,
                 released: true,
                 reviews: [
-                   create(ReviewSchema, {
+                    create(ReviewSchema, {
                         ID: BigInt(1),
                         SubmissionID: BigInt(3),
                         score: 80,
