--- conflicted
+++ resolved
@@ -4,11 +4,8 @@
 import { initializeOvermind } from "./TestHelpers"
 import { Provider } from "overmind-react"
 import { render } from "@testing-library/react"
-<<<<<<< HEAD
 import { create } from "@bufbuild/protobuf"
-=======
 import { SubmissionsForUser } from "../Helpers"
->>>>>>> d1941fd0
 
 type ProgressBarTest = {
     desc: string,
@@ -26,7 +23,7 @@
     const progressBarTests: ProgressBarTest[] = [
         {
             desc: "100% Progress Bar",
-            submission: create(SubmissionSchema,{
+            submission: create(SubmissionSchema, {
                 score: 100,
             }),
             assignment: create(AssignmentSchema, { scoreLimit: 100 }),
@@ -80,7 +77,6 @@
             assignment: create(AssignmentSchema),
             want: "0 %"
         },
-<<<<<<< HEAD
         {
             desc: "Progress Bar with incorrect index",
             submission: create(SubmissionSchema, { score: 50 }),
@@ -88,8 +84,6 @@
             want: "0 %",
             assignmentIndex: 10
         }
-=======
->>>>>>> d1941fd0
     ]
 
     test.each(progressBarTests)(`[Progress.LAB] $desc`, (test) => {
