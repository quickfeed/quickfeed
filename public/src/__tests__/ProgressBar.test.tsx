--- conflicted
+++ resolved
@@ -1,5 +1,5 @@
 import React from "react"
-import { Assignment, Submission } from "../../gen/qf/types_pb"
+import { Assignment, Submission } from "../../proto/qf/types_pb"
 import ProgressBar, { Progress } from "../components/ProgressBar"
 import { initializeOvermind } from "./TestHelpers"
 import { Provider } from "overmind-react"
@@ -24,85 +24,48 @@
             submission: new Submission({
                 score: 100,
             }),
-<<<<<<< HEAD
-            assignment: new Assignment({scoreLimit: 100}),
-=======
             assignment: new Assignment({ scoreLimit: 100 }),
->>>>>>> 16490f8b
             want: "100 %"
         },
         {
             desc: "0% Progress Bar",
-<<<<<<< HEAD
-            submission: new Submission({score: 0}),
-            assignment: new Assignment({scoreLimit: 100}),
-=======
             submission: new Submission({ score: 0 }),
             assignment: new Assignment({ scoreLimit: 100 }),
->>>>>>> 16490f8b
             want: "0 %"
         },
         {
             desc: "50% Progress Bar",
-<<<<<<< HEAD
-            submission: new Submission({score: 50}),
-            assignment: new Assignment({scoreLimit: 100}),
-=======
             submission: new Submission({ score: 50 }),
             assignment: new Assignment({ scoreLimit: 100 }),
->>>>>>> 16490f8b
             want: "50 %"
         },
         {
             desc: "50% Progress Bar, with 75% scorelimit",
-<<<<<<< HEAD
-            submission: new Submission({score: 50}),
-            assignment: new Assignment({scoreLimit: 75}),
-=======
             submission: new Submission({ score: 50 }),
             assignment: new Assignment({ scoreLimit: 75 }),
->>>>>>> 16490f8b
             want: "50 %"
         },
         {
             desc: "75% Progress Bar, with 50% scorelimit",
-<<<<<<< HEAD
-            submission: new Submission({score: 75}),
-            assignment: new Assignment({scoreLimit: 50}),
-=======
             submission: new Submission({ score: 75 }),
             assignment: new Assignment({ scoreLimit: 50 }),
->>>>>>> 16490f8b
             want: "75 %"
         },
         {
             desc: "75% Progress Bar, with 75% scorelimit",
-<<<<<<< HEAD
-            submission: new Submission({score: 75}),
-            assignment: new Assignment({scoreLimit: 75}),
-=======
             submission: new Submission({ score: 75 }),
             assignment: new Assignment({ scoreLimit: 75 }),
->>>>>>> 16490f8b
             want: "75 %"
         },
         {
             desc: "Progress Bar without score",
             submission: new Submission(),
-<<<<<<< HEAD
-            assignment: new Assignment({scoreLimit: 100}),
-=======
             assignment: new Assignment({ scoreLimit: 100 }),
->>>>>>> 16490f8b
             want: "0 %"
         },
         {
             desc: "Progress Bar without scorelimit",
-<<<<<<< HEAD
-            submission: new Submission({score: 50}),
-=======
             submission: new Submission({ score: 50 }),
->>>>>>> 16490f8b
             assignment: new Assignment(),
             want: "50 %"
         },
@@ -114,13 +77,8 @@
         },
         {
             desc: "Progress Bar with incorrect index",
-<<<<<<< HEAD
-            submission: new Submission({score: 50}),
-            assignment: new Assignment({scoreLimit: 100}),
-=======
             submission: new Submission({ score: 50 }),
             assignment: new Assignment({ scoreLimit: 100 }),
->>>>>>> 16490f8b
             want: "0 %",
             assignmentIndex: 10
         }
@@ -136,11 +94,7 @@
 
 
     test.each(progressBarTests)(`[Progress.NAV] $desc`, (test) => {
-<<<<<<< HEAD
-        const overmind = initializeOvermind({ assignments: { ["1"]: [test.assignment] }, submissions: { ["1"]: [test.submission] } })
-=======
         const overmind = initializeOvermind({ assignments: { "1": [test.assignment] }, submissions: { "1": [test.submission] } })
->>>>>>> 16490f8b
 
         const { container } = render(
             <Provider value={overmind}>
@@ -161,11 +115,7 @@
 })
 
 const labTest = (test: ProgressBarTest, withSubmission: boolean) => {
-<<<<<<< HEAD
-    const overmind = initializeOvermind({ assignments: { ["1"]: test.assignment ? [test.assignment] : [] }, submissions: { ["1"]: test.submission ? [test.submission] : [] } })
-=======
     const overmind = initializeOvermind({ assignments: { "1": test.assignment ? [test.assignment] : [] }, submissions: { "1": test.submission ? [test.submission] : [] } })
->>>>>>> 16490f8b
 
     const { container } = render(
         <Provider value={overmind}>
