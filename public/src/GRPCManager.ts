import * as grpcWeb from "grpc-web";
import {
    Assignments,
    AuthorizationResponse,
    Benchmarks,
    Course,
    CourseRequest,
    CourseSubmissions,
    Courses,
    EnrollmentStatusRequest,
    Enrollment,
    EnrollmentRequest,
    Enrollments,
    GetGroupRequest,
    GradingBenchmark,
    GradingCriterion,
    Group,
    GroupRequest,
    Groups,
    Organization,
    OrgRequest,
    Providers,
    RebuildRequest,
    Repositories,
    Repository,
    RepositoryRequest,
    Review,
    ReviewRequest,
    Status,
    SubmissionRequest,
    SubmissionsForCourseRequest,
    Submission,
    Submissions,
    SubmissionReviewersRequest,
    UpdateSubmissionRequest,
    UpdateSubmissionsRequest,
    URLRequest,
    User,
    Users,
    Void,
    Reviewers,
<<<<<<< HEAD
    CommitHashRequest
} from "../proto/ag_pb";
import { AutograderServiceClient } from "./proto/AgServiceClientPb";
import { LoadCriteriaRequest } from './proto/ag_pb';
import { CommitHashResponse } from "./proto/ag_pb";
=======
} from "../proto/ag_pb";
import { AutograderServiceClient } from "../proto/AgServiceClientPb";
import { LoadCriteriaRequest } from '../proto/ag_pb';
>>>>>>> 62252c71

export interface IGrpcResponse<T> {
    status: Status;
    data?: T;
}

export class GrpcManager {

    private agService: AutograderServiceClient;

    private token: string

    public setUserid = (id: string) => {
        this.token = id;
    }

    public getUserid = () => {
        return this.token;
    }

    constructor() {
        // to test on localhost via port forwarding, use make local Makefile target
        this.agService = new AutograderServiceClient("https://" + window.location.hostname + ":8080", null, null);
        this.token = "-1"
    }



    public getUser(): Promise<IGrpcResponse<User>> {
        return this.grpcSend<User>(this.agService.getUser, new Void());
    }

    public getUsers(): Promise<IGrpcResponse<Users>> {
        return this.grpcSend<Users>(this.agService.getUsers, new Void());
    }

    public updateUser(user: User): Promise<IGrpcResponse<Void>> {
        return this.grpcSend<Void>(this.agService.updateUser, user);
    }

    public isAuthorizedTeacher(): Promise<IGrpcResponse<AuthorizationResponse>> {
        return this.grpcSend<AuthorizationResponse>(this.agService.isAuthorizedTeacher, new Void());
    }

    // /* COURSES */ //

    public createCourse(course: Course): Promise<IGrpcResponse<Course>> {
        return this.grpcSend<Course>(this.agService.createCourse, course);
    }

    public updateCourse(course: Course): Promise<IGrpcResponse<Void>> {
        return this.grpcSend<Void>(this.agService.updateCourse, course);
    }

    public getCourse(courseID: number): Promise<IGrpcResponse<Course>> {
        const request = new CourseRequest();
        request.setCourseid(courseID);
        return this.grpcSend<Course>(this.agService.getCourse, request);
    }

    public getCourses(): Promise<IGrpcResponse<Courses>> {
        return this.grpcSend<Courses>(this.agService.getCourses, new Void());
    }

    public getCoursesByUser(userID: number, statuses: Enrollment.UserStatus[]): Promise<IGrpcResponse<Courses>> {
        const request = new EnrollmentStatusRequest();
        request.setUserid(userID);
        request.setStatusesList(statuses);
        return this.grpcSend<Courses>(this.agService.getCoursesByUser, request);
    }

    public updateCourseVisibility(request: Enrollment): Promise<IGrpcResponse<Void>> {
        return this.grpcSend<Void>(this.agService.updateCourseVisibility, request)
    }

    // /* ASSIGNMENTS */ //

    public getAssignments(courseID: number): Promise<IGrpcResponse<Assignments>> {
        const request = new CourseRequest();
        request.setCourseid(courseID);
        return this.grpcSend<Assignments>(this.agService.getAssignments, request);
    }

    public updateAssignments(courseID: number): Promise<IGrpcResponse<Void>> {
        const request = new CourseRequest();
        request.setCourseid(courseID);
        return this.grpcSend<Void>(this.agService.updateAssignments, request);
    }

    // /* ENROLLMENTS */ //

    public getEnrollmentsByUser(userID: number, statuses?: Enrollment.UserStatus[]): Promise<IGrpcResponse<Enrollments>> {
        const request = new EnrollmentStatusRequest();
        request.setUserid(userID);
        request.setStatusesList(statuses ?? []);
        return this.grpcSend<Enrollments>(this.agService.getEnrollmentsByUser, request);
    }

    public getEnrollmentsByCourse(courseID: number, withoutGroupMembers?: boolean, withActivity?: boolean, statuses?: Enrollment.UserStatus[]):
        Promise<IGrpcResponse<Enrollments>> {
        const request = new EnrollmentRequest();
        request.setCourseid(courseID);
        request.setIgnoregroupmembers(withoutGroupMembers ?? false);
        request.setWithactivity(withActivity ?? false);
        request.setStatusesList(statuses ?? []);
        return this.grpcSend<Enrollments>(this.agService.getEnrollmentsByCourse, request);
    }

    public createEnrollment(courseID: number, userID: number): Promise<IGrpcResponse<Void>> {
        const request = new Enrollment();
        request.setUserid(userID);
        request.setCourseid(courseID);
        return this.grpcSend<Void>(this.agService.createEnrollment, request);
    }

    public updateEnrollment(request: Enrollment): Promise<IGrpcResponse<Void>> {
        return this.grpcSend<Void>(this.agService.updateEnrollment, request);
    }

    public updateEnrollments(courseID: number): Promise<IGrpcResponse<Void>> {
        const request = new CourseRequest();
        request.setCourseid(courseID);
        return this.grpcSend<Void>(this.agService.updateEnrollments, request);
    }

    // /* GROUPS */ //

    public getGroup(groupID: number): Promise<IGrpcResponse<Group>> {
        const request = new GetGroupRequest();
        request.setGroupid(groupID);
        return this.grpcSend<Group>(this.agService.getGroup, request);
    }

    public getGroupByUserAndCourse(courseID: number, userID: number): Promise<IGrpcResponse<Group>> {
        const request = new GroupRequest();
        request.setUserid(userID);
        request.setCourseid(courseID);
        return this.grpcSend<Group>(this.agService.getGroupByUserAndCourse, request);
    }

    public getGroupsByCourse(courseID: number): Promise<IGrpcResponse<Groups>> {
        const request = new CourseRequest();
        request.setCourseid(courseID);
        return this.grpcSend<Groups>(this.agService.getGroupsByCourse, request);
    }

    public updateGroupStatus(groupID: number, status: Group.GroupStatus): Promise<IGrpcResponse<Void>> {
        const request = new Group();
        request.setId(groupID);
        request.setStatus(status);
        return this.grpcSend<Void>(this.agService.updateGroup, request);
    }

    public updateGroup(group: Group): Promise<IGrpcResponse<Void>> {
        return this.grpcSend<Void>(this.agService.updateGroup, group);
    }

    public deleteGroup(courseID: number, groupID: number): Promise<IGrpcResponse<Void>> {
        const request = new GroupRequest();
        request.setGroupid(groupID);
        request.setCourseid(courseID);
        return this.grpcSend<Void>(this.agService.deleteGroup, request);
    }

    public createGroup(courseID: number, name: string, users: number[]): Promise<IGrpcResponse<Group>> {
        const request = new Group();
        request.setName(name);
        request.setCourseid(courseID);
        const groupUsers: User[] = [];
        users.forEach((ele) => {
            const usr = new User();
            usr.setId(ele);
            groupUsers.push(usr);
        });
        request.setUsersList(groupUsers);
        return this.grpcSend<Group>(this.agService.createGroup, request);
    }

    // /* SUBMISSIONS */ //
    public getAllSubmissions(courseID: number, userID: number, groupID: number): Promise<IGrpcResponse<Submissions>> {
        const request = new SubmissionRequest();
        request.setCourseid(courseID);
        request.setUserid(userID);
        request.setGroupid(groupID)
        return this.grpcSend<Submissions>(this.agService.getSubmissions, request);
    }

    public getSubmissions(courseID: number, userID: number): Promise<IGrpcResponse<Submissions>> {
        const request = new SubmissionRequest();
        request.setCourseid(courseID);
        request.setUserid(userID);
        return this.grpcSend<Submissions>(this.agService.getSubmissions, request);
    }

    public getGroupSubmissions(courseID: number, groupID: number): Promise<IGrpcResponse<Submissions>> {
        const request = new SubmissionRequest();
        request.setCourseid(courseID);
        request.setGroupid(groupID);
        return this.grpcSend<Submissions>(this.agService.getSubmissions, request);
    }

    public getSubmissionsByCourse(courseID: number, type: SubmissionsForCourseRequest.Type): Promise<IGrpcResponse<CourseSubmissions>> {
        const request = new SubmissionsForCourseRequest();
        request.setSkipbuildinfo(true)
        request.setCourseid(courseID);
        request.setType(type);
        return this.grpcSend<CourseSubmissions>(this.agService.getSubmissionsByCourse, request);
    }

    public rebuildSubmission(assignmentID: number, submissionID: number): Promise<IGrpcResponse<Submission>> {
        const request = new RebuildRequest();
        request.setAssignmentid(assignmentID);
        request.setSubmissionid(submissionID);
        return this.grpcSend<Submission>(this.agService.rebuildSubmission, request);
    }

    public updatesubmissions(assignmentID: number, courseID: number, score: number, release: boolean, approve: boolean) {
        const request = new UpdateSubmissionsRequest();
        request.setAssignmentid(assignmentID);
        request.setCourseid(courseID);
        request.setScorelimit(score);
        request.setRelease(release);
        request.setApprove(approve);
        return this.grpcSend<Void>(this.agService.updateSubmissions, request);
    }

    /* 
        Returns the commit hash of the given submission.
        Used to ping the server for changes to a submission
    */
    public getSubmissionCommitHash(submissionID: number) {
        const request = new CommitHashRequest();
        request.setSubmissionid(submissionID)
        return this.grpcSend<CommitHashResponse>(this.agService.getSubmissionCommitHash, request)
    }

    stream?: grpcWeb.ClientReadableStream<CommitHashResponse>

    public streamSubmissionCommitHash(submissionID: number): grpcWeb.ClientReadableStream<CommitHashResponse> {
        const request = new CommitHashRequest()
        request.setSubmissionid(submissionID)
        this.stream = this.agService.streamSubmissionCommitHash(request, { "custom-header-1": "value1", "user": this.token })
        this.stream.on('data', (r) => console.log("GO"))
        return this.stream
    }

    // /* MANUAL GRADING */ //

    public createBenchmark(bm: GradingBenchmark): Promise<IGrpcResponse<GradingBenchmark>> {
        return this.grpcSend<GradingBenchmark>(this.agService.createBenchmark, bm);
    }

    public createCriterion(c: GradingCriterion): Promise<IGrpcResponse<GradingCriterion>> {
        return this.grpcSend<GradingCriterion>(this.agService.createCriterion, c);
    }

    public updateBenchmark(bm: GradingBenchmark): Promise<IGrpcResponse<Void>> {
        return this.grpcSend<Void>(this.agService.updateBenchmark, bm);
    }

    public updateCriterion(c: GradingCriterion): Promise<IGrpcResponse<Void>> {
        return this.grpcSend<Void>(this.agService.updateCriterion, c);
    }

    public deleteBenchmark(bm: GradingBenchmark): Promise<IGrpcResponse<Void>> {
        return this.grpcSend<Void>(this.agService.deleteBenchmark, bm);
    }

    public deleteCriterion(c: GradingCriterion): Promise<IGrpcResponse<Void>> {
        return this.grpcSend<Void>(this.agService.deleteCriterion, c);
    }

    public createReview(r: Review, courseID: number): Promise<IGrpcResponse<Review>> {
        const request = new ReviewRequest();
        request.setReview(r);
        request.setCourseid(courseID);
        return this.grpcSend<Review>(this.agService.createReview, request);
    }

    public updateReview(r: Review, courseID: number): Promise<IGrpcResponse<Void>> {
        const request = new ReviewRequest();
        request.setReview(r);
        request.setCourseid(courseID);
        return this.grpcSend<Void>(this.agService.updateReview, request);
    }

    public getReviewers(submissionID: number, courseID: number): Promise<IGrpcResponse<Reviewers>> {
        const request = new SubmissionReviewersRequest();
        request.setSubmissionid(submissionID);
        request.setCourseid(courseID);
        return this.grpcSend<Reviewers>(this.agService.getReviewers, request);
    }

    public loadCriteria(assignmentID: number, courseID: number): Promise<IGrpcResponse<Benchmarks>> {
        const request = new LoadCriteriaRequest();
        request.setAssignmentid(assignmentID);
        request.setCourseid(courseID);
        return this.grpcSend<Benchmarks>(this.agService.loadCriteria, request);
    }

    // /* REPOSITORY */ //

    public getRepositories(courseID: number, types: Repository.Type[]): Promise<IGrpcResponse<Repositories>> {
        const req = new URLRequest();
        req.setCourseid(courseID);
        req.setRepotypesList(types);
        return this.grpcSend<Repositories>(this.agService.getRepositories, req);
    }

    // /* ORGANIZATIONS */ //

    public getOrganization(orgName: string): Promise<IGrpcResponse<Organization>> {
        const request = new OrgRequest();
        request.setOrgname(orgName);
        return this.grpcSend<Organization>(this.agService.getOrganization, request);
    }

    public getProviders(): Promise<IGrpcResponse<Providers>> {
        return this.grpcSend<Providers>(this.agService.getProviders, new Void());
    }

    public isEmptyRepo(courseID: number, userID: number, groupID: number): Promise<IGrpcResponse<Void>> {
        const request = new RepositoryRequest();
        request.setUserid(userID);
        request.setGroupid(groupID);
        request.setCourseid(courseID);
        return this.grpcSend<Void>(this.agService.isEmptyRepo, request);
    }

    // /* UTILITY */ //

    private grpcSend<T>(method: any, request: any): Promise<IGrpcResponse<T>> {
        const grpcPromise = new Promise<IGrpcResponse<T>>((resolve) => {
            // currentUser reference is created on authorization with a provider and stores a User object.
            // This object can be used for user validation. This implementation sends user ID to simplify
            // and standardize different server checks.
            //const currentUser = this.userMan.getCurrentUser();
            //if (currentUser != null) {
            //    userID = currentUser.getId().toString();
            //}
            method.call(this.agService, request, { "custom-header-1": "value1", "user": this.token },
                (err: grpcWeb.Error, response: T) => {
                    if (err) {
                        if (err.code !== grpcWeb.StatusCode.OK) {
                            const code = new Status();
                            code.setCode(err.code);
                            code.setError(err.message);
                            const temp: IGrpcResponse<T> = {
                                status: code,
                            };
                            this.logErr(temp, method.name);
                            resolve(temp);
                        }
                    } else {
                        const code = new Status();
                        code.setCode(0);
                        code.setError("OK");
                        const temp: IGrpcResponse<T> = {
                            data: response as T,
                            status: code,
                        };
                        resolve(temp);
                    }
                });
        });
        return grpcPromise;
    }

    // logErr logs any gRPC error to the console.
    private logErr(resp: IGrpcResponse<any>, methodName: string): void {
        if (resp.status.getCode() !== 0) {
            console.log("GRPC " + methodName + " failed with code "
                + resp.status.getCode() + ": " + resp.status.getError());
        }
    }
}<|MERGE_RESOLUTION|>--- conflicted
+++ resolved
@@ -39,17 +39,11 @@
     Users,
     Void,
     Reviewers,
-<<<<<<< HEAD
     CommitHashRequest
-} from "../proto/ag_pb";
-import { AutograderServiceClient } from "./proto/AgServiceClientPb";
-import { LoadCriteriaRequest } from './proto/ag_pb';
-import { CommitHashResponse } from "./proto/ag_pb";
-=======
 } from "../proto/ag_pb";
 import { AutograderServiceClient } from "../proto/AgServiceClientPb";
 import { LoadCriteriaRequest } from '../proto/ag_pb';
->>>>>>> 62252c71
+import { CommitHashResponse } from "../proto/ag_pb";
 
 export interface IGrpcResponse<T> {
     status: Status;
@@ -286,15 +280,6 @@
         return this.grpcSend<CommitHashResponse>(this.agService.getSubmissionCommitHash, request)
     }
 
-    stream?: grpcWeb.ClientReadableStream<CommitHashResponse>
-
-    public streamSubmissionCommitHash(submissionID: number): grpcWeb.ClientReadableStream<CommitHashResponse> {
-        const request = new CommitHashRequest()
-        request.setSubmissionid(submissionID)
-        this.stream = this.agService.streamSubmissionCommitHash(request, { "custom-header-1": "value1", "user": this.token })
-        this.stream.on('data', (r) => console.log("GO"))
-        return this.stream
-    }
 
     // /* MANUAL GRADING */ //
 
