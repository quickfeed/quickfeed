import { clone, create } from "@bufbuild/protobuf"
import { Context } from '../..'
import { GradingBenchmark, GradingCriterion, GradingCriterion_Grade, ReviewSchema, Submission, Submission_Status, SubmissionSchema } from '../../../../proto/qf/types_pb'
import { Color, isAuthor } from '../../../Helpers'
import { SubmissionOwner } from '../../state'


/* Set the index of the selected review */
export const setSelectedReview = ({ state }: Context, index: number): void => {
    const reviews = state.review.reviews.get(state.selectedSubmission?.ID ?? -1n)
    if (index < 0) {
        const idx = reviews?.findIndex(r => isAuthor(state.self, r) || state.isCourseCreator)
        state.review.selectedReview = idx && idx >= 0 ? idx : 0
    } else {
        state.review.selectedReview = index
    }
}

/* Update the selected review */
export const updateReview = async ({ state, effects }: Context): Promise<boolean> => {
    if (!(state.review.canUpdate && state.review.currentReview)) {
        // If canUpdate is false, the review cannot be updated
        return false
    }
    const submissionID = state.selectedSubmission?.ID ?? -1n
    const reviews = state.review.reviews.get(submissionID)
    if (!reviews) {
        // If there are no reviews, the review cannot be updated
        return false
    }

    const review = state.review.currentReview
    const response = await effects.api.client.updateReview({
        courseID: state.activeCourse,
        review
    })
    if (response.error) {
        return false
    }

    const idx = reviews.findIndex(r => r.ID === review.ID)
    if (idx === -1) {
        // If the review was not found, abort
        return false
    }
    reviews[idx] = response.message

    // Copy the review map and update the review
    const reviewMap = new Map(state.review.reviews)
    reviewMap.set(submissionID, reviews)
    state.review.reviews = reviewMap;

    (state.selectedSubmission as Submission).score = response.message.score
    return true
}

export const updateReady = async ({ state, actions }: Context, ready: boolean): Promise<void> => {
    if (state.review.currentReview) {
        state.review.currentReview.ready = ready
        await actions.review.updateReview()
    }
}

export const updateComment = async ({ actions }: Context, { grade, comment }: { grade: GradingBenchmark | GradingCriterion, comment: string }): Promise<void> => {
    const oldComment = grade.comment
    grade.comment = comment
    const ok = await actions.review.updateReview()
    if (!ok) {
        grade.comment = oldComment
    }
}

export const updateFeedback = async ({ state, actions }: Context, { feedback }: { feedback: string }): Promise<void> => {
    if (state.review.currentReview) {
        const oldFeedback = state.review.currentReview.feedback
        state.review.currentReview.feedback = feedback
        const ok = await actions.review.updateReview()
        if (!ok) {
            state.review.currentReview.feedback = oldFeedback
        }
    }
}

export const setGrade = async ({ actions }: Context, { criterion, grade }: { criterion: GradingCriterion, grade: GradingCriterion_Grade }): Promise<void> => {
    const oldGrade = criterion.grade
    criterion.grade = grade
    const ok = await actions.review.updateReview()
    if (!ok) {
        criterion.grade = oldGrade
    }
}

/* createReview creates a new review for the current submission and course */
export const createReview = async ({ state, actions, effects }: Context): Promise<void> => {
    if (!confirm('Are you sure you want to create a new review?')) {
        return
    }

    const submission = state.selectedSubmission
    // If there is no submission or active course, we cannot create a review
    if (submission && state.activeCourse) {
        // Set the current user as the reviewer
        const review = create(ReviewSchema, {
            ReviewerID: state.self.ID,
            SubmissionID: submission.ID,
        })

        const response = await effects.api.client.createReview({
            courseID: state.activeCourse,
            review,
        })
        if (response.error) {
            return
        }
        // Adds the new review to the reviews list if the server responded with a review
        const reviews = new Map(state.review.reviews)
        const length = reviews.get(submission.ID)?.push(response.message) ?? 0
        state.review.reviews = reviews
        actions.review.setSelectedReview(length - 1)
    }
}


export const setAssignmentID = ({ state }: Context, aid: bigint): void => {
    const id = state.review.assignmentID > 0 ? BigInt(-1) : aid
    state.review.assignmentID = id
}

export const setMinimumScore = ({ state }: Context, minimumScore: number): void => {
    state.review.minimumScore = minimumScore
}

const determineReleaseString = (release: boolean, approve: boolean): string => {
    let releaseString = ""
    if (release && approve) {
        releaseString = "release and approve"
    } else if (release) {
        releaseString = "release"
    } else if (approve) {
        releaseString = "approve"
    }
    return releaseString
}

export const releaseAll = async ({ state, actions, effects }: Context, { release, approve }: { release: boolean, approve: boolean }): Promise<void> => {
    const assignment = state.assignments[state.activeCourse.toString()].find(a => a.ID === state.review.assignmentID)
<<<<<<< HEAD
    const status = approve ? Submission_Status.APPROVED : Submission_Status.NONE
    const confirmText = `Are you sure you want to ${determineReleaseString(release, approve)} all reviews for ${assignment?.name} above ${state.review.minimumScore} score?`
=======

    const releaseString = () => {
        if (release && approve) return "release and approve"
        if (release) return "release"
        if (approve) return "approve"
        return ""
    }
    const confirmText = `Are you sure you want to ${releaseString} all reviews for ${assignment?.name} above ${state.review.minimumScore} score?`
>>>>>>> 60dd5031
    const invalidMinimumScore = state.review.minimumScore < 0 || state.review.minimumScore > 100

    if (invalidMinimumScore || !confirm(confirmText)) {
        invalidMinimumScore && actions.alert({ text: 'Minimum score must be in range [0, 100]', color: Color.YELLOW })
        return
    }

    const response = await effects.api.client.updateSubmissions({
        courseID: state.activeCourse,
        assignmentID: state.review.assignmentID,
        score: state.review.minimumScore,
        release,
        status,
    })
    if (response.error) {
        return
    }
    // Refresh submissions in state for the active course
    await actions.refreshCourseSubmissions(state.activeCourse)
}

export const release = async ({ state, effects }: Context, { submission, owner }: { submission: Submission | null, owner: SubmissionOwner }): Promise<void> => {
    if (!submission) {
        return
    }
    const clonedSubmission = clone(SubmissionSchema, submission)
    clonedSubmission.released = !submission.released
    const response = await effects.api.client.updateSubmission({
        courseID: state.activeCourse,
        submissionID: submission.ID,
        grades: submission.Grades,
        release: clonedSubmission.released,
        score: submission.score,
    })
    if (response.error) {
        return
    }
    submission.released = clonedSubmission.released
    state.submissionsForCourse.update(owner, submission)
}<|MERGE_RESOLUTION|>--- conflicted
+++ resolved
@@ -129,26 +129,9 @@
 export const setMinimumScore = ({ state }: Context, minimumScore: number): void => {
     state.review.minimumScore = minimumScore
 }
-
-const determineReleaseString = (release: boolean, approve: boolean): string => {
-    let releaseString = ""
-    if (release && approve) {
-        releaseString = "release and approve"
-    } else if (release) {
-        releaseString = "release"
-    } else if (approve) {
-        releaseString = "approve"
-    }
-    return releaseString
-}
-
 export const releaseAll = async ({ state, actions, effects }: Context, { release, approve }: { release: boolean, approve: boolean }): Promise<void> => {
     const assignment = state.assignments[state.activeCourse.toString()].find(a => a.ID === state.review.assignmentID)
-<<<<<<< HEAD
     const status = approve ? Submission_Status.APPROVED : Submission_Status.NONE
-    const confirmText = `Are you sure you want to ${determineReleaseString(release, approve)} all reviews for ${assignment?.name} above ${state.review.minimumScore} score?`
-=======
-
     const releaseString = () => {
         if (release && approve) return "release and approve"
         if (release) return "release"
@@ -156,7 +139,6 @@
         return ""
     }
     const confirmText = `Are you sure you want to ${releaseString} all reviews for ${assignment?.name} above ${state.review.minimumScore} score?`
->>>>>>> 60dd5031
     const invalidMinimumScore = state.review.minimumScore < 0 || state.review.minimumScore > 100
 
     if (invalidMinimumScore || !confirm(confirmText)) {
