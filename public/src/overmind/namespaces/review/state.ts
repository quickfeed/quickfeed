import { derived } from "overmind"
import { Context } from "../.."
<<<<<<< HEAD
import { GradingCriterion_Grade, Review, User } from "../../../../gen/qf/types_pb"
=======
import { GradingCriterion_Grade, Review, User } from "../../../../proto/qf/types_pb"
>>>>>>> 16490f8b

export type ReviewState = {
    /* The index of the selected review */
    selectedReview: number

    /* Contains all reviews for the different courses, indexed by the course id and submission id */
    reviews: {
        [courseID: string]: {
            [submissionID: number]: Review[]
        }
    }

    /* The current review */
    // derived from reviews and selectedReview
    currentReview: Review | null

    /* The reviewer for the current review */
    // derived from currentReview
    reviewer: User | null

    /* Indicates if the current review can be updated */
    canUpdate: boolean

    /* The amount of criteria for the current review */
    criteriaTotal: number

    /* The amount of criteria that have been graded for the current review */
    graded: number

    /* The ID of the assignment selected. Used to determine which assignment to release */
    assignmentID: bigint

    /* The minimum score submissions must have to be released or approved */
    /* Sent as argument to updateSubmissions */
    minimumScore: number
}

export const state: ReviewState = {
    selectedReview: -1,

    reviews: {},

    currentReview: derived(({ reviews, selectedReview }: ReviewState, rootState: Context["state"]) => {
        if (!(rootState.activeCourse > 0 && rootState.activeSubmission > 0)) {
            return null
        }
        const check = reviews[rootState.activeCourse.toString()][rootState.activeSubmission]
        return check ? check[selectedReview] : null
    }),

    reviewer: derived(({ currentReview }: ReviewState, rootState: Context["state"]) => {
        if (!currentReview) {
            return null
        }
        return rootState.users[currentReview.ReviewerID.toString()]
    }),

    canUpdate: derived(({ currentReview }: ReviewState, rootState: Context["state"]) => {
        return currentReview !== null && rootState.activeSubmission > 0 && rootState.activeCourse > 0 && currentReview.ID > 0
    }),

    criteriaTotal: derived((_state: ReviewState, rootState: Context["state"]) => {
        let total = 0
        if (rootState.currentSubmission, rootState.activeCourse) {
            const assignment = rootState.assignments[rootState.activeCourse.toString()]?.find(a => a.ID === rootState.currentSubmission?.AssignmentID)
            if (assignment) {
                assignment.gradingBenchmarks.forEach(bm => {
                    bm.criteria.forEach(() => {
                        total++
                    })
                })
            }
        }
        return total
    }),

    graded: derived(({ currentReview }: ReviewState) => {
        let total = 0
        currentReview?.gradingBenchmarks?.forEach(bm => {
            bm.criteria.forEach((c) => {
                if (c.grade > GradingCriterion_Grade.NONE) {
                    total++
                }
            })
        })
        return total
    }),

    assignmentID: BigInt(-1),
    minimumScore: 0,
}<|MERGE_RESOLUTION|>--- conflicted
+++ resolved
@@ -1,10 +1,6 @@
 import { derived } from "overmind"
 import { Context } from "../.."
-<<<<<<< HEAD
-import { GradingCriterion_Grade, Review, User } from "../../../../gen/qf/types_pb"
-=======
 import { GradingCriterion_Grade, Review, User } from "../../../../proto/qf/types_pb"
->>>>>>> 16490f8b
 
 export type ReviewState = {
     /* The index of the selected review */
