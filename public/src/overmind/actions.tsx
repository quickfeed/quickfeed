import { Color, hasStudent, hasTeacher, isPending, isStudent, isTeacher, isVisible, SubmissionSort, SubmissionStatus } from "../Helpers"
import {
    User, Enrollment, Submission, Course, Group, GradingCriterion, Assignment, GradingBenchmark, SubmissionLink, Enrollment_UserStatus, Submission_Status, Enrollment_DisplayState, Group_GroupStatus, Repository_Type
} from "../../gen/qf/types_pb"
import { CourseSubmissions, Organization, SubmissionsForCourseRequest_Type, } from "../../gen/qf/requests_pb"
import { Alert, UserCourseSubmissions } from "./state"
import { IGrpcResponse } from "../GRPCManager"
import { Context } from "."
<<<<<<< HEAD
import { Converter } from "../convert"
import * as types from "../../gen/qf/types_pb"
=======
import { Code } from "@bufbuild/connect-web"

>>>>>>> 228f3fa5

/** Use this to verify that a gRPC request completed without an error code */
export const success = (response: IGrpcResponse<unknown>): boolean => !(response.status.Code > 0)

export const onInitializeOvermind = async ({ actions, effects }: Context): Promise<void> => {
    // Currently this only alerts the user if they are not logged in after a page refresh
    const alert = localStorage.getItem("alert")
    if (alert) {
        actions.alert({ text: alert, color: Color.RED })
        localStorage.removeItem("alert")
    }

    // Event handlers for stream responses
    effects.streamService.submissionStream({
        onMessage: actions.receiveSubmission,
        onError: (error) => console.error(error),
    })
}

export const receiveSubmission = ({ state }: Context, submission: types.Submission): void => {
    let courseID = 0
    let assignmentOrder = 0
    Object.entries(state.assignments).forEach(
        ([, assignments]) => {
            const assignment = assignments.find(assignment => assignment.id === Number(submission.AssignmentID))
            if (assignment && assignment.courseid !== 0) {
                assignmentOrder = assignment.order
                courseID = assignment.courseid
                return
            }
        }
        )
    if (courseID === 0) {
        return
    }
    const convertedSubmission = Converter.toGrpcSubmission(submission)
    Object.assign(state.submissions[courseID][assignmentOrder - 1], convertedSubmission.toObject())
}

export const resetState = ({ state }: Context) => {
    Object.assign(state.review, {
        selectedReview: -1,
        reviews: {},
        minimumScore: 0,
        assignmentID: -1
    })

    const initialState = {
        activeAssignment: -1,
        activeCourse: -1,
        activeEnrollment: null,
        activeSubmissionLink: null,
        query: "",
        sortSubmissionsBy: SubmissionSort.Approved,
        sortAscending: true,
        submissionFilters: [],
        groupView: false,
        status: [],
        activeUser: null,
        assignments: {},
        repositories: {},

        courseGroup: { courseID: 0, enrollments: [], users: [], groupName: "" },
        alerts: [],
        isLoading: true,
        courseEnrollments: {},
        groups: {},
        users: {},
        allUsers: [],
        courses: [],
        courseSubmissions: [],
        courseGroupSubmissions: {},
        submissions: {},
        userGroup: {},
        enrollments: [],
    }

    Object.assign(state, initialState)
}

/**
 *      START CURRENT USER ACTIONS
 */

/** Fetches and stores an authenticated user in state */
export const getSelf = async ({ state, effects }: Context): Promise<boolean> => {
    console.log("getSelf")
    const user = await effects.grpcMan.getUser()
    console.log("getSelf", user)
    if (user.data) {
        state.self = user.data
        return true
    }
    return false
}

/** Gets all enrollments for the current user and stores them in state */
export const getEnrollmentsByUser = async ({ state, effects }: Context): Promise<boolean> => {
    const result = await effects.grpcMan.getEnrollmentsByUser(state.self.ID)
    if (result.data) {
        state.enrollments = result.data.enrollments
        for (const enrollment of state.enrollments) {
            state.status[enrollment.courseID.toString()] = enrollment.status
        }
        return true
    }
    return false
}

/** Fetches all users (requires admin privileges) */
export const getUsers = async ({ state, effects }: Context): Promise<void> => {
    const users = await effects.grpcMan.getUsers()
    if (users.data) {
        for (const user of users.data.users) {
            state.users[user.ID.toString()] = user
        }
        // Insert users sorted by admin privileges
        state.allUsers = users.data.users.sort((a, b) => {
            if (a.isAdmin > b.isAdmin) { return -1 }
            if (a.isAdmin < b.isAdmin) { return 1 }
            return 0
        })
    }
}

/** Changes user information server-side */
export const updateUser = async ({ actions, effects }: Context, user: User): Promise<void> => {
    const result = await effects.grpcMan.updateUser(user)
    if (success(result)) {
        await actions.getSelf()
    }
}

/**
 *      END CURRENT USER ACTIONS
 */

/** Fetches all courses */
export const getCourses = async ({ state, effects }: Context): Promise<boolean> => {
    state.courses = []
    const result = await effects.grpcMan.getCourses()
    if (result.data) {
        state.courses = result.data.courses
        return true
    }
    return false
}

/** updateAdmin is used to update the admin privileges of a user. Admin status toggles between true and false */
export const updateAdmin = async ({ state, effects }: Context, user: User): Promise<void> => {
    // Confirm that user really wants to change admin status
    if (confirm(`Are you sure you want to ${user.isAdmin ? "demote" : "promote"} ${user.name}?`)) {
        // Convert to proto object and change admin status
        const req = new User(user)
        req.isAdmin = !user.isAdmin
        // Send updated user to server
        const result = await effects.grpcMan.updateUser(req)
        if (success(result)) {
            // If successful, update user in state with new admin status
            const found = state.allUsers.findIndex(s => s.ID == user.ID)
            if (found > -1) {
                state.allUsers[found].isAdmin = req.isAdmin
            }
        }
    }
}

export const getEnrollmentsByCourse = async ({ state, effects }: Context, value: { courseID: bigint, statuses: Enrollment_UserStatus[] }): Promise<boolean> => {
    const result = await effects.grpcMan.getEnrollmentsByCourse(value.courseID, undefined, true, value.statuses)
    if (result.data) {
        state.courseEnrollments[value.courseID.toString()] = result.data.enrollments
        return true
    }
    return false
}

/**  setEnrollmentState toggles the state of an enrollment between favorite and visible */
export const setEnrollmentState = async ({ actions, effects }: Context, enrollment: Enrollment): Promise<void> => {
    enrollment.state = isVisible(enrollment) ? Enrollment_DisplayState.HIDDEN : Enrollment_DisplayState.VISIBLE
    const response = await effects.grpcMan.updateCourseVisibility(enrollment)
    if (!success(response)) {
        actions.alertHandler(response)
    }
}

/** Updates a given submission with a new status. This updates the given submission, as well as all other occurrences of the given submission in state. */
export const updateSubmission = async ({ state, actions, effects }: Context, status: Submission_Status): Promise<void> => {
    /* Do not update if the status is already the same or if there is no selected submission */
    if (!state.currentSubmission || state.currentSubmission.status == status) {
        return
    }

    /* Confirm that user really wants to change submission status */
    if (!confirm(`Are you sure you want to set status ${SubmissionStatus[status]} on this submission?`)) {
        return
    }

    /* Store the previous submission status */
    const previousStatus = state.currentSubmission.status

    /* Update the submission status */
    state.currentSubmission.status = status
    const result = await effects.grpcMan.updateSubmission(state.activeCourse, state.currentSubmission)
    if (!success(result)) {
        /* If the update failed, revert the submission status */
        state.currentSubmission.status = previousStatus
        return
    }

    if (state.activeSubmissionLink?.assignment?.isGroupLab) {
        actions.updateCurrentSubmissionStatus({ links: state.courseGroupSubmissions[state.activeCourse.toString()], status: status })
    }
    actions.updateCurrentSubmissionStatus({ links: state.courseSubmissions[state.activeCourse.toString()], status: status })
}

export const updateCurrentSubmissionStatus = ({ state }: Context, { links, status }: { links: UserCourseSubmissions[], status: Submission_Status }): void => {
    /* Loop through all submissions for the current course and update the status if it matches the current submission ID */
    for (const link of links) {
        if (!link.submissions) {
            continue
        }
        for (const submission of link.submissions) {
            if (!submission.submission) {
                continue
            }
            if (submission.submission.ID == BigInt(state.activeSubmission)) {
                submission.submission.status = status
            }
        }
    }
}

/** updateEnrollment updates an enrollment status with the given status */
export const updateEnrollment = async ({ state, effects }: Context, { enrollment, status }: { enrollment: Enrollment, status: Enrollment_UserStatus }): Promise<void> => {
    // Confirm that user really wants to change enrollment status
    let confirmed = false
    switch (status) {
        case Enrollment_UserStatus.NONE:
            confirmed = confirm("WARNING! Rejecting a student is irreversible. Are you sure?")
            break
        case Enrollment_UserStatus.STUDENT:
            // If the enrollment is pending, don't ask for confirmation
            confirmed = isPending(enrollment) || confirm(`Warning! ${enrollment.user?.name} is a teacher. Are sure you want to demote?`)
            break
        case Enrollment_UserStatus.TEACHER:
            confirmed = confirm(`Are you sure you want to promote ${enrollment.user?.name} to teacher status?`)
            break
    }

    if (confirmed) {
        // Lookup the enrollment
        // The enrollment should be in state, if it is not, do nothing
        const enrollments = state.courseEnrollments[state.activeCourse.toString()] ?? []
        const found = enrollments.findIndex(e => e.ID == enrollment.ID)
        if (found === -1) {
            return
        }

        // Clone enrollment object and change status
        const temp = enrollment.clone()
        temp.status = status

        // Send updated enrollment to server
        const response = await effects.grpcMan.updateEnrollments([temp])
        if (success(response)) {
            // If successful, update enrollment in state with new status
            if (status == Enrollment_UserStatus.NONE) {
                // If the enrollment is rejected, remove it from state
                enrollments.splice(found, 1)
            } else {
                // If the enrollment is accepted, update the enrollment in state
                enrollments[found].status = status
            }
        }
    }
}

/** approvePendingEnrollments approves all pending enrollments for the current course */
export const approvePendingEnrollments = async ({ state, actions, effects }: Context): Promise<void> => {
    if (confirm("Please confirm that you want to approve all students")) {
        // Clone and set status to student for all pending enrollments.
        // We need to clone the enrollments to avoid modifying the state directly.
        // We do not want to update set the enrollment status before the update is successful.
        const enrollments = Object.assign({}, state.pendingEnrollments)
        enrollments.forEach(e => e.status = Enrollment_UserStatus.STUDENT)

        // Send updated enrollments to server
        const response = await effects.grpcMan.updateEnrollments(enrollments)
        if (success(response)) {
            for (const enrollment of state.pendingEnrollments) {
                enrollment.status = Enrollment_UserStatus.STUDENT
            }
        } else {
            // Fetch enrollments again if update failed in case the user was able to approve some enrollments
            await actions.getEnrollmentsByCourse({ courseID: state.activeCourse, statuses: [Enrollment_UserStatus.PENDING] })
            actions.alertHandler(response)
        }
    }
}

/** Get assignments for all the courses the current user is enrolled in */
export const getAssignments = async ({ state, effects }: Context): Promise<boolean> => {
    let success = true
    for (const enrollment of state.enrollments) {
        if (isPending(enrollment)) {
            // No need to get assignments for pending enrollments
            continue
        }
        const response = await effects.grpcMan.getAssignments(enrollment.courseID)
        if (response.data) {
            // Store assignments in state by course ID
            state.assignments[enrollment.courseID.toString()] = response.data.assignments
        } else {
            success = false
        }
    }
    return success
}

/** Get assignments for a single course, given by courseID */
export const getAssignmentsByCourse = async ({ state, effects }: Context, courseID: bigint): Promise<boolean> => {
    const response = await effects.grpcMan.getAssignments(courseID)
    if (response.data) {
        state.assignments[courseID.toString()] = response.data.assignments
        return true
    }
    return false
}

export const getRepositories = async ({ state, effects }: Context): Promise<boolean> => {
    let success = true
    for (const enrollment of state.enrollments) {
        if (isPending(enrollment)) {
            // No need to get repositories for pending enrollments
            continue
        }
        const courseID = enrollment.courseID
        state.repositories[courseID.toString()] = {}

        const response = await effects.grpcMan.getRepositories(courseID, generateRepositoryList(enrollment))
        if (response.data) {
                state.repositories[courseID.toString()] = response.data.URLs
        } else {
            success = false
        }
    }
    return success
}

export const getGroupByUserAndCourse = async ({ state, effects }: Context, courseID: bigint): Promise<void> => {
    const response = await effects.grpcMan.getGroupByUserAndCourse(courseID, state.self.ID)
    if (response.data) {
        state.userGroup[courseID.toString()] = response.data
    }
}

export const createGroup = async ({ state, actions, effects }: Context, group: { courseID: bigint, users: bigint[], name: string }): Promise<void> => {
    const response = await effects.grpcMan.createGroup(group.courseID, group.name, group.users)
    if (success(response) && response.data) {
        state.userGroup[group.courseID.toString()] = response.data
        state.activeGroup = null
    } else {
        actions.alertHandler(response)
    }
}

/** getOrganization returns the organization object for orgName retrieved from the server. */
export const getOrganization = async ({ actions, effects }: Context, orgName: string): Promise<IGrpcResponse<Organization>> => {
    const response = await effects.grpcMan.getOrganization(orgName)
    if (!success(response)) {
        actions.alertHandler(response)
        return response
    }
    return response
}

/* createCourse creates a new course */
export const createCourse = async ({ state, actions, effects }: Context, value: { course: Course, org: Organization }): Promise<boolean> => {
    const course = Object.assign({}, value.course)
    /* Fill in required fields */
    course.organizationID = value.org.ID
    course.organizationName = value.org.name
    course.provider = "github"
    course.courseCreatorID = state.self.ID
    /* Send the course to the server */
    const response = await effects.grpcMan.createCourse(course)
    if (response.data) {
        /* If successful, add the course to the state */
        state.courses.push(response.data)
        /* User that created the course is automatically enrolled in the course. Refresh the enrollment list */
        actions.getEnrollmentsByUser()
        return true
    }
    actions.alertHandler(response)
    return false
}

/** Updates a given course and refreshes courses in state if successful  */
export const editCourse = async ({ actions, effects }: Context, { course }: { course: Course }): Promise<void> => {
    const response = await effects.grpcMan.updateCourse(course)
    if (success(response)) {
        actions.getCourses()
    } else {
        actions.alertHandler(response)
    }
}

/** getSubmissions fetches all submission for the current user by Course ID and stores them in state */
// TODO: Currently not used, see refreshSubmissions.
export const getSubmissions = async ({ state, effects }: Context, courseID: bigint): Promise<boolean> => {
    const result = await effects.grpcMan.getSubmissions(courseID, state.self.ID)
    if (result.data) {
        state.submissions[courseID.toString()] = result.data.submissions
        return true
    }
    return false
}

// TODO: Currently not in use. Requires gRPC streaming to be implemented. Intended to be used to update submissions in state when a new commit is pushed to a repository.
// TODO: A workaround to not use gRPC streaming is to ping the server at set intervals to check for new commits. This functionality was removed pending gRPC streaming implementation.
/** Updates all submissions in state where the fetched submission commit hash differs from the one in state. */
export const refreshSubmissions = async ({ state, effects }: Context, input: { courseID: number, submissionID: number }): Promise<void> => {
    const response = await effects.grpcMan.getSubmissions(BigInt(input.courseID), state.self.ID)
    if (!response.data || !success(response)) {
        return
    }
    const submissions = response.data.submissions
    for (const submission of submissions) {
        const assignment = state.assignments[input.courseID].find(a => a.ID === submission.AssignmentID)
        if (!assignment) {
            continue
        }
        if (state.submissions[input.courseID][assignment.order - 1].commitHash !== submission.commitHash) {
            state.submissions[input.courseID][assignment.order - 1] = submission
        }
    }
}

export const convertCourseSubmission = ({ state }: Context, { courseID, data }: { courseID: bigint, data: CourseSubmissions }): void => {
    state.review.reviews[courseID.toString()] = {}
    state.courseSubmissions[courseID.toString()] = []
    for (const link of data.links) {
        if (link.enrollment) {
            const submissionLinks = link.submissions
            submissionLinks.forEach(submissionLink => {
                if (submissionLink.submission) {
                    const submission = submissionLink.submission
                    state.review.reviews[courseID.toString()][Number(submission.ID)] = submission.reviews
                }
            })
            state.courseSubmissions[courseID.toString()].push({
                enrollment: link.enrollment,
                submissions: link.submissions,
                user: link.enrollment?.user
            })
        }
    }
    state.isLoading = false
}

/** Fetches and stores all submissions of a given course into state */
export const getAllCourseSubmissions = async ({ state, actions, effects }: Context, courseID: bigint): Promise<boolean> => {
    state.isLoading = true

    // None of these should fail independently.
    const result = await effects.grpcMan.getSubmissionsByCourse(courseID, SubmissionsForCourseRequest_Type.ALL)
    const groups = await effects.grpcMan.getSubmissionsByCourse(courseID, SubmissionsForCourseRequest_Type.GROUP)
    if (!success(result) || !success(groups)) {
        const failed = !success(result) ? result : groups
        actions.alertHandler(failed)
        state.isLoading = false
        return false
    }

    if (result.data) {
        actions.convertCourseSubmission({ courseID: courseID, data: result.data })
    }
    if (groups.data) {
        state.courseGroupSubmissions[courseID.toString()] = []
        groups.data.links.forEach(link => {
            if (!link.enrollment?.group) {
                return
            }
            state.courseGroupSubmissions[courseID.toString()].push({
                group: link.enrollment?.group,
                submissions: link.submissions
            })
        })
    }
    state.isLoading = false
    return true
}

export const getGroupsByCourse = async ({ state, effects }: Context, courseID: bigint): Promise<void> => {
    state.groups[courseID.toString()] = []
    const res = await effects.grpcMan.getGroupsByCourse(courseID)
    if (res.data) {
        state.groups[courseID.toString()] = res.data.groups
    }
}

export const getUserSubmissions = async ({ state, effects }: Context, courseID: bigint): Promise<boolean> => {
    state.submissions[courseID.toString()] = []
    const submissions = await effects.grpcMan.getSubmissions(courseID, state.self.ID)
    if (submissions.data) {
        // Insert submissions into state.submissions by the assignment order
        state.assignments[courseID.toString()]?.forEach(assignment => {
            const submission = submissions.data?.submissions.find(s => s.AssignmentID === assignment.ID)
            state.submissions[courseID.toString()][assignment.order - 1] = submission ? submission : new Submission()
        })
        return true
    }
    return false
}

export const getGroupSubmissions = async ({ state, effects }: Context, courseID: bigint): Promise<void> => {
    const enrollment = state.enrollmentsByCourseID[courseID.toString()]
    if (enrollment && enrollment.group) {
        const submissions = await effects.grpcMan.getGroupSubmissions(courseID, enrollment.groupID)
        state.assignments[courseID.toString()]?.forEach(assignment => {
            const submission = submissions.data?.submissions.find(submission => submission.AssignmentID === assignment.ID)
            if (submission && assignment.isGroupLab) {
                state.submissions[courseID.toString()][assignment.order - 1] = submission
            }
        })
    }
}

export const setActiveCourse = ({ state }: Context, courseID: bigint): void => {
    state.activeCourse = courseID
}

export const toggleFavorites = ({ state }: Context): void => {
    state.showFavorites = !state.showFavorites
}

export const setActiveAssignment = ({ state }: Context, assignmentID: number): void => {
    state.activeAssignment = assignmentID
}

export const getSubmission = async ({ state, effects }: Context, { courseID, submissionID }: { courseID: bigint, submissionID: bigint }): Promise<void> => {
    const response = await effects.grpcMan.getSubmission(courseID, submissionID)
    if (!response.data || !success(response)) {
        return
    }
    const submissions = state.groupView ? state.courseGroupSubmissions[courseID.toString()] : state.courseSubmissions[courseID.toString()]
    if (!submissions) {
        return
    }
    submissions.forEach(link => {
        const sub = link.submissions?.find(submission => submission.submission?.ID === submissionID)
        if (sub?.submission && response.data) {
            sub.submission = response.data
            if (state.activeSubmissionLink) {
                state.activeSubmissionLink.submission = response.data
            }
        }
    })
}

/** Rebuilds the currently active submission */
export const rebuildSubmission = async ({ state, actions, effects }: Context): Promise<boolean> => {
    if (state.currentSubmission && state.selectedAssignment && state.activeCourse) {
        const response = await effects.grpcMan.rebuildSubmission(state.selectedAssignment.ID, BigInt(state.activeSubmission), state.activeCourse)
        if (success(response)) {
            // TODO: Alerting is temporary due to the fact that the server no longer returns the updated submission.
            // TODO: gRPC streaming should be implemented to send the updated submission to the client.
            await actions.getSubmission({ courseID: state.activeCourse, submissionID: BigInt(state.activeSubmission) })
            actions.alert({ color: Color.GREEN, text: 'Submission rebuilt successfully' })
            return true
        }
    }
    return false
}

/* rebuildAllSubmissions rebuilds all submissions for a given assignment */
export const rebuildAllSubmissions = async ({ effects }: Context, { courseID, assignmentID }: { courseID: bigint, assignmentID: bigint }): Promise<boolean> => {
    const response = await effects.grpcMan.rebuildSubmissions(assignmentID, courseID)
    return success(response)
}

/** Enrolls a user (self) in a course given by courseID. Refreshes enrollments in state if enroll is successful. */
export const enroll = async ({ state, effects }: Context, courseID: bigint): Promise<void> => {
    const response = await effects.grpcMan.createEnrollment(courseID, state.self.ID)
    if (success(response)) {
        const enrollments = await effects.grpcMan.getEnrollmentsByUser(state.self.ID)
        if (enrollments.data) {
            state.enrollments = enrollments.data.enrollments
        }
    }
}

export const updateGroupStatus = async ({ effects }: Context, { group, status }: { group: Group, status: Group_GroupStatus }): Promise<void> => {
    const oldStatus = group.status
    group.status = status
    const response = await effects.grpcMan.updateGroup(group)
    if (!success(response)) {
        group.status = oldStatus
    }
}

export const deleteGroup = async ({ state, effects }: Context, group: Group): Promise<void> => {
    if (confirm("Deleting a group is an irreversible action. Are you sure?")) {
        const isRepoEmpty = await effects.grpcMan.isEmptyRepo(group.courseID, BigInt(0), group.ID)
        if (isRepoEmpty || confirm(`Warning! Group repository is not empty! Do you still want to delete group, github team and group repository?`)) {
            const response = await effects.grpcMan.deleteGroup(group.courseID, group.ID)
            if (success(response)) {
                state.groups[group.courseID.toString()] = state.groups[group.courseID.toString()].filter(g => g.ID !== group.ID)
            }
        }
    }
}

export const updateGroup = async ({ state, actions, effects }: Context, group: Group): Promise<void> => {
    const response = await effects.grpcMan.updateGroup(group)
    if (success(response)) {
        const found = state.groups[group.courseID.toString()].find(g => g.ID === group.ID)
        if (found && response.data) {
            Object.assign(found, response.data)
            actions.setActiveGroup(null)
        }
    } else {
        actions.alertHandler(response)
    }
}

export const createOrUpdateCriterion = async ({ effects }: Context, { criterion, assignment }: { criterion: GradingCriterion, assignment: Assignment }): Promise<void> => {
    for (const bm of assignment.gradingBenchmarks) {
        if (bm.ID === criterion.BenchmarkID) {
            // Existing criteria have a criteria id > 0, new criteria have a criteria id of 0
            if (criterion.ID && success(await effects.grpcMan.updateCriterion(criterion))) {
                const index = bm.criteria.findIndex(c => c.ID === criterion.ID)
                if (index > -1) {
                    bm.criteria[index] = criterion
                }
            } else {
                const response = await effects.grpcMan.createCriterion(criterion)
                if (success(response) && response.data) {
                    bm.criteria.push(response.data)
                }
            }
        }
    }
}

export const createOrUpdateBenchmark = async ({ effects }: Context, { benchmark, assignment }: { benchmark: GradingBenchmark, assignment: Assignment }): Promise<void> => {
    // Check if this need cloning
    const bm = benchmark.clone()
    if (benchmark.ID && success(await effects.grpcMan.updateBenchmark(bm))) {
        const index = assignment.gradingBenchmarks.indexOf(benchmark)
        if (index > -1) {
            assignment.gradingBenchmarks[index] = benchmark
        }
    } else {
        const response = await effects.grpcMan.createBenchmark(bm)
        if (success(response) && response.data) {
            assignment.gradingBenchmarks.push(response.data)
        }
    }
}

export const createBenchmark = async ({ effects }: Context, { benchmark, assignment }: { benchmark: GradingBenchmark, assignment: Assignment }): Promise<void> => {
    benchmark.AssignmentID = assignment.ID
    const response = await effects.grpcMan.createBenchmark(benchmark)
    if (success(response)) {
        assignment.gradingBenchmarks.push(benchmark)
    }
}

export const deleteCriterion = async ({ actions, effects }: Context, { criterion, assignment }: { criterion?: GradingCriterion, assignment: Assignment }): Promise<void> => {
    for (const benchmark of assignment.gradingBenchmarks) {
        if (benchmark.ID !== criterion?.BenchmarkID) {
            continue
        }
        if (!confirm("Do you really want to delete this criterion?")) {
            // Do nothing if user cancels
            return
        }

        // Delete criterion
        const response = await effects.grpcMan.deleteCriterion(criterion)
        if (success(response)) {
            // Remove criterion from benchmark in state if successful
            const index = assignment.gradingBenchmarks.indexOf(benchmark)
            if (index > -1) {
                assignment.gradingBenchmarks.splice(index, 1)
            }
        } else {
            actions.alertHandler(response)
        }
    }
}

export const deleteBenchmark = async ({ actions, effects }: Context, { benchmark, assignment }: { benchmark?: GradingBenchmark, assignment: Assignment }): Promise<void> => {
    if (benchmark && confirm("Do you really want to delete this benchmark?")) {
        const response = await effects.grpcMan.deleteBenchmark(benchmark)
        if (success(response)) {
            const index = assignment.gradingBenchmarks.indexOf(benchmark)
            if (index > -1) {
                assignment.gradingBenchmarks.splice(index, 1)
            }
        } else {
            actions.alertHandler(response)
        }
    }
}

export const refreshSubmission = async ({ effects }: Context, { link }: { link: SubmissionLink }): Promise<SubmissionLink> => {
    if (link.submission && link.assignment) {
        const response = await effects.grpcMan.getSubmission(link.assignment.CourseID, link.submission.ID)
        if (success(response) && response.data) {
            link.submission = response.data
        }
    }
    return link
}

export const setActiveSubmissionLink = async ({ state, actions }: Context, link: SubmissionLink): Promise<void> => {
    link = await actions.refreshSubmission({ link })
    state.activeSubmissionLink = link ? link : null
}

export const setActiveEnrollment = ({ state }: Context, enrollment: Enrollment): void => {
    state.activeEnrollment = enrollment ? enrollment : null
}

/* fetchUserData is called when the user enters the app. It fetches all data that is needed for the user to be able to use the app. */
/* If the user is not logged in, i.e does not have a valid token, the process is aborted. */
export const fetchUserData = async ({ state, actions }: Context): Promise<boolean> => {
    let success = await actions.getSelf()
    console.log("Hello")
    // If getSelf returns false, the user is not logged in. Abort.
    if (!success) { state.isLoading = false; return false }

    // Start fetching all data. Loading screen will be shown until all data is fetched, i.e state.isLoading is set to false.
    while (state.isLoading) {
        // Order matters here. Some data is dependent on other data. Ex. fetching submissions depends on enrollments.
        success = await actions.getEnrollmentsByUser()
        success = await actions.getAssignments()
        for (const enrollment of state.enrollments) {
            const courseID = enrollment.courseID
            if (isStudent(enrollment) || isTeacher(enrollment)) {
                success = await actions.getUserSubmissions(courseID)
                await actions.getGroupSubmissions(courseID)
                const statuses = isStudent(enrollment) ? [Enrollment_UserStatus.STUDENT, Enrollment_UserStatus.TEACHER] : []
                success = await actions.getEnrollmentsByCourse({ courseID: courseID, statuses: statuses })
                if (enrollment.groupID > 0) {
                    await actions.getGroupByUserAndCourse(courseID)
                }
            }
            if (isTeacher(enrollment)) {
                actions.getGroupsByCourse(courseID)
            }
        }
        if (state.self.isAdmin) {
            actions.getUsers()
        }
        success = await actions.getRepositories()
        success = await actions.getCourses()
        
        // End loading screen.
        state.isLoading = false
    }
    // The value of success is unreliable. The intention is to return true if the user is logged in and all data was fetched.
    // However, if one of the above calls fail, it could still be the case that success returns true.
    return success
}

/* Utility Actions */

/** Switches between teacher and student view. */
export const changeView = async ({ state, effects }: Context, courseID: bigint): Promise<void> => {
    const enrollment = state.enrollmentsByCourseID[courseID.toString()]
    if (hasStudent(enrollment.status)) {
        const status = await effects.grpcMan.getEnrollmentsByUser(state.self.ID, [Enrollment_UserStatus.TEACHER])
        if (status.data?.enrollments.find(enrollment => enrollment.courseID == BigInt(courseID) && hasTeacher(enrollment.status))) {
            enrollment.status = Enrollment_UserStatus.TEACHER
        }
    } else if (hasTeacher(enrollment.status)) {
        enrollment.status = Enrollment_UserStatus.STUDENT
    }
}

export const loading = ({ state }: Context): void => {
    state.isLoading = !state.isLoading
}

/** Sets a query string in state. */
export const setQuery = ({ state }: Context, query: string): void => {
    state.query = query
}

export const setSelectedUser = ({ state }: Context, user: User | null): void => {
    state.activeUser = user
}


export const alertHandler = ({ state }: Context, response: IGrpcResponse<unknown>): void => {
    if (response.status.Code === BigInt(Code.Unauthenticated)) {
        // If we end up here, the user session has expired.
        // Store an alert message in localStorage that will be displayed after reloading the page.
        localStorage.setItem("alert", "Your session has expired. Please log in again.")
        window.location.reload()
    } else if (response.status.Code >= BigInt(0)) {
        state.alerts.push({ text: response.status.Error, color: Color.RED })
    }
}

export const alert = ({ state }: Context, alert: Alert): void => {
    state.alerts.push(alert)
}

export const popAlert = ({ state }: Context, index: number): void => {
    state.alerts = state.alerts.filter((_, i) => i !== index)
}

export const logout = ({ state }: Context): void => {
    // This does not empty the state.
    state.self = new User()
}

const generateRepositoryList = (enrollment: Enrollment): Repository_Type[] => {
    switch (enrollment.status) {
        case Enrollment_UserStatus.TEACHER:
            return [Repository_Type.ASSIGNMENTS, Repository_Type.INFO, Repository_Type.GROUP, Repository_Type.TESTS, Repository_Type.USER]
        case Enrollment_UserStatus.STUDENT:
            return [Repository_Type.ASSIGNMENTS, Repository_Type.INFO, Repository_Type.GROUP, Repository_Type.USER]
        default:
            return [Repository_Type.NONE]
    }
}

export const setAscending = ({ state }: Context, ascending: boolean): void => {
    state.sortAscending = ascending
}

export const setSubmissionSort = ({ state }: Context, sort: SubmissionSort): void => {
    if (state.sortSubmissionsBy != sort) {
        state.sortSubmissionsBy = sort
    } else {
        state.sortAscending = !state.sortAscending
    }
}

export const clearSubmissionFilter = ({ state }: Context): void => {
    state.submissionFilters = []
}

export const setSubmissionFilter = ({ state }: Context, filter: string): void => {
    if (state.submissionFilters.includes(filter)) {
        state.submissionFilters = state.submissionFilters.filter(f => f != filter)
    } else {
        state.submissionFilters.push(filter)
    }
}

export const setGroupView = ({ state }: Context, groupView: boolean): void => {
    state.groupView = groupView
}

export const setActiveGroup = ({ state }: Context, group: Group | null): void => {
    state.activeGroup =  group?.clone() ?? null
}

export const updateGroupUsers = ({ state }: Context, user: User): void => {
    if (!state.activeGroup) {
        return
    }
    const group = state.activeGroup
    // Remove the user from the group if they are already in it.
    const index = group.users.findIndex(u => u.ID == user.ID)
    if (index >= 0) {
        group.users.splice(index, 1)
    } else {
        group.users.push(user)
    }
}

export const updateGroupName = ({ state }: Context, name: string): void => {
    if (!state.activeGroup) {
        return
    }
    state.activeGroup.name = name
}

export const setIsLive = ({ state }: Context, isLive: boolean) => {
    state.isLive = isLive
}<|MERGE_RESOLUTION|>--- conflicted
+++ resolved
@@ -6,13 +6,8 @@
 import { Alert, UserCourseSubmissions } from "./state"
 import { IGrpcResponse } from "../GRPCManager"
 import { Context } from "."
-<<<<<<< HEAD
-import { Converter } from "../convert"
-import * as types from "../../gen/qf/types_pb"
-=======
 import { Code } from "@bufbuild/connect-web"
 
->>>>>>> 228f3fa5
 
 /** Use this to verify that a gRPC request completed without an error code */
 export const success = (response: IGrpcResponse<unknown>): boolean => !(response.status.Code > 0)
@@ -32,24 +27,23 @@
     })
 }
 
-export const receiveSubmission = ({ state }: Context, submission: types.Submission): void => {
-    let courseID = 0
+export const receiveSubmission = ({ state }: Context, submission: Submission): void => {
+    let courseID = 0n
     let assignmentOrder = 0
     Object.entries(state.assignments).forEach(
         ([, assignments]) => {
-            const assignment = assignments.find(assignment => assignment.id === Number(submission.AssignmentID))
-            if (assignment && assignment.courseid !== 0) {
+            const assignment = assignments.find(assignment => assignment.ID === submission.AssignmentID)
+            if (assignment && assignment.CourseID !== 0n) {
                 assignmentOrder = assignment.order
-                courseID = assignment.courseid
+                courseID = assignment.CourseID
                 return
             }
         }
         )
-    if (courseID === 0) {
+    if (courseID === 0n) {
         return
     }
-    const convertedSubmission = Converter.toGrpcSubmission(submission)
-    Object.assign(state.submissions[courseID][assignmentOrder - 1], convertedSubmission.toObject())
+    Object.assign(state.submissions[courseID.toString()][assignmentOrder - 1], submission)
 }
 
 export const resetState = ({ state }: Context) => {
