import { Action, AsyncAction } from "overmind";
import { useActions } from ".";
import { IGrpcResponse } from "../GRPCManager";
import {  User, Enrollment, Assignment, Submission, Repository, Organization, Course, SubmissionsForCourseRequest } from "../proto/ag_pb";
import { CourseGroup, state } from "./state";


/** Fetches and stores an authenticated user in state */
export const getUser: AsyncAction<void, boolean> = async ({state, effects}) => {
    return await effects.api.getUser()
    .then(async (user) => {
        console.log('Fetching.')
        if (user.id === undefined) {
            return false
        }
        state.user = user
        await effects.grpcMan.setUserid(state.user.AccessToken)
        return true
    })
    
}

export const getPerson: AsyncAction<void, boolean> = async ({ state, effects }) => {
    const user = await effects.api.getUser()
    if (user.id === undefined) {
        console.log("No user ID")
        return false
    }
    console.log("Fetched user")
    state.user = user
    effects.grpcMan.setUserid(state.user.AccessToken)
    return true
}



/** Fetches all users */
export const getUsers: AsyncAction<void> = async ({state, effects}) => {
    state.users = []
    await effects.grpcMan.getUsers().then(res => {
        if (res.data) {
            console.log(res.data)
        }
    })
}

/** Fetches all courses */
export const getCourses: AsyncAction<void, boolean> = async ({state, effects}) => {
    state.courses = []
    return await effects.grpcMan.getCourses().then(res => {
        if (res.data) {
            state.courses = res.data.getCoursesList()
            console.log("Fetched courses")
            return true
        }
        return false
    })
}

/**  */
export const getCoursesByUser: AsyncAction<void> = async ({state, effects}) => {
    let statuses: Enrollment.UserStatus[] = []
    await effects.grpcMan.getCoursesByUser(state.user.id, statuses).then(res => {
        if (res.data) {
            console.log(res.data)
            state.userCourses = res.data.getCoursesList()
        }
    })

}

/** Gets all submission for the current user by Course ID and stores them in state */
export const getSubmissions: AsyncAction<number, Boolean> = async ({state, effects}, courseID) => {
    return await effects.grpcMan.getSubmissions(courseID, state.user.id).then(res => {
        console.log(state.user.id, courseID)
        if (res.data) {
            state.submissions[courseID] = res.data.getSubmissionsList()
        }
        return false
        
    })
}


/** Gets all enrollments for the current user and stores them in state */
export const getEnrollmentsByUser: AsyncAction<void, boolean> = async ({state, effects}) => {
    return await effects.grpcMan.getEnrollmentsByUser(state.user.id)
    .then(res => {
        if (res.data) {
            const enrollments = res.data.getEnrollmentsList()
            state.enrollments = enrollments
            console.log("Fetched enrollments")
            return true
        }
        return false
    })
}


/** Changes user information server-side */
export const changeUser: AsyncAction<User> = async ({state, actions, effects}, user) => {
    user.setAvatarurl(state.user.avatarurl)
    await effects.grpcMan.updateUser(user).then(response => {
        actions.getUser()
    })
}

/** Gets a specific enrollment for a given course by the course ID if the user has an enrollment for that course. Returns null if none found */
export const getEnrollmentByCourseId: Action<number, Enrollment | null> = ({state}, courseID) => {
    let enrol: Enrollment | null = null
    state.enrollments.forEach(enrollment => {
        if (enrollment.getCourseid() === courseID) {
            enrol = enrollment
        }
    })
    return enrol
}

export const getEnrollmentsByCourse: AsyncAction<{courseID: number, statuses: Enrollment.UserStatus[]}> = async ({state, effects}, value) => {

    state.users = []
    state.courseEnrollments[value.courseID] = []
    await effects.grpcMan.getEnrollmentsByCourse(value.courseID, undefined, undefined, value.statuses).then(res => {
        if (res.data) {
            state.users = res.data.getEnrollmentsList()
            state.courseEnrollments[value.courseID] = res.data.getEnrollmentsList()
            console.log(state.courseEnrollments)
            return true
        }
        return false
    })
}


export const setEnrollmentState: AsyncAction<Enrollment> = async ({state, effects}, enrollment) => {
    let e = new Enrollment()
    e.setCourseid(enrollment.getCourseid())
    e.setUserid(enrollment.getUserid())
    e.setState(enrollment.getState() == Enrollment.DisplayState.VISIBLE ? Enrollment.DisplayState.FAVORITE : Enrollment.DisplayState.VISIBLE)
    state.enrollments.find(e => e.getId() === enrollment.getId())?.setState(e.getState())
    if (e) {
        await effects.grpcMan.updateCourseVisibility(e).then(res => {
            console.log(res)
        })
        .catch(res => {
            console.log(res)
        })
    }

}

export const updateEnrollment: Action<{enrollment: Enrollment, status: Enrollment.UserStatus}> = ({state, actions, effects}, update) => {
    let e = new Enrollment()
    e.setId(update.enrollment.getId())
    e.setStatus(update.status)
    e.setUserid(update.enrollment.getUserid())
    e.setCourseid(update.enrollment.getCourseid())

    effects.grpcMan.updateEnrollment(e).then(res => {
        if (res.data) {
            // Good
        }
        actions.alertHandler(res)
    })
}

export const getAssignments: AsyncAction<number> = async ({ state, effects }, courseID) => {
    await effects.grpcMan.getAssignments(courseID).then(res => {
        if(res.data) {
            state.assignments[courseID] = res.data.getAssignmentsList()
            console.log("Fetched assignment")
        }
    })
}

/** Gets the assignments from a course by the course id. Meant to be used in places where you want only 1 assignment list. */
export const getAssignmentsByCourse: AsyncAction<number, boolean> = async ({state, effects}, courseid) => {
    return await effects.grpcMan.getAssignments(courseid).then(res => {
        if (res.data){
            state.assignments[courseid] = res.data.getAssignmentsList()
            return true
        }
        return false
    })
}

export const getRepository: AsyncAction<void> = async ({state, effects}) => {
    
    state.enrollments.forEach(async enrollment => {
        state.repositories[enrollment.getCourseid()] = {};

        await effects.grpcMan.getRepositories(enrollment.getCourseid(), [Repository.Type.USER, Repository.Type.GROUP, Repository.Type.COURSEINFO, Repository.Type.ASSIGNMENTS]).then(res => {
            if (res.data) {
                const repoMap = res.data.toObject().urlsMap;
                repoMap.forEach(repo => {
                    state.repositories[enrollment.getCourseid()][(Repository.Type as any)[repo[0]]] = repo[1];
                    console.log("Fetched repo")
                });
            }
        })
            .finally();
    });

}



export const updateCourseGroup: Action<CourseGroup> = ({state}, cg) => {
    state.cg = cg
}

export const alertHandler: Action<IGrpcResponse<any>> = ({state}, response) => {
    if (response.status.getCode() >= 0) {
        state.alerts.push(response.status.getError())
    }
}

export const createGroup: Action<number> = ({state, actions, effects}, courseID) => {
    let users: number[] = []
    state.cg.users.forEach(user => {
        users.push(user.getId())
    })
    effects.grpcMan.createGroup(courseID, state.cg.groupName, users)
    .then(res => {
        if (res.data) {
            console.log("Group Creation Success", res.data)
        }
        actions.alertHandler(res)
    })
}

export const popAlert: Action<number> = ({state}, index) => {
    state.alerts = state.alerts.filter((s, i) => i != index)
}


export const getOrganization: Action<string> = ({actions, effects}, orgName) => {
    effects.grpcMan.getOrganization(orgName).then(res => {
        if (res.data) {
            console.log(res.data)
        }
        actions.alertHandler(res)
    })
}

export const createCourse: Action<{course: Course, orgName: string}> = ({state, actions, effects}, value) => {
    let course = new Course()
    effects.grpcMan.getOrganization(value.orgName).then(res => {
        if (res.data) {
            // TODO: Is there a more elegant way to do this?
            course.setOrganizationid(res.data.getId())
            course.setOrganizationpath(res.data.getPath())
            course.setSlipdays(value.course.getSlipdays())
            course.setTag(value.course.getTag())
            course.setCode(value.course.getCode())
            course.setYear(value.course.getYear())
            course.setName(value.course.getName())
            course.setProvider("github")
            course.setCoursecreatorid(state.user.id)
            effects.grpcMan.createCourse(course).then(res => {
                if (res.data) {
                    state.courses.push(res.data)

                    // success
                }
                actions.alertHandler(res)
            })
        }
        actions.alertHandler(res)
    })
}

export const loading: Action<void> = ({state}) => {
    console.log("State has finished loading")
    state.isLoading = !state.isLoading
}

export const getAllCourseSubmissions: AsyncAction<number> = async ({state, effects}, courseID) => {
    await effects.grpcMan.getSubmissionsByCourse(courseID, SubmissionsForCourseRequest.Type.ALL).then(res => {
        if(res.data) {
            console.log(res.data)
        }
        else {
            console.log("FAIL")
        }
    })
}

export const getGroupsByCourse: AsyncAction<number> = async ({state, effects}, courseID) => {
    await effects.grpcMan.getGroupsByCourse(courseID).then(res => {
        if (res.data) {
            state.groups[courseID] = res.data.getGroupsList()
        }
    })
}

// Attempt at getting all submissions at once
export const getCourseSubmissions: AsyncAction<number> = async ({state, effects}, courseID) => {
    let userSubmissions: Submission[] = []
    let groupSubmissions: Submission[] = []
    const groupID: number | undefined = state.enrollments.find(enrollment => enrollment.getCourseid() == courseID)?.getGroupid()
<<<<<<< HEAD
    
    effects.grpcMan.getGroupSubmissions(courseID, groupID !== undefined ? groupID : -1)
=======


    await effects.grpcMan.getGroupSubmissions(courseID, groupID !== undefined ? groupID : -1)
>>>>>>> 075a19b8
    .then(res => {
        if (res.data) {
            groupSubmissions = res.data.getSubmissionsList()
        }
    })
    .then(() =>
    effects.grpcMan.getSubmissions(courseID, state.user.id)
    .then(res => {
        if (res.data) {
            userSubmissions = res.data.getSubmissionsList()
        }
    })    
    )
    .then(() =>
        // Make magic happen
        {
        state.submissions[courseID] = []
        state.assignments[courseID].forEach(assignment => {
            let submission: Submission | undefined = undefined
            if (assignment.getIsgrouplab()) {
                submission = groupSubmissions.find(submission => submission.getAssignmentid() == assignment.getId())
            }
            else {
                submission = userSubmissions.find(submission => submission.getAssignmentid() == assignment.getId())
            }
            if(submission) {
                state.submissions[courseID][assignment.getOrder() - 1] = submission
            }
            if(submission==undefined){
                submission= new Submission()
                state.submissions[courseID][assignment.getOrder() - 1] = submission
            }
        })
        console.log("Fetched submission")
    })
}

export const setActiveCourse: Action<number> = ({state}, courseID) => {
    if(state.activeCourse === courseID) {
        state.activeCourse = -1
    } else {
        state.activeCourse = courseID
    }
}

<<<<<<< HEAD
export const enrollToCourse: Action<number> = ({state, effects}, courseID) => {
    effects.grpcMan.createEnrollment(courseID, state.user.id).then(res => {
=======
export const enroll: AsyncAction<number> = async ({state, effects}, courseID) => {
    await effects.grpcMan.createEnrollment(courseID, state.user.id).then(res => {
>>>>>>> 075a19b8
        console.log(res.status)
    })
    .catch(res => {
        console.log("catch")
    })
}

export const updateSearch: Action<string> = ({state}, search) => {
    state.search = search
}

// EXPERIMENTS BELOW
/** Initializes a student user with all required data */
/** //TODO: Figure out how to await this monster  */
export const setupUser: AsyncAction<void, boolean> = async ({state, actions}) => {
    actions.loading()
    const check = await actions.getPerson()
    .then(async success => {
        console.log("Loading enrollments", success)
        if (success) {
            return await actions.getEnrollmentsByUser()
        }
        return false
    })
    .then(async success => {
        console.log("Loading assignments", success)
        if (success) {
            state.enrollments.forEach(async enrollment => {
                await actions.getAssignments(enrollment.getCourseid())
            })
            console.log("Fetched assignments")
            return true
        }
        return false
    })
    .then(success => {
        console.log("Loading submissions", success)
        if (success) {
<<<<<<< HEAD
            state.enrollments.forEach(enrollment => {
                if(enrollment.getStatus()>=2){
                    actions.getCourseSubmissions(enrollment.getCourseid())
=======
            state.enrollments.forEach(async enrollment => {
                if (enrollment.getStatus() === Enrollment.UserStatus.STUDENT) {
                    await actions.getCourseSubmissions(enrollment.getCourseid())
>>>>>>> 075a19b8
                }
            });
            return true
        }
        return false
    })
    .then(async success => {
        console.log("Loading repositories", success)
        if (success) {
            await actions.getRepository()
            return true
        }
        return false
    }).then(async success => {
        console.log("Loading courses", success)
        if (success) {
            return await actions.getCourses().then(success => {
                return success
            })

        }
        return false
        
    }).then(async success => {
        if (success) {
            state.enrollments.forEach(async enrollment => {
                let statuses = enrollment.getStatus() === Enrollment.UserStatus.STUDENT ? [Enrollment.UserStatus.STUDENT, Enrollment.UserStatus.TEACHER ] : []
                if (enrollment.getStatus() >= 2) {
                    await actions.getEnrollmentsByCourse({courseID: enrollment.getCourseid(), statuses: statuses})
                }
            })
            return true
        }
        return false
    })
    .finally(() => {
        console.log("Complete")
    })
    return check
}


/* START UTILITY ACTIONS */
/** Tries to get saved theme setting from localStorage, else sets theme to Light by default */
export const setTheme: Action<void> = ({state}) => {
    let theme = window.localStorage.getItem("theme")
    state.theme = (theme === null) ? "light" : theme
    document.body.className = state.theme
}

/** Changes between Light and Dark theme */
export const changeTheme: Action<void> = ({state}) => {
    state.theme = (state.theme === "light") ? "dark" : "light"
    document.body.className = state.theme
    window.localStorage.setItem("theme", state.theme)
}

/** Sets the time to now. */
export const setTimeNow: Action<void> = ({state}) =>{
    state.timeNow = new Date()
}<|MERGE_RESOLUTION|>--- conflicted
+++ resolved
@@ -299,14 +299,9 @@
     let userSubmissions: Submission[] = []
     let groupSubmissions: Submission[] = []
     const groupID: number | undefined = state.enrollments.find(enrollment => enrollment.getCourseid() == courseID)?.getGroupid()
-<<<<<<< HEAD
-    
-    effects.grpcMan.getGroupSubmissions(courseID, groupID !== undefined ? groupID : -1)
-=======
 
 
     await effects.grpcMan.getGroupSubmissions(courseID, groupID !== undefined ? groupID : -1)
->>>>>>> 075a19b8
     .then(res => {
         if (res.data) {
             groupSubmissions = res.data.getSubmissionsList()
@@ -352,13 +347,8 @@
     }
 }
 
-<<<<<<< HEAD
-export const enrollToCourse: Action<number> = ({state, effects}, courseID) => {
-    effects.grpcMan.createEnrollment(courseID, state.user.id).then(res => {
-=======
 export const enroll: AsyncAction<number> = async ({state, effects}, courseID) => {
     await effects.grpcMan.createEnrollment(courseID, state.user.id).then(res => {
->>>>>>> 075a19b8
         console.log(res.status)
     })
     .catch(res => {
@@ -397,15 +387,9 @@
     .then(success => {
         console.log("Loading submissions", success)
         if (success) {
-<<<<<<< HEAD
-            state.enrollments.forEach(enrollment => {
-                if(enrollment.getStatus()>=2){
-                    actions.getCourseSubmissions(enrollment.getCourseid())
-=======
             state.enrollments.forEach(async enrollment => {
                 if (enrollment.getStatus() === Enrollment.UserStatus.STUDENT) {
                     await actions.getCourseSubmissions(enrollment.getCourseid())
->>>>>>> 075a19b8
                 }
             });
             return true
