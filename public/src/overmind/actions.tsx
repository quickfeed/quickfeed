--- conflicted
+++ resolved
@@ -3,7 +3,7 @@
     User, Enrollment, Submission, Course, Group, GradingCriterion, Assignment, GradingBenchmark, Enrollment_UserStatus, Submission_Status, Enrollment_DisplayState, Group_GroupStatus
 } from "../../proto/qf/types_pb"
 import { Organization, SubmissionRequest_SubmissionType, } from "../../proto/qf/requests_pb"
-import { Alert, SubmissionOwner } from "./state"
+import { Alert, CourseGroup, SubmissionOwner } from "./state"
 import { Context } from "."
 import { Response } from "../client"
 import { Code, ConnectError } from "@bufbuild/connect"
@@ -808,11 +808,6 @@
         })
         // Store an alert message in localStorage that will be displayed after reloading the page.
         localStorage.setItem("alert", "Your session has expired. Please log in again.")
-<<<<<<< HEAD
-        window.location.reload()
-    } else if (response.status.Code >= BigInt(0)) {
-        state.alerts.push({ id: newID(), text: response.status.Error, color: Color.RED })
-=======
     } else {
         // The error message includes the error code, while the rawMessage only includes the error message.
         //
@@ -826,7 +821,6 @@
             text: message,
             color: Color.RED
         })
->>>>>>> 137f40e5
     }
 }
 
