--- conflicted
+++ resolved
@@ -52,26 +52,16 @@
 
 /** Tries to get saved theme setting from localStorage, else sets theme to Light by default */
 export const setTheme: Action<void> = ({state}) => {
-<<<<<<< HEAD
-    let theme = window.localStorage.getItem('theme')
-    state.theme = (theme === null) ? 'light' : theme
-
-=======
     let theme = window.localStorage.getItem("theme")
     state.theme = (theme === null) ? "light" : theme
     document.body.className = state.theme
->>>>>>> 526046e8
 }
 
 /** Changes between Light and Dark theme */
 export const changeTheme: Action<void> = ({state}) => {
-<<<<<<< HEAD
-    state.theme = (state.theme === 'light') ? 'dark' : 'light'
-=======
     state.theme = (state.theme === "light") ? "dark" : "light"
     document.body.className = state.theme
     window.localStorage.setItem("theme", state.theme)
->>>>>>> 526046e8
 }
 
 
@@ -123,13 +113,8 @@
 
 /** TODO: Either store assignments for all courses, or get assignments by course ID. Currently sets state.assignments to the assignments in the last enrollment in state.enrollments */
 export const getAssignments: Action<void> = ({state, effects}) => {
-<<<<<<< HEAD
-    let assignments:{[crsid:number]:Assignment[]} = {}
-    state.enrollments.forEach( enrollment => {
-=======
         let assignments: { [courseID: number] : Assignment[]} = {}
         state.enrollments.forEach( enrollment => {
->>>>>>> 526046e8
         //console.log(enrollment.getCourseid())
          effects.grpcMan.getAssignments(enrollment.getCourseid()).then(res => {
             if (res.data) {
@@ -138,16 +123,12 @@
                 assignments[enrollment.getCourseid()] = res.data.getAssignmentsList()
                 //console.log(state.assignments)
             }
-<<<<<<< HEAD
-        }).finally(()=>state.assignments = assignments)
-=======
             
         }).finally(() => {
             state.assignments = assignments
         })
         
 
->>>>>>> 526046e8
     })
     
 }
