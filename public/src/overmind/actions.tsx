import { Code, ConnectError } from "@connectrpc/connect"
import { Context } from "."
import {RepositoryRequestSchema, SubmissionRequest_SubmissionType, } from "../../proto/qf/requests_pb"
import {
    Assignment,
    Course,
    Enrollment,
    Enrollment_DisplayState,
    Enrollment_UserStatus,
    EnrollmentSchema,
    Grade,
    GradingBenchmark,
    GradingCriterion,
    Group,
    Group_GroupStatus,
    GroupSchema,
    Submission,
    Submission_Status,
    SubmissionSchema,
    User,
    UserSchema
} from "../../proto/qf/types_pb"
<<<<<<< HEAD
import { Response } from "../client"
import {
    Color, ConnStatus, getStatusByUser, hasAllStatus, hasStudent, isPending, isStudent, isTeacher, isVisible, newID,
    setStatusAll, setStatusByUser, SubmissionSort, SubmissionStatus, validateGroup
} from "../Helpers"
import * as internalActions from "./internalActions"
=======
import { Color, ConnStatus, getStatusByUser, hasAllStatus, hasStudent, hasTeacher, isPending, isStudent, isTeacher, isVisible, newID, setStatusAll, setStatusByUser, SubmissionSort, SubmissionStatus, validateGroup } from "../Helpers"
import {isEmptyRepo} from "./internalActions"
>>>>>>> 83a752ab
import { Alert, CourseGroup, SubmissionOwner } from "./state"
import { clone, create, isMessage } from "@bufbuild/protobuf"

export const internal = {isEmptyRepo}

export const onInitializeOvermind = async ({ actions, effects }: Context) => {
    // Initialize the API client. *Must* be done before accessing the client.
    effects.api.init(actions.errorHandler)
    await actions.fetchUserData()
    // Currently this only alerts the user if they are not logged in after a page refresh
    const alert = localStorage.getItem("alert")
    if (alert) {
        actions.alert({ text: alert, color: Color.RED })
        localStorage.removeItem("alert")
    }
}

export const handleStreamError = (context: Context, error: Error): void => {
    context.state.connectionStatus = ConnStatus.DISCONNECTED
    context.actions.alert({ text: error.message, color: Color.RED, delay: 10000 })
}

export const receiveSubmission = ({ state }: Context, submission: Submission): void => {
    state.submissions.update(submission)
}

/**
 *      START CURRENT USER ACTIONS
 */

/** Fetches and stores an authenticated user in state */
export const getSelf = async ({ state, effects }: Context): Promise<boolean> => {
    const response = await effects.api.client.getUser({})
    if (response.error) {
        return false
    }
    state.self = response.message
    return true
}

/** Gets all enrollments for the current user and stores them in state */
export const getEnrollmentsByUser = async ({ state, effects }: Context): Promise<void> => {
    const response = await effects.api.client.getEnrollments({
        FetchMode: {
            case: "userID",
            value: state.self.ID,
        }
    })
    if (response.error) {
        return
    }
    state.enrollments = response.message.enrollments
    for (const enrollment of state.enrollments) {
        state.status[enrollment.courseID.toString()] = enrollment.status
    }
}

/** Fetches all users (requires admin privileges) */
export const getUsers = async ({ state, effects }: Context): Promise<void> => {
    const response = await effects.api.client.getUsers({})
    if (response.error) {
        return
    }
    for (const user of response.message.users) {
        state.users[user.ID.toString()] = user
    }
    // Insert users sorted by admin privileges
    state.allUsers = response.message.users.sort((a, b) => {
        if (a.IsAdmin > b.IsAdmin) { return -1 }
        if (a.IsAdmin < b.IsAdmin) { return 1 }
        return 0
    })
}

/** Changes user information server-side */
export const updateUser = async ({ actions, effects }: Context, user: User): Promise<void> => {
    const response = await effects.api.client.updateUser(user)
    if (response.error) {
        return
    }
    await actions.getSelf()
}

/**
 *      END CURRENT USER ACTIONS
 */

/** Fetches all courses */
export const getCourses = async ({ state, effects }: Context): Promise<void> => {
    state.courses = []
    const response = await effects.api.client.getCourses({})
    if (response.error) {
        return
    }
    state.courses = response.message.courses
}

/** updateAdmin is used to update the admin privileges of a user. Admin status toggles between true and false */
export const updateAdmin = async ({ state, effects }: Context, user: User): Promise<void> => {
    // Confirm that user really wants to change admin status
    if (confirm(`Are you sure you want to ${user.IsAdmin ? "demote" : "promote"} ${user.Name}?`)) {
        // Convert to proto object and change admin status
        const req = { ...user }
        req.IsAdmin = !user.IsAdmin
        // Send updated user to server
        const response = await effects.api.client.updateUser(req)
        if (response.error) {
            return
        }
        // If successful, update user in state with new admin status
        const found = state.allUsers.findIndex(s => s.ID === user.ID)
        if (found > -1) {
            state.allUsers[found].IsAdmin = req.IsAdmin
        }
    }
}

export const getCourseData = async ({ state, effects }: Context, { courseID }: { courseID: bigint }): Promise<void> => {
    const response = await effects.api.client.getCourse({
        courseID,
    })
    if (response.error) {
        return
    }
    state.courseEnrollments[courseID.toString()] = response.message.enrollments
    state.groups[courseID.toString()] = response.message.groups
}

/**  setEnrollmentState toggles the state of an enrollment between favorite and visible */
export const setEnrollmentState = async ({ effects }: Context, enrollment: Enrollment): Promise<void> => {
    enrollment.state = isVisible(enrollment)
        ? Enrollment_DisplayState.HIDDEN
        : Enrollment_DisplayState.VISIBLE

    await effects.api.client.updateCourseVisibility(enrollment)
}

/** Updates a given submission with a new status. This updates the given submission, as well as all other occurrences of the given submission in state. */
export const updateSubmission = async ({ state, effects }: Context, { owner, submission, status }: { owner: SubmissionOwner, submission: Submission | null, status: Submission_Status }): Promise<void> => {
    /* Do not update if the status is already the same or if there is no selected submission */
    if (!submission) {
        return
    }

    switch (owner.type) {
        // Take no action if there is no change in status
        case "ENROLLMENT":
            if (getStatusByUser(submission, submission.userID) === status) {
                return
            }
            break
        case "GROUP":
            if (hasAllStatus(submission, status)) {
                return
            }
            break
    }

    /* Confirm that user really wants to change submission status */
    if (!confirm(`Are you sure you want to set status ${SubmissionStatus[status]} on this submission?`)) {
        return
    }

    let clonedSubmission = clone(SubmissionSchema, submission)
    switch (owner.type) {
        case "ENROLLMENT":
            clonedSubmission = setStatusByUser(clonedSubmission, submission.userID, status)
            break
        case "GROUP":
            clonedSubmission = setStatusAll(clonedSubmission, status)
            break
    }
    /* Update the submission status */
    const response = await effects.api.client.updateSubmission({
        courseID: state.activeCourse,
        submissionID: submission.ID,
        grades: clonedSubmission.Grades,
        released: submission.released,
        score: submission.score,
    })
    if (response.error) {
        return
    }
    submission.Grades = clonedSubmission.Grades
    state.submissionsForCourse.update(owner, submission)
}

export const updateGrade = async ({ state, effects }: Context, { grade, status }: { grade: Grade, status: Submission_Status }): Promise<void> => {
    if (grade.Status === status || !state.selectedSubmission) {
        return
    }

    if (!confirm(`Are you sure you want to set status ${SubmissionStatus[status]} on this grade?`)) {
        return
    }

    const clonedSubmission = clone(SubmissionSchema, state.selectedSubmission)
    clonedSubmission.Grades = clonedSubmission.Grades.map(g => {
        if (g.UserID === grade.UserID) {
            g.Status = status
        }
        return g
    })
    const response = await effects.api.client.updateSubmission({
        courseID: state.activeCourse,
        submissionID: state.selectedSubmission.ID,
        grades: clonedSubmission.Grades,
        released: state.selectedSubmission.released,
        score: state.selectedSubmission.score,
    })
    if (response.error) {
        return
    }

    state.selectedSubmission.Grades = clonedSubmission.Grades
    const type = clonedSubmission.userID ? "ENROLLMENT" : "GROUP"
    switch (type) {
        case "ENROLLMENT":
            state.submissionsForCourse.update({ type, id: clonedSubmission.userID }, clonedSubmission)
            break
        case "GROUP":
            state.submissionsForCourse.update({ type, id: clonedSubmission.groupID }, clonedSubmission)
            break
    }
}

/** updateEnrollment updates an enrollment status with the given status */
export const updateEnrollment = async ({ state, actions, effects }: Context, { enrollment, status }: { enrollment: Enrollment, status: Enrollment_UserStatus }): Promise<void> => {
    if (!enrollment.user) {
        // user name is required
        return
    }

    if (status === Enrollment_UserStatus.NONE) {
        const proceed = await actions.internal.isEmptyRepo(create(RepositoryRequestSchema, { userID: enrollment.userID, courseID: enrollment.courseID }))
        if (!proceed) {
            return
        }
    }

    // Confirm that user really wants to change enrollment status
    let confirmed = false
    switch (status) {
        case Enrollment_UserStatus.NONE:
            confirmed = confirm("WARNING! Rejecting a student is irreversible. Are you sure?")
            break
        case Enrollment_UserStatus.STUDENT:
            // If the enrollment is pending, don't ask for confirmation
            confirmed = isPending(enrollment) || confirm(`Warning! ${enrollment.user.Name} is a teacher. Are sure you want to demote?`)
            break
        case Enrollment_UserStatus.TEACHER:
            confirmed = confirm(`Are you sure you want to promote ${enrollment.user.Name} to teacher status?`)
            break
        case Enrollment_UserStatus.PENDING:
            // Status pending should never be set by this function.
            // If the intent is to accept a pending enrollment, status should be set to student.
            return
    }
    if (!confirmed) {
        return
    }

    // Lookup the enrollment
    // The enrollment should be in state, if it is not, do nothing
    const enrollments = state.courseEnrollments[state.activeCourse.toString()] ?? []
    const found = enrollments.findIndex(e => e.ID === enrollment.ID)
    if (found === -1) {
        return
    }

    // Clone enrollment object and change status
    const clonedEnrollment = clone(EnrollmentSchema, enrollment)
    clonedEnrollment.status = status

    // Send updated enrollment to server
    const response = await effects.api.client.updateEnrollments({ enrollments: [clonedEnrollment] })
    if (response.error) {
        return
    }
    // If successful, update enrollment in state with new status
    if (status === Enrollment_UserStatus.NONE) {
        // If the enrollment is rejected, remove it from state
        enrollments.splice(found, 1)
    } else {
        // If the enrollment is accepted, update the enrollment in state
        enrollments[found].status = status
    }
}

/** approvePendingEnrollments approves all pending enrollments for the current course */
export const approvePendingEnrollments = async ({ state, actions, effects }: Context): Promise<void> => {
    if (!confirm("Please confirm that you want to approve all students")) {
        return
    }

    // Clone and set status to student for all pending enrollments.
    // We need to clone the enrollments to avoid modifying the state directly.
    // We do not want to update set the enrollment status before the update is successful.
    const enrollments = state.pendingEnrollments.map(enrollment => {
        const temp = clone(EnrollmentSchema, enrollment)
        temp.status = Enrollment_UserStatus.STUDENT
        return temp
    })

    // Send updated enrollments to server
    const response = await effects.api.client.updateEnrollments({ enrollments })
    if (response.error) {
        // Fetch enrollments again if update failed in case the user was able to approve some enrollments
        await actions.getCourseData({ courseID: state.activeCourse })
        return
    }
    for (const enrollment of state.pendingEnrollments) {
        enrollment.status = Enrollment_UserStatus.STUDENT
    }
}

/** Get assignments for all the courses the current user is enrolled in */
export const getAssignments = async ({ state, actions }: Context): Promise<void> => {
    await Promise.all(state.enrollments.map(async enrollment => {
        if (isPending(enrollment)) {
            // No need to get assignments for pending enrollments
            return
        }
        await actions.getAssignmentsByCourse(enrollment.courseID)
    }))
}

/** Get assignments for a single course, given by courseID */
export const getAssignmentsByCourse = async ({ state, effects }: Context, courseID: bigint): Promise<void> => {
    const response = await effects.api.client.getAssignments({ courseID })
    if (response.error) {
        return
    }
    state.assignments[courseID.toString()] = response.message.assignments
}

export const getRepositories = async ({ state, effects }: Context): Promise<void> => {
    await Promise.all(state.enrollments.map(async enrollment => {
        if (isPending(enrollment)) {
            // No need to get repositories for pending enrollments
            return
        }
        const courseID = enrollment.courseID
        state.repositories[courseID.toString()] = {}
        const response = await effects.api.client.getRepositories({ courseID })
        if (response.error) {
            return
        }
        state.repositories[courseID.toString()] = response.message.URLs
    }))
}

export const createGroup = async ({ state, actions, effects }: Context, group: CourseGroup): Promise<void> => {
    const check = validateGroup(group)
    if (!check.valid) {
        actions.alert({ text: check.message, color: Color.RED, delay: 10000 })
        return
    }

    const response = await effects.api.client.createGroup({
        courseID: group.courseID,
        name: group.name,
        users: group.users.map(ID => create(UserSchema, { ID })),
    })

    if (response.error) {
        return
    }

    state.userGroup[group.courseID.toString()] = response.message
    state.activeGroup = null
}

/** Updates a given course and refreshes courses in state if successful  */
export const editCourse = async ({ actions, effects }: Context, { course }: { course: Course }): Promise<void> => {
    const response = await effects.api.client.updateCourse(course)
    if (response.error) {
        return
    }
    await actions.getCourses()
}

/** Fetches and stores all submissions of a given course into state. Triggers the loading spinner. */
export const loadCourseSubmissions = async ({ state, actions }: Context, courseID: bigint): Promise<void> => {
    state.isLoading = true
    await actions.refreshCourseSubmissions(courseID)
    state.loadedCourse[courseID.toString()] = true
    state.isLoading = false
}

/** Refreshes all submissions for a given course. Calling this action directly will not trigger the loading spinner.
 *  Use `loadCourseSubmissions` instead if you want to trigger the loading spinner, such as on page load. */
export const refreshCourseSubmissions = async ({ state, effects }: Context, courseID: bigint): Promise<void> => {
    // None of these should fail independently.
    const userResponse = await effects.api.client.getSubmissionsByCourse({
        CourseID: courseID,
        FetchMode: {
            case: "Type",
            value: SubmissionRequest_SubmissionType.ALL
        }
    })
    const groupResponse = await effects.api.client.getSubmissionsByCourse({
        CourseID: courseID,
        FetchMode: {
            case: "Type",
            value: SubmissionRequest_SubmissionType.GROUP
        }
    })
    if (userResponse.error || groupResponse.error) {
        return
    }

    state.submissionsForCourse.setSubmissions("USER", userResponse.message)
    state.submissionsForCourse.setSubmissions("GROUP", groupResponse.message)

    for (const submissions of Object.values(userResponse.message.submissions)) {
        for (const submission of submissions.submissions) {
            state.review.reviews.set(submission.ID, submission.reviews)
        }
    }
}

export const getGroupsByCourse = async ({ state, effects }: Context, courseID: bigint): Promise<void> => {
    state.groups[courseID.toString()] = []
    const response = await effects.api.client.getGroupsByCourse({ courseID })
    if (response.error) {
        return
    }
    state.groups[courseID.toString()] = response.message.groups
}

export const getUserSubmissions = async ({ state, effects }: Context, courseID: bigint): Promise<void> => {
    const response = await effects.api.client.getSubmissions({
        CourseID: courseID,
        FetchMode: {
            case: "UserID",
            value: state.self.ID,
        },
    })
    if (response.error) {
        return
    }
    state.submissions.setSubmissions(courseID, "USER", response.message.submissions)
}

export const getGroupSubmissions = async ({ state, effects }: Context, courseID: bigint): Promise<void> => {
    const enrollment = state.enrollmentsByCourseID[courseID.toString()]
    if (!(enrollment && enrollment.group)) {
        return
    }
    const response = await effects.api.client.getSubmissions({
        CourseID: courseID,
        FetchMode: {
            case: "GroupID",
            value: enrollment.groupID,
        },
    })
    if (response.error) {
        return
    }
    state.submissions.setSubmissions(courseID, "GROUP", response.message.submissions)
}

export const setActiveCourse = ({ state }: Context, courseID: bigint): void => {
    state.activeCourse = courseID
}

export const toggleFavorites = ({ state }: Context): void => {
    state.showFavorites = !state.showFavorites
}

export const setSelectedAssignmentID = ({ state }: Context, assignmentID: number): void => {
    state.selectedAssignmentID = assignmentID
}

export const setSelectedSubmission = ({ state }: Context, { submission }: { submission: Submission | null }): void => {
    if (!submission) {
        state.selectedSubmission = null
        return
    }
    state.selectedSubmission = clone(SubmissionSchema, submission)
}

export const getSubmission = async ({ state, effects }: Context, { courseID, owner, submission }: { courseID: bigint, owner: SubmissionOwner, submission: Submission }): Promise<void> => {
    const response = await effects.api.client.getSubmission({
        CourseID: courseID,
        FetchMode: {
            case: "SubmissionID",
            value: submission.ID,
        },
    })
    if (response.error) {
        return
    }
    state.submissionsForCourse.update(owner, response.message)
    if (state.selectedSubmission && state.selectedSubmission.ID === submission.ID) {
        // Only update the selected submission if it is the same as the one we just fetched.
        // This is to avoid overwriting the selected submission with a different one.
        // This can happen when the user clicks on a submission in the submission list, and then
        // selects a different submission in the submission list before the first request has finished.
        state.selectedSubmission = response.message
    }
}

/** Rebuilds the currently active submission */
export const rebuildSubmission = async ({ state, actions, effects }: Context, { owner, submission }: { owner: SubmissionOwner, submission: Submission | null }): Promise<void> => {
    if (!(submission && state.selectedAssignment && state.activeCourse)) {
        return
    }
    const response = await effects.api.client.rebuildSubmissions({
        courseID: state.activeCourse,
        assignmentID: state.selectedAssignment.ID,
        submissionID: submission.ID,
    })
    if (response.error) {
        return
    }
    // TODO: Alerting is temporary due to the fact that the server no longer returns the updated submission.
    // TODO: gRPC streaming should be implemented to send the updated submission to the api.client.
    await actions.getSubmission({ courseID: state.activeCourse, submission, owner })
    actions.alert({ color: Color.GREEN, text: 'Submission rebuilt successfully' })
}

/* rebuildAllSubmissions rebuilds all submissions for a given assignment */
export const rebuildAllSubmissions = async ({ effects }: Context, { courseID, assignmentID }: { courseID: bigint, assignmentID: bigint }): Promise<boolean> => {
    const response = await effects.api.client.rebuildSubmissions({
        courseID,
        assignmentID,
    })
    return !response.error
}

/** Enrolls a user (self) in a course given by courseID. Refreshes enrollments in state if enroll is successful. */
export const enroll = async ({ state, effects }: Context, courseID: bigint): Promise<void> => {
    const response = await effects.api.client.createEnrollment({
        courseID,
        userID: state.self.ID,
    })
    if (response.error) {
        return
    }
    const enrolsResponse = await effects.api.client.getEnrollments({
        FetchMode: {
            case: "userID",
            value: state.self.ID,
        }
    })
    if (enrolsResponse.error) {
        return
    }
    state.enrollments = enrolsResponse.message.enrollments
}

export const updateGroupStatus = async ({ effects }: Context, { group, status }: { group: Group, status: Group_GroupStatus }): Promise<void> => {
    const oldStatus = group.status
    group.status = status
    const response = await effects.api.client.updateGroup(group)
    if (response.error) {
        group.status = oldStatus
    }
}

export const deleteGroup = async ({ state, actions, effects }: Context, group: Group): Promise<void> => {
    if (!confirm("Deleting a group is an irreversible action. Are you sure?")) {
        return
    }
    const proceed = await actions.internal.isEmptyRepo(create(RepositoryRequestSchema, { courseID: group.courseID, groupID: group.ID }))
    if (!proceed) {
        return
    }

    const deleteResponse = await effects.api.client.deleteGroup({
        courseID: group.courseID,
        groupID: group.ID,
    })
    if (deleteResponse.error) {
        return
    }
    state.groups[group.courseID.toString()] = state.groups[group.courseID.toString()].filter(g => g.ID !== group.ID)
}

export const updateGroup = async ({ state, actions, effects }: Context, group: Group): Promise<void> => {
    const response = await effects.api.client.updateGroup(group)
    if (response.error) {
        return
    }
    const found = state.groups[group.courseID.toString()].find(g => g.ID === group.ID)
    if (found && response.message) {
        Object.assign(found, response.message)
        actions.setActiveGroup(null)
    }
}

export const createOrUpdateCriterion = async ({ effects }: Context, { criterion, assignment }: { criterion: GradingCriterion, assignment: Assignment }): Promise<boolean> => {
    const benchmark = assignment.gradingBenchmarks.find(bm => bm.ID === criterion.BenchmarkID)
    if (!benchmark) {
        // If a benchmark is not found, the criterion is invalid.
        return false
    }

    // Existing criteria have a criteria id > 0, new criteria have a criteria id of 0
    if (criterion.ID) {
        const response = await effects.api.client.updateCriterion(criterion)
        if (response.error) {
            return false
        }
        const index = benchmark.criteria.findIndex(c => c.ID === criterion.ID)
        if (index > -1) {
            benchmark.criteria[index] = criterion
        }
    } else {
        criterion.CourseID = assignment.CourseID // Needed for access control
        const response = await effects.api.client.createCriterion(criterion)
        if (response.error) {
            return false
        }
        benchmark.criteria.push(response.message)
    }
    return true
}

<<<<<<< HEAD
export const createOrUpdateBenchmark = async ({ effects }: Context, { benchmark, assignment }: { benchmark: GradingBenchmark, assignment: Assignment }): Promise<Boolean> => {
    // Check if this need cloning
    const bm = benchmark.clone()
=======
export const createOrUpdateBenchmark = async ({ effects }: Context, { benchmark, assignment }: { benchmark: GradingBenchmark, assignment: Assignment }): Promise<boolean> => {
>>>>>>> 83a752ab
    if (benchmark.ID) {
        const response = await effects.api.client.updateBenchmark(benchmark)
        if (response.error) {
            return false
        }
        const index = assignment.gradingBenchmarks.findIndex(b => b.ID === benchmark.ID)
        if (index > -1) {
            assignment.gradingBenchmarks[index] = benchmark
        }
    } else {
        benchmark.CourseID = assignment.CourseID // Needed for access control
        const response = await effects.api.client.createBenchmark(benchmark)
        if (response.error) {
            return false
        }
        assignment.gradingBenchmarks.push(response.message)
    }
    return true
}

export const createBenchmark = async ({ effects }: Context, { benchmark, assignment }: { benchmark: GradingBenchmark, assignment: Assignment }): Promise<void> => {
    benchmark.AssignmentID = assignment.ID
    const response = await effects.api.client.createBenchmark(benchmark)
    if (response.error) {
        return
    }
    assignment.gradingBenchmarks.push(benchmark)
}

export const deleteCriterion = async ({ effects }: Context, { criterion, assignment }: { criterion?: GradingCriterion, assignment: Assignment }): Promise<void> => {
    if (!criterion) {
        // Criterion is invalid
        return
    }

    const benchmarks = assignment.gradingBenchmarks
    const benchmark = benchmarks.find(bm => bm.ID === criterion?.BenchmarkID)
    if (!benchmark) {
        // Criterion has no parent benchmark
        return
    }

    if (!confirm("Do you really want to delete this criterion?")) {
        // Do nothing if user cancels
        return
    }

    // Delete criterion
    const response = await effects.api.client.deleteCriterion(criterion)
    if (response.error) {
        return
    }

    // Remove criterion from benchmark in state if request was successful
    const index = benchmarks.indexOf(benchmark)
    if (index > -1) {
        benchmarks[index].criteria = benchmarks[index].criteria.filter(c => c.ID !== criterion.ID)
    }
}

export const deleteBenchmark = async ({ effects }: Context, { benchmark, assignment }: { benchmark?: GradingBenchmark, assignment: Assignment }): Promise<void> => {
    if (benchmark && confirm("Do you really want to delete this benchmark?")) {
        const response = await effects.api.client.deleteBenchmark(benchmark)
        if (response.error) {
            return
        }
        const index = assignment.gradingBenchmarks.indexOf(benchmark)
        if (index > -1) {
            assignment.gradingBenchmarks.splice(index, 1)
        }
    }
}

export const setActiveEnrollment = ({ state }: Context, enrollment: Enrollment | null): void => {
    state.selectedEnrollment = enrollment ? enrollment : null
}

export const startSubmissionStream = ({ actions, effects }: Context) => {
    effects.streamService.submissionStream({
        onStatusChange: actions.setConnectionStatus,
        onMessage: actions.receiveSubmission,
        onError: actions.handleStreamError,
    })
}

export const updateAssignments = async ({ actions, effects }: Context, courseID: bigint): Promise<void> => {
    const response = await effects.api.client.updateAssignments({ courseID })
    if (response.error) {
        return
    }
    actions.alert({ text: "Assignments updated", color: Color.GREEN })
}

/* fetchUserData is called when the user enters the app. It fetches all data that is needed for the user to be able to use the app. */
/* If the user is not logged in, i.e does not have a valid token, the process is aborted. */
export const fetchUserData = async ({ state, actions }: Context): Promise<boolean> => {
    const successful = await actions.getSelf()
    // If getSelf returns false, the user is not logged in. Abort.
    if (!successful) {
        state.isLoading = false
        return false
    }
    // Order matters here. Some data is dependent on other data. Ex. fetching submissions depends on enrollments.
    await actions.getEnrollmentsByUser()
    await actions.getAssignments()
    await actions.getCourses()
    const results = []
    for (const enrollment of state.enrollments) {
        const courseID = enrollment.courseID
        if (isStudent(enrollment) || isTeacher(enrollment)) {
            results.push(actions.getUserSubmissions(courseID))
            results.push(actions.getGroupSubmissions(courseID))
        }
    }
    await Promise.all(results)
    if (state.self.IsAdmin) {
        await actions.getUsers()
    }
    await actions.getRepositories()
    actions.startSubmissionStream()
    // End loading screen.
    state.isLoading = false
    return true
}

/* Utility Actions */

<<<<<<< HEAD
/* Switches between teacher and student view. */
export const changeView = async ({ state, effects }: Context, courseID: bigint) => {
    // Initialize as student, a user can either be a student or a teacher when switching views.
    // A student view is only converted to a teacher if the user is a teacher in the course.
    let newEnrollmentStatus = Enrollment_UserStatus.STUDENT

    // Check if the user is a teacher in the course.
    if (hasStudent(state.enrollmentsByCourseID[courseID.toString()].status)) {
=======
/** Switches between teacher and student view. */
export const changeView = async ({ state, effects }: Context): Promise<void> => {
    const enrollment = state.enrollments.find(enrol => enrol.courseID === state.activeCourse)
    if (!enrollment) {
        return
    }
    if (hasStudent(enrollment.status)) {
>>>>>>> 83a752ab
        const response = await effects.api.client.getEnrollments({
            FetchMode: { case: "userID", value: state.self.ID, },
            statuses: [Enrollment_UserStatus.TEACHER],
        })
<<<<<<< HEAD
        if (response.error) return

        if (response.message.enrollments.some(enrol => enrol.courseID === courseID)) {
            newEnrollmentStatus = Enrollment_UserStatus.TEACHER
=======
        if (response.error) {
            return
        }
        if (response.message.enrollments.find(enrol => enrol.courseID === state.activeCourse && hasTeacher(enrol.status))) {
            enrollment.status = Enrollment_UserStatus.TEACHER
>>>>>>> 83a752ab
        }
    }
    // Find and update the enrollment status
    const enrollment = state.enrollments.find(enroll => enroll.courseID === courseID)
    if (!enrollment) return
    enrollment.status = newEnrollmentStatus
}

export const loading = ({ state }: Context): void => {
    state.isLoading = !state.isLoading
}

/** Sets a query string in state. */
export const setQuery = ({ state }: Context, query: string): void => {
    state.query = query
}

export const errorHandler = (context: Context, { method, error }: { method: string, error: ConnectError }): void => {
    if (!error) {
        return
    }

    // TODO(jostein): Currently all errors are handled the same way.
    // We could handle each method individually, and assign a log level to each method.
    // The log level could be determined based on user role.

    if (error.code === Code.Unauthenticated) {
        // If we end up here, the user session has expired.
        if (method === "GetUser") {
            return // Do not show alert if the user is not logged in.
        }
        context.actions.alert({
            text: "Your session has expired. Please log in again.",
            color: Color.RED
        })
        // Store an alert message in localStorage that will be displayed after reloading the page.
        localStorage.setItem("alert", "Your session has expired. Please log in again.")
    } else {
        // The error message includes the error code, while the rawMessage only includes the error message.
        //
        // error.message:     "[not_found] failed to create github application: ..."
        // error.rawMessage:  "failed to create github application: ..."
        //
        // If the current user is an admin, the method name is included along with the error code.
        // e.g. "GetCourse: [not_found] failed to create github application: ..."
        const message = context.state.self.IsAdmin ? `${method}: ${error.message}` : error.rawMessage
        context.actions.alert({
            text: message,
            color: Color.RED
        })
    }
}

export const alert = ({ state }: Context, a: Pick<Alert, "text" | "color" | "delay">): void => {
    state.alerts.push({ id: newID(), ...a })
}

export const popAlert = ({ state }: Context, alert: Alert): void => {
    state.alerts = state.alerts.filter(a => a.id !== alert.id)
}

export const logout = ({ state }: Context): void => {
    // This does not empty the state.
    state.self = create(UserSchema)
}

export const setAscending = ({ state }: Context, ascending: boolean): void => {
    state.sortAscending = ascending
}

export const setSubmissionSort = ({ state }: Context, sort: SubmissionSort): void => {
    if (state.sortSubmissionsBy !== sort) {
        state.sortSubmissionsBy = sort
    } else {
        state.sortAscending = !state.sortAscending
    }
}

export const clearSubmissionFilter = ({ state }: Context): void => {
    state.submissionFilters = []
}

export const setSubmissionFilter = ({ state }: Context, filter: string): void => {
    if (state.submissionFilters.includes(filter)) {
        state.submissionFilters = state.submissionFilters.filter(f => f !== filter)
    } else {
        state.submissionFilters.push(filter)
    }
}

export const setIndividualSubmissionsView = ({ state }: Context, view: boolean): void => {
    state.individualSubmissionView = view
}

export const setGroupView = ({ state }: Context, groupView: boolean): void => {
    state.groupView = groupView
}

export const setActiveGroup = ({ state }: Context, group: Group | null): void => {
    if (group) {
        state.activeGroup = clone(GroupSchema, group)
    } else {
        state.activeGroup = null
    }
}

export const updateGroupUsers = ({ state }: Context, user: User): void => {
    if (!state.activeGroup) {
        return
    }
    const group = state.activeGroup
    // Remove the user from the group if they are already in it.
    const index = group.users.findIndex(u => u.ID === user.ID)
    if (index >= 0) {
        group.users.splice(index, 1)
    } else {
        group.users.push(user)
    }
}

export const updateGroupName = ({ state }: Context, name: string): void => {
    if (!state.activeGroup) {
        return
    }
    state.activeGroup.name = name
}

export const setConnectionStatus = ({ state }: Context, status: ConnStatus) => {
    state.connectionStatus = status
}

// setSubmissionOwner sets the owner of the currently selected submission.
// The owner is either an enrollment or a group.
export const setSubmissionOwner = ({ state }: Context, owner: Enrollment | Group) => {
    if (isMessage(owner, GroupSchema)) {
        state.submissionOwner = { type: "GROUP", id: owner.ID }
    } else {
        const groupID = state.selectedSubmission?.groupID ?? 0n
        if (groupID > 0) {
            state.submissionOwner = { type: "GROUP", id: groupID }
            return
        }
        state.submissionOwner = { type: "ENROLLMENT", id: owner.ID }
    }
}

export const updateSubmissionOwner = ({ state }: Context, owner: SubmissionOwner) => {
    state.submissionOwner = owner
}<|MERGE_RESOLUTION|>--- conflicted
+++ resolved
@@ -20,17 +20,8 @@
     User,
     UserSchema
 } from "../../proto/qf/types_pb"
-<<<<<<< HEAD
-import { Response } from "../client"
-import {
-    Color, ConnStatus, getStatusByUser, hasAllStatus, hasStudent, isPending, isStudent, isTeacher, isVisible, newID,
-    setStatusAll, setStatusByUser, SubmissionSort, SubmissionStatus, validateGroup
-} from "../Helpers"
-import * as internalActions from "./internalActions"
-=======
 import { Color, ConnStatus, getStatusByUser, hasAllStatus, hasStudent, hasTeacher, isPending, isStudent, isTeacher, isVisible, newID, setStatusAll, setStatusByUser, SubmissionSort, SubmissionStatus, validateGroup } from "../Helpers"
 import {isEmptyRepo} from "./internalActions"
->>>>>>> 83a752ab
 import { Alert, CourseGroup, SubmissionOwner } from "./state"
 import { clone, create, isMessage } from "@bufbuild/protobuf"
 
@@ -652,13 +643,7 @@
     return true
 }
 
-<<<<<<< HEAD
-export const createOrUpdateBenchmark = async ({ effects }: Context, { benchmark, assignment }: { benchmark: GradingBenchmark, assignment: Assignment }): Promise<Boolean> => {
-    // Check if this need cloning
-    const bm = benchmark.clone()
-=======
 export const createOrUpdateBenchmark = async ({ effects }: Context, { benchmark, assignment }: { benchmark: GradingBenchmark, assignment: Assignment }): Promise<boolean> => {
->>>>>>> 83a752ab
     if (benchmark.ID) {
         const response = await effects.api.client.updateBenchmark(benchmark)
         if (response.error) {
@@ -786,16 +771,6 @@
 
 /* Utility Actions */
 
-<<<<<<< HEAD
-/* Switches between teacher and student view. */
-export const changeView = async ({ state, effects }: Context, courseID: bigint) => {
-    // Initialize as student, a user can either be a student or a teacher when switching views.
-    // A student view is only converted to a teacher if the user is a teacher in the course.
-    let newEnrollmentStatus = Enrollment_UserStatus.STUDENT
-
-    // Check if the user is a teacher in the course.
-    if (hasStudent(state.enrollmentsByCourseID[courseID.toString()].status)) {
-=======
 /** Switches between teacher and student view. */
 export const changeView = async ({ state, effects }: Context): Promise<void> => {
     const enrollment = state.enrollments.find(enrol => enrol.courseID === state.activeCourse)
@@ -803,29 +778,18 @@
         return
     }
     if (hasStudent(enrollment.status)) {
->>>>>>> 83a752ab
         const response = await effects.api.client.getEnrollments({
             FetchMode: { case: "userID", value: state.self.ID, },
             statuses: [Enrollment_UserStatus.TEACHER],
         })
-<<<<<<< HEAD
         if (response.error) return
 
-        if (response.message.enrollments.some(enrol => enrol.courseID === courseID)) {
-            newEnrollmentStatus = Enrollment_UserStatus.TEACHER
-=======
-        if (response.error) {
-            return
-        }
         if (response.message.enrollments.find(enrol => enrol.courseID === state.activeCourse && hasTeacher(enrol.status))) {
             enrollment.status = Enrollment_UserStatus.TEACHER
->>>>>>> 83a752ab
-        }
-    }
-    // Find and update the enrollment status
-    const enrollment = state.enrollments.find(enroll => enroll.courseID === courseID)
-    if (!enrollment) return
-    enrollment.status = newEnrollmentStatus
+        }
+    } else if (hasTeacher(enrollment.status)) {
+        enrollment.status = Enrollment_UserStatus.STUDENT
+    }
 }
 
 export const loading = ({ state }: Context): void => {
