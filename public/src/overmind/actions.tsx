--- conflicted
+++ resolved
@@ -262,17 +262,11 @@
 /** approvePendingEnrollments approves all pending enrollments for the current course */
 export const approvePendingEnrollments = async ({ state, actions, effects }: Context): Promise<void> => {
     if (confirm("Please confirm that you want to approve all students")) {
-<<<<<<< HEAD
-        // Clone and set status to student for all pending enrollments
-        const enrollments = Object.assign({}, state.pendingEnrollments)
-        enrollments.forEach(e => e.status = Enrollment_UserStatus.STUDENT)
-=======
         // Clone and set status to student for all pending enrollments.
         // We need to clone the enrollments to avoid modifying the state directly.
         // We do not want to update set the enrollment status before the update is successful.
-        const enrollments = state.pendingEnrollments.map(e => Converter.clone(e))
-        enrollments.forEach(e => e.status = Enrollment.UserStatus.STUDENT)
->>>>>>> 7c9693b5
+        const enrollments = Object.assign({}, state.pendingEnrollments)
+        enrollments.forEach(e => e.status = Enrollment_UserStatus.STUDENT)
 
         // Send updated enrollments to server
         const response = await effects.grpcMan.updateEnrollments(enrollments)
@@ -292,15 +286,11 @@
 export const getAssignments = async ({ state, effects }: Context): Promise<boolean> => {
     let success = true
     for (const enrollment of state.enrollments) {
-<<<<<<< HEAD
-        const response = await effects.grpcMan.getAssignments(enrollment.courseID)
-=======
         if (isPending(enrollment)) {
             // No need to get assignments for pending enrollments
             continue
         }
-        const response = await effects.grpcMan.getAssignments(enrollment.courseid)
->>>>>>> 7c9693b5
+        const response = await effects.grpcMan.getAssignments(enrollment.courseID)
         if (response.data) {
             // Store assignments in state by course ID
             state.assignments[enrollment.courseID.toString()] = response.data.assignments
@@ -324,20 +314,14 @@
 export const getRepositories = async ({ state, effects }: Context): Promise<boolean> => {
     let success = true
     for (const enrollment of state.enrollments) {
-<<<<<<< HEAD
-        const courseID = enrollment.courseID
-        state.repositories[courseID.toString()] = {}
-
-        const response = await effects.grpcMan.getRepositories(courseID, generateRepositoryList(enrollment))
-=======
         if (isPending(enrollment)) {
             // No need to get repositories for pending enrollments
             continue
         }
-        const courseID = enrollment.courseid
-        state.repositories[courseID] = {}
-        const response = await effects.grpcMan.getRepositories(courseID, generateRepositoryList(Converter.toEnrollment(enrollment)))
->>>>>>> 7c9693b5
+        const courseID = enrollment.courseID
+        state.repositories[courseID.toString()] = {}
+
+        const response = await effects.grpcMan.getRepositories(courseID, generateRepositoryList(enrollment))
         if (response.data) {
                 state.repositories[courseID.toString()] = response.data.URLs
         } else {
@@ -378,13 +362,8 @@
 export const createCourse = async ({ state, actions, effects }: Context, value: { course: Course, org: Organization }): Promise<boolean> => {
     const course = Object.assign({}, value.course)
     /* Fill in required fields */
-<<<<<<< HEAD
     course.organizationID = value.org.ID
-    course.organizationPath = value.org.path
-=======
-    course.organizationid = value.org.getId()
-    course.organizationname = value.org.getName()
->>>>>>> 7c9693b5
+    course.organizationName = value.org.name
     course.provider = "github"
     course.courseCreatorID = state.self.ID
     /* Send the course to the server */
@@ -468,13 +447,8 @@
     state.isLoading = true
 
     // None of these should fail independently.
-<<<<<<< HEAD
-    const result = await effects.grpcMan.getSubmissionsByCourse(courseID, SubmissionsForCourseRequest_Type.ALL, true)
-    const groups = await effects.grpcMan.getSubmissionsByCourse(courseID, SubmissionsForCourseRequest_Type.GROUP, true)
-=======
-    const result = await effects.grpcMan.getSubmissionsByCourse(courseID, SubmissionsForCourseRequest.Type.ALL)
-    const groups = await effects.grpcMan.getSubmissionsByCourse(courseID, SubmissionsForCourseRequest.Type.GROUP)
->>>>>>> 7c9693b5
+    const result = await effects.grpcMan.getSubmissionsByCourse(courseID, SubmissionsForCourseRequest_Type.ALL)
+    const groups = await effects.grpcMan.getSubmissionsByCourse(courseID, SubmissionsForCourseRequest_Type.GROUP)
     if (!success(result) || !success(groups)) {
         const failed = !success(result) ? result : groups
         actions.alertHandler(failed)
@@ -548,40 +522,34 @@
     state.activeAssignment = assignmentID
 }
 
-export const getSubmission = async ({ state, effects }: Context, { courseID, submissionID }: { courseID: number, submissionID: number }): Promise<void> => {
+export const getSubmission = async ({ state, effects }: Context, { courseID, submissionID }: { courseID: bigint, submissionID: bigint }): Promise<void> => {
     const response = await effects.grpcMan.getSubmission(courseID, submissionID)
     if (!response.data || !success(response)) {
         return
     }
-    const submissions = state.groupView ? state.courseGroupSubmissions[courseID] : state.courseSubmissions[courseID]
+    const submissions = state.groupView ? state.courseGroupSubmissions[courseID.toString()] : state.courseSubmissions[courseID.toString()]
     if (!submissions) {
         return
     }
     submissions.forEach(link => {
-        const sub = link.submissions?.find(submission => submission.submission?.id === submissionID)
+        const sub = link.submissions?.find(submission => submission.submission?.ID === submissionID)
         if (sub?.submission && response.data) {
-            sub.submission = response.data.toObject()
+            sub.submission = response.data
             if (state.activeSubmissionLink) {
-                state.activeSubmissionLink.submission = response.data?.toObject()
+                state.activeSubmissionLink.submission = response.data
             }
         }
     })
 }
 
 /** Rebuilds the currently active submission */
-<<<<<<< HEAD
-export const rebuildSubmission = async ({ state, actions, effects }: Context): Promise<void> => {
-    if (state.currentSubmission && state.selectedAssignment) {
-        const response = await effects.grpcMan.rebuildSubmission(state.selectedAssignment.ID, BigInt(state.activeSubmission))
-=======
 export const rebuildSubmission = async ({ state, actions, effects }: Context): Promise<boolean> => {
     if (state.currentSubmission && state.selectedAssignment && state.activeCourse) {
-        const response = await effects.grpcMan.rebuildSubmission(state.selectedAssignment.id, state.activeSubmission, state.activeCourse)
->>>>>>> 7c9693b5
+        const response = await effects.grpcMan.rebuildSubmission(state.selectedAssignment.ID, BigInt(state.activeSubmission), state.activeCourse)
         if (success(response)) {
             // TODO: Alerting is temporary due to the fact that the server no longer returns the updated submission.
             // TODO: gRPC streaming should be implemented to send the updated submission to the client.
-            await actions.getSubmission({ courseID: state.activeCourse, submissionID: state.activeSubmission })
+            await actions.getSubmission({ courseID: state.activeCourse, submissionID: BigInt(state.activeSubmission) })
             actions.alert({ color: Color.GREEN, text: 'Submission rebuilt successfully' })
             return true
         }
@@ -721,24 +689,19 @@
     }
 }
 
-<<<<<<< HEAD
-export const setActiveSubmissionLink = ({ state }: Context, link: SubmissionLink): void => {
+export const refreshSubmission = async ({ effects }: Context, { link }: { link: SubmissionLink }): Promise<SubmissionLink> => {
+    if (link.submission && link.assignment) {
+        const response = await effects.grpcMan.getSubmission(link.assignment.CourseID, link.submission.ID)
+        if (success(response) && response.data) {
+            link.submission = response.data
+        }
+    }
+    return link
+}
+
+export const setActiveSubmissionLink = async ({ state, actions }: Context, link: SubmissionLink): Promise<void> => {
+    link = await actions.refreshSubmission({ link })
     state.activeSubmissionLink = link ? link : null
-=======
-export const refreshSubmission = async ({ effects }: Context, { link }: { link: SubmissionLink.AsObject }): Promise<SubmissionLink.AsObject> => {
-    if (link.submission && link.assignment) {
-        const response = await effects.grpcMan.getSubmission(link.assignment.courseid, link.submission.id)
-        if (success(response) && response.data) {
-            link.submission = response.data.toObject()
-        }
-    }
-    return link
-}
-
-export const setActiveSubmissionLink = async ({ state, actions }: Context, link: SubmissionLink.AsObject): Promise<void> => {
-    link = await actions.refreshSubmission({ link })
-    state.activeSubmissionLink = link ? Converter.clone(link) : null
->>>>>>> 7c9693b5
 }
 
 export const setActiveEnrollment = ({ state }: Context, enrollment: Enrollment): void => {
@@ -765,7 +728,7 @@
                 await actions.getGroupSubmissions(courseID)
                 const statuses = isStudent(enrollment) ? [Enrollment_UserStatus.STUDENT, Enrollment_UserStatus.TEACHER] : []
                 success = await actions.getEnrollmentsByCourse({ courseID: courseID, statuses: statuses })
-                if (enrollment.groupid > 0) {
+                if (enrollment.groupID > 0) {
                     await actions.getGroupByUserAndCourse(courseID)
                 }
             }
