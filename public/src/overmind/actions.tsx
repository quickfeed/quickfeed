import { Action, AsyncAction } from "overmind";
import { IGrpcResponse } from "../GRPCManager";
<<<<<<< HEAD
import {  User, Enrollment, Submission, Repository, Course, SubmissionsForCourseRequest } from "../proto/ag_pb";
=======
import {  User, Enrollment, Assignment, Submission, Repository, Organization, Course, SubmissionsForCourseRequest } from "../../proto/ag_pb";
>>>>>>> 62252c71
import { CourseGroup, state } from "./state";


/** Fetches and stores an authenticated user in state */
export const getUser: AsyncAction<void, boolean> = async ({state, effects}) => {
    return await effects.api.getUser()
    .then(async (user) => {
        console.log('Fetching.')
        if (user.id === undefined) {
            return false
        }
        state.user = user
        effects.grpcMan.setUserid(state.user.Token)
        console.log(state.user, "hallais")
        return true
    })
    
}

export const getHash: Action<{courseID: number, assignmentID: number}> = ({state, actions, effects}, value) => {
    const submission = state.submissions[value.courseID].find(submission => submission.getAssignmentid() === value.assignmentID)
    if (submission) {
        effects.grpcMan.getSubmissionCommitHash(submission.getId()).then(res => {
            if (res.data) {
                if (submission.getCommithash() !== res.data.getCommithash()) {
                    actions.labTest(value.courseID)
                }
            }
        })
    }
}

export const sHash: Action<{courseID: number, assignmentID: number}> = ({state, actions, effects}, value) => {
    const submission = state.submissions[value.courseID].find(submission => submission.getAssignmentid() === value.assignmentID)
    if (submission) {
        effects.grpcMan.streamSubmissionCommitHash(submission.getId()).on('data', (res) =>
            console.log(res)
        )
        
    }
}

export const gas: Action<number> = ({state, actions, effects}, courseID) => {
    const groupID = state.enrollmentsByCourseId[courseID].getGroupid()
    effects.grpcMan.getAllSubmissions(courseID, state.user.id, groupID).then(res => {
        if (res.data) {
            console.log(res.data.getSubmissionsList())
        }
    })
}

export const getPerson: AsyncAction<void, boolean> = async ({ state, effects }) => {
    const user = await effects.api.getUser()
    if (user.id === undefined) {
        console.log("No user ID")
        return false
    }
    console.log("Fetched user")
    state.user = user
    effects.grpcMan.setUserid(state.user.Token)
    console.log(state.user, "hallais")
    return true
}



/** Fetches all users */
export const getUsers: AsyncAction<void> = async ({state, effects}) => {
    state.users = []
    await effects.grpcMan.getUsers().then(res => {
        if (res.data) {
            console.log(res.data)
        }
    })
}

/** Fetches all courses */
export const getCourses: AsyncAction<void, boolean> = async ({state, effects}) => {
    state.courses = []
    return await effects.grpcMan.getCourses().then(res => {
        if (res.data) {
            state.courses = res.data.getCoursesList()
            console.log("Fetched courses")
            return true
        }
        return false
    })
}

/**  */
export const getCoursesByUser: AsyncAction<void> = async ({state, effects}) => {
    let statuses: Enrollment.UserStatus[] = []
    await effects.grpcMan.getCoursesByUser(state.user.id, statuses).then(res => {
        if (res.data) {
            console.log(res.data)
            state.userCourses = res.data.getCoursesList()
        }
    })

}

/** Gets all submission for the current user by Course ID and stores them in state */
export const getSubmissions: AsyncAction<number, Boolean> = async ({state, effects}, courseID) => {
    return await effects.grpcMan.getSubmissions(courseID, state.user.id).then(res => {
        console.log(state.user.id, courseID)
        if (res.data) {
            state.submissions[courseID] = res.data.getSubmissionsList()
        }
        return false
        
    })
}


/** Gets all enrollments for the current user and stores them in state */
export const getEnrollmentsByUser: AsyncAction<void, boolean> = async ({state, effects}) => {
    return await effects.grpcMan.getEnrollmentsByUser(state.user.id)
    .then(res => {
        if (res.data) {
            const enrollments = res.data.getEnrollmentsList()
            state.enrollments = enrollments
            console.log("Fetched enrollments")
            return true
        }
        return false
    })
}


/** Changes user information server-side */
export const changeUser: AsyncAction<User> = async ({state, actions, effects}, user) => {
    user.setAvatarurl(state.user.avatarurl)
    await effects.grpcMan.updateUser(user).then(response => {
        actions.getUser()
    })
}

/** Gets a specific enrollment for a given course by the course ID if the user has an enrollment for that course. Returns null if none found */
export const getEnrollmentByCourseId: Action<number, Enrollment | null> = ({state}, courseID) => {
    let enrol: Enrollment | null = null
    state.enrollments.forEach(enrollment => {
        if (enrollment.getCourseid() === courseID) {
            enrol = enrollment
        }
    })
    return enrol
}

export const getEnrollmentsByCourse: AsyncAction<{courseID: number, statuses: Enrollment.UserStatus[]}> = async ({state, effects}, value) => {

    state.users = []
    state.courseEnrollments[value.courseID] = []
    await effects.grpcMan.getEnrollmentsByCourse(value.courseID, undefined, undefined, value.statuses).then(res => {
        if (res.data) {
            state.users = res.data.getEnrollmentsList()
            state.courseEnrollments[value.courseID] = res.data.getEnrollmentsList()
            console.log(state.courseEnrollments)
            return true
        }
        return false
    })
}


export const setEnrollmentState: AsyncAction<Enrollment> = async ({state, effects}, enrollment) => {
    let e = new Enrollment()
    e.setCourseid(enrollment.getCourseid())
    e.setUserid(enrollment.getUserid())
    e.setState(enrollment.getState() == Enrollment.DisplayState.VISIBLE ? Enrollment.DisplayState.FAVORITE : Enrollment.DisplayState.VISIBLE)
    state.enrollments.find(e => e.getId() === enrollment.getId())?.setState(e.getState())
    if (e) {
        await effects.grpcMan.updateCourseVisibility(e).then(res => {
            console.log(res)
        })
        .catch(res => {
            console.log(res)
        })
    }

}

export const test: Action<void, Enrollment.AsObject> = ({state}) => {
    return state.enrollmentsByCourseId[1].toObject()
}

export const updateEnrollment: Action<{enrollment: Enrollment, status: Enrollment.UserStatus}> = ({state, actions, effects}, update) => {
    let e = new Enrollment()
    e.setId(update.enrollment.getId())
    e.setStatus(update.status)
    e.setUserid(update.enrollment.getUserid())
    e.setCourseid(update.enrollment.getCourseid())

    effects.grpcMan.updateEnrollment(e).then(res => {
        if (res.data) {
            // Good
        }
        actions.alertHandler(res)
    })
}

export const getAssignments: AsyncAction<number> = async ({ state, effects }, courseID) => {
    await effects.grpcMan.getAssignments(courseID).then(res => {
        if(res.data) {
            state.assignments[courseID] = res.data.getAssignmentsList()
            console.log("Fetched assignment")
        }
    })
}

/** Gets the assignments from a course by the course id. Meant to be used in places where you want only 1 assignment list. */
export const getAssignmentsByCourse: AsyncAction<number, boolean> = async ({state, effects}, courseid) => {
    return await effects.grpcMan.getAssignments(courseid).then(res => {
        if (res.data){
            state.assignments[courseid] = res.data.getAssignmentsList()
            return true
        }
        return false
    })
}

export const getRepository: AsyncAction<void> = async ({state, effects}) => {
    
    state.enrollments.forEach(async enrollment => {
        state.repositories[enrollment.getCourseid()] = {};

        await effects.grpcMan.getRepositories(enrollment.getCourseid(), [Repository.Type.USER, Repository.Type.GROUP, Repository.Type.COURSEINFO, Repository.Type.ASSIGNMENTS]).then(res => {
            if (res.data) {
                const repoMap = res.data.toObject().urlsMap;
                repoMap.forEach(repo => {
                    state.repositories[enrollment.getCourseid()][(Repository.Type as any)[repo[0]]] = repo[1];
                    console.log("Fetched repo")
                });
            }
        })
            .finally();
    });

}



export const updateCourseGroup: Action<CourseGroup> = ({state}, cg) => {
    state.courseGroup = cg
}

export const alertHandler: Action<IGrpcResponse<any>> = ({state}, response) => {
    if (response.status.getCode() >= 0) {
        state.alerts.push(response.status.getError())
    }
}

export const getGroupByUserAndCourse: AsyncAction<number> = async ({state, effects}, courseID) => {
    const result = await effects.grpcMan.getGroupByUserAndCourse(courseID, state.user.id)
    if (result.data) {
        state.userGroup[courseID] = result.data
    }
}

export const createGroup: Action<number> = ({state, actions, effects}, courseID) => {
    let users: number[] = []
    state.courseGroup.users.forEach(user => {
        users.push(user.getId())
    })
    effects.grpcMan.createGroup(courseID, state.courseGroup.groupName, users)
    .then(res => {
        if (res.data) {
            console.log("Group Creation Success", res.data)
        }
        actions.alertHandler(res)
    })
}

export const popAlert: Action<number> = ({state}, index) => {
    state.alerts = state.alerts.filter((s, i) => i != index)
}


export const getOrganization: Action<string> = ({actions, effects}, orgName) => {
    effects.grpcMan.getOrganization(orgName).then(res => {
        if (res.data) {
            console.log(res.data)
        }
        actions.alertHandler(res)
    })
}

export const createCourse: Action<{course: Course, orgName: string}> = ({state, actions, effects}, value) => {
    let course = new Course()
    effects.grpcMan.getOrganization(value.orgName).then(res => {
        if (res.data) {
            // TODO: Is there a more elegant way to do this?
            course.setOrganizationid(res.data.getId())
            course.setOrganizationpath(res.data.getPath())
            course.setSlipdays(value.course.getSlipdays())
            course.setTag(value.course.getTag())
            course.setCode(value.course.getCode())
            course.setYear(value.course.getYear())
            course.setName(value.course.getName())
            course.setProvider("github")
            course.setCoursecreatorid(state.user.id)
            effects.grpcMan.createCourse(course).then(res => {
                if (res.data) {
                    state.courses.push(res.data)

                    // success
                }
                actions.alertHandler(res)
            })
        }
        actions.alertHandler(res)
    })
}

export const loading: Action<void> = ({state}) => {
    console.log("State has finished loading")
    state.isLoading = !state.isLoading
}

export const labTest: Action<number> = ({state, effects}, submissionID) => {
        effects.grpcMan.getSubmissions(1, state.user.id).then(res => {
            if (res.data) {
                console.log("Checking ...")
                let subs = res.data.getSubmissionsList()
                subs.forEach(sub => {
                    let ass = state.assignments[1].find(a => a.getId() === sub.getAssignmentid())
                    if (ass) {
                        if (state.submissions[1][ass.getOrder() - 1].getCommithash() !== sub.getCommithash()) {
                            state.submissions[1][ass.getOrder() - 1] = sub
                        }
                        
                    }
                })
            }
        })



}

export const getAllCourseSubmissions: Action<number> = ({state, effects}, courseID) => {
    state.courseSubmissions[courseID] = []
    effects.grpcMan.getSubmissionsByCourse(courseID, SubmissionsForCourseRequest.Type.ALL).then(res => {
        if(res.data) {
            state.courseSubmissions[courseID] = res.data.getLinksList()
            console.log(state.courseSubmissions[courseID])
        }
        else {
            console.log("FAIL")
        }
    })
}

export const getGroupsByCourse: AsyncAction<number> = async ({state, effects}, courseID) => {
    await effects.grpcMan.getGroupsByCourse(courseID).then(res => {
        if (res.data) {
            state.groups[courseID] = res.data.getGroupsList()
        }
    })
}

// Attempt at getting all submissions at once
export const getCourseSubmissions: AsyncAction<number> = async ({state, effects}, courseID) => {
    let userSubmissions: Submission[] = []
    let groupSubmissions: Submission[] = []
    const groupID: number | undefined = state.enrollments.find(enrollment => enrollment.getCourseid() == courseID)?.getGroupid()


    await effects.grpcMan.getGroupSubmissions(courseID, groupID !== undefined ? groupID : -1)
    .then(res => {
        if (res.data) {
            groupSubmissions = res.data.getSubmissionsList()
        }
    })
    .then(() =>
    effects.grpcMan.getSubmissions(courseID, state.user.id)
    .then(res => {
        if (res.data) {
            userSubmissions = res.data.getSubmissionsList()
        }
    })    
    )
    .then(() =>
        // Make magic happen
        {
        state.submissions[courseID] = []
        state.assignments[courseID].forEach(assignment => {
            let submission: Submission | undefined = undefined
            if (assignment.getIsgrouplab()) {
                submission = groupSubmissions.find(submission => submission.getAssignmentid() == assignment.getId())
            }
            else {
                submission = userSubmissions.find(submission => submission.getAssignmentid() == assignment.getId())
            }
            if(submission) {
                console.log(submission.getReviewsList())
                state.submissions[courseID][assignment.getOrder() - 1] = submission
            }
            if(submission == undefined){
                submission = new Submission()
                state.submissions[courseID][assignment.getOrder() - 1] = submission
            }
        })
        console.log("Fetched submission")
        effects.grpcMan.getReviewers
    })
}

export const setActiveCourse: Action<number> = ({state}, courseID) => {

        state.activeCourse = courseID

    console.log(state.activeCourse)
}

export const setActiveLab: Action<number> = ({state}, assignmentID) => {
    state.activeLab = assignmentID
}

export const enroll: AsyncAction<number> = async ({state, effects}, courseID) => {
    await effects.grpcMan.createEnrollment(courseID, state.user.id).then(res => {
        console.log(res.status)
    })
    .catch(res => {
        console.log("catch")
    })
}

export const updateSearch: Action<string> = ({state}, search) => {
    state.search = search
}

// EXPERIMENTS BELOW
/** Initializes a student user with all required data */
/** //TODO: Figure out how to await this monster  */
export const setupUser: AsyncAction<void, boolean> = async ({state, actions}) => {
    const check = await actions.getPerson()
    .then(async success => {
        console.log("Loading enrollments", success)
        if (success) {
            return await actions.getEnrollmentsByUser()
        }
        return false
    })
    .then(async success => {
        console.log("Loading assignments", success)
        if (success) {
            state.enrollments.forEach(async enrollment => {
                await actions.getAssignments(enrollment.getCourseid())
            })
            console.log("Fetched assignments")
            return true
        }
        return false
    })
    .then(success => {
        console.log("Loading submissions", success)
        if (success) {
            state.enrollments.forEach(async enrollment => {
                if (enrollment.getStatus() === Enrollment.UserStatus.STUDENT) {
                    await actions.getCourseSubmissions(enrollment.getCourseid())
                }
            });
            return true
        }
        return false
    })
    .then(async success => {
        console.log("Loading repositories", success)
        if (success) {
            await actions.getRepository()
            return true
        }
        return false
    }).then(async success => {
        console.log("Loading courses", success)
        if (success) {
            return await actions.getCourses().then(success => {
                return success
            })

        }
        return false
        
    }).then(async success => {
        if (success) {
            state.enrollments.forEach(async enrollment => {
                let statuses = enrollment.getStatus() === Enrollment.UserStatus.STUDENT ? [Enrollment.UserStatus.STUDENT, Enrollment.UserStatus.TEACHER ] : []
                if (enrollment.getStatus() >= 2) {
                    await actions.getEnrollmentsByCourse({courseID: enrollment.getCourseid(), statuses: statuses})
                }
            })
            return true
        }
        return false
    })
    .finally(() => {
        console.log("Complete")
    })
    return check
}


/* START UTILITY ACTIONS */
/** Tries to get saved theme setting from localStorage, else sets theme to Light by default */
export const setTheme: Action<void> = ({state}) => {
    let theme = window.localStorage.getItem("theme")
    state.theme = (theme === null) ? "light" : theme
    document.body.className = state.theme
}

/** Changes between Light and Dark theme */
export const changeTheme: Action<void> = ({state}) => {
    state.theme = (state.theme === "light") ? "dark" : "light"
    document.body.className = state.theme
    window.localStorage.setItem("theme", state.theme)
}

/** Sets the time to now. */
export const setTimeNow: Action<void> = ({state}) =>{
    state.timeNow = new Date()
}<|MERGE_RESOLUTION|>--- conflicted
+++ resolved
@@ -1,10 +1,6 @@
 import { Action, AsyncAction } from "overmind";
 import { IGrpcResponse } from "../GRPCManager";
-<<<<<<< HEAD
-import {  User, Enrollment, Submission, Repository, Course, SubmissionsForCourseRequest } from "../proto/ag_pb";
-=======
 import {  User, Enrollment, Assignment, Submission, Repository, Organization, Course, SubmissionsForCourseRequest } from "../../proto/ag_pb";
->>>>>>> 62252c71
 import { CourseGroup, state } from "./state";
 
 
@@ -36,7 +32,7 @@
         })
     }
 }
-
+/*
 export const sHash: Action<{courseID: number, assignmentID: number}> = ({state, actions, effects}, value) => {
     const submission = state.submissions[value.courseID].find(submission => submission.getAssignmentid() === value.assignmentID)
     if (submission) {
@@ -45,7 +41,7 @@
         )
         
     }
-}
+}/*
 
 export const gas: Action<number> = ({state, actions, effects}, courseID) => {
     const groupID = state.enrollmentsByCourseId[courseID].getGroupid()
@@ -440,7 +436,7 @@
 /** Initializes a student user with all required data */
 /** //TODO: Figure out how to await this monster  */
 export const setupUser: AsyncAction<void, boolean> = async ({state, actions}) => {
-    const check = await actions.getPerson()
+    const check = await actions.getUser()
     .then(async success => {
         console.log("Loading enrollments", success)
         if (success) {
