import { derived } from "overmind";
<<<<<<< HEAD
import { Assignment, Course, Enrollment, EnrollmentLink, Group, Submission, User } from "../proto/ag_pb";
=======
import { Assignment, Course, Enrollment, Group, Submission, User } from "../../proto/ag_pb";
>>>>>>> 62252c71


// TODO Style for members of Self should be camelCase. The JSON from /api/v1/user does not return an object with camelCase. Rewrite return on backend to comply with camelCase
export interface Self {
    remoteID: number;
    avatarurl: string;
    email: string;
    id: number;
    isadmin: boolean;
    name: string;
    studentid: number;
    Token: string;
}

export interface CourseGroup {
    enrollments: number[]
    users: User[]
    groupName: string
}

type EnrollmentsByCourse = {[courseid: number]: Enrollment}

export type State = {
    /*  */
    user: Self,
    users: Enrollment[],
    enrollments: Enrollment[],
    enrollmentsByCourseId: {
        [courseid: number]: Enrollment
    }
    courses: Course[],
    userCourses: Course[],
    userGroup: {
        [courseid: number]: Group
    }
    submissions:{
        [courseid:number]:Submission[]
    },
    courseSubmissions:{
        [courseid:number]: EnrollmentLink[]
    }
    assignments: {
        [courseid:number]:Assignment[]
    },
    repositories: {
        [courseid:number]: { [repoType: number]: string }
    }
    theme: string,
    isLoading: boolean,
    activeCourse: number,
    activeLab: number,
    search: string,
    userSearch: Enrollment[],
    timeNow: Date,
    courseGroup: CourseGroup,
    alerts: string[],
    courseEnrollments: {
        [courseid: number]: Enrollment[]
    },
    groups: {
        [courseid: number]: Group[]
    }
}

/* Initial State */
/* To add to state, extend the State type and initialize the variable below */
export const state: State = {
    user: {avatarurl: '', email: '', id: -1, isadmin: false, name: '', remoteID: -1, studentid: -1, Token: ""},
    users: [],
    enrollments: [],
    enrollmentsByCourseId: derived((state: State) => {
        // 
        let obj: EnrollmentsByCourse = {}
        state.enrollments.forEach(enrollment => {
            obj[enrollment.getCourseid()] = enrollment
        });
        return obj
    }),
    courses: [],
    userCourses: [],
    userGroup: {},
    submissions: {},
    courseSubmissions: {},
    assignments: {},
    repositories: {},

    search: "",
    // 
    userSearch: derived((state: State) => {
        return state.users.filter(user => 
            user.getUser()?.getName().toLowerCase().includes(state.search.toLowerCase())
        ).filter(user => !state.courseGroup.enrollments.includes(user.getId()))
    }),

    courseGroup: {enrollments: [], users: [], groupName: ""},
    timeNow : new Date(),
    alerts: [],
    theme: "light",
    isLoading: true,
    activeCourse: -1,
    activeLab: -1,
    courseEnrollments: {},
    groups: {}
};<|MERGE_RESOLUTION|>--- conflicted
+++ resolved
@@ -1,9 +1,7 @@
 import { derived } from "overmind";
-<<<<<<< HEAD
-import { Assignment, Course, Enrollment, EnrollmentLink, Group, Submission, User } from "../proto/ag_pb";
-=======
-import { Assignment, Course, Enrollment, Group, Submission, User } from "../../proto/ag_pb";
->>>>>>> 62252c71
+
+import { Assignment, Course, Enrollment, EnrollmentLink, Group, Submission, User } from "../../proto/ag_pb";
+
 
 
 // TODO Style for members of Self should be camelCase. The JSON from /api/v1/user does not return an object with camelCase. Rewrite return on backend to comply with camelCase
