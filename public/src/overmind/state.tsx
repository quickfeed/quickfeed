import { userInfo } from "os";
import { derived } from "overmind";
import { isMetaProperty } from "typescript";
import { Assignment, Course, Enrollment, Submission, User } from "../proto/ag_pb";


export interface IUser {
    remoteID: number;
    avatarurl: string;
    email: string;
    id: number;
    isadmin: boolean;
    name: string;
    studentid: number;
    AccessToken: string;
}

export type State = {
    user: IUser,
    Metadata: {user: string},
    users: User[],
    enrollments: Enrollment[]
    courses: Course[],
    submissions:{
        [courseid:number]:Submission[]
    },
    assignments: {
        [courseid:number]:Assignment[]
    },
    theme: string,
    isLoading: boolean,
}

const getUserID = (currentState: State) => {
    return {'user': currentState.user.id.toString()}
}

export const state: State = {
    user: {avatarurl: '', email: '', id: -1, isadmin: false, name: '', remoteID: -1, studentid: -1, AccessToken: ""},
    Metadata: derived((state: State) =>  getUserID(state)),
    users: [],
    enrollments: [],
    courses: [],
    submissions: {},
    assignments: {},
<<<<<<< HEAD
    theme: "light"
=======
    theme: "light",
    isLoading: false,
>>>>>>> 0eb0d0e8
};<|MERGE_RESOLUTION|>--- conflicted
+++ resolved
@@ -43,10 +43,6 @@
     courses: [],
     submissions: {},
     assignments: {},
-<<<<<<< HEAD
-    theme: "light"
-=======
     theme: "light",
     isLoading: false,
->>>>>>> 0eb0d0e8
 };