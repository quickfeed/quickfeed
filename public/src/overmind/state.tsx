<<<<<<< HEAD
import { derived } from 'overmind'
import { Assignment, Course, Enrollment, Submission, User } from '../proto/ag_pb'
=======
import { derived } from "overmind";
import { Assignment, Course, Enrollment, Submission, User } from "../proto/ag_pb";
>>>>>>> 3d51129f


export interface IUser {
    remoteID: number;
    avatarurl: string;
    email: string;
    id: number;
    isadmin: boolean;
    name: string;
    studentid: number;
    AccessToken: string;
}

export type State = {
    user: IUser,
    Metadata: {user: string},
    users: User[],
    enrollments: Enrollment[]
    courses: Course[],
    submissions:{
        [courseid:number]:Submission[]
    },
    assignments: {
        [courseid:number]:Assignment[]
    },
    repositories: {
        [courseid:number]: { [repoType: number]: string }
    }
    theme: string,
    isLoading: boolean,
    activeCourse: number,
}

const getUserID = (currentState: State) => {
    return {'user': currentState.user.id.toString()}
}

export const state: State = {
    user: {avatarurl: '', email: '', id: -1, isadmin: false, name: '', remoteID: -1, studentid: -1, AccessToken: ''},
    Metadata: derived((state: State) =>  getUserID(state)),
    users: [],
    enrollments: [],
    courses: [],
    submissions: {},
    assignments: {},
<<<<<<< HEAD
    theme: 'light',
    isLoading: false,
}
=======
    repositories: {},
    theme: "light",
    isLoading: false,
    activeCourse: -1
};
>>>>>>> 3d51129f
<|MERGE_RESOLUTION|>--- conflicted
+++ resolved
@@ -1,10 +1,5 @@
-<<<<<<< HEAD
-import { derived } from 'overmind'
-import { Assignment, Course, Enrollment, Submission, User } from '../proto/ag_pb'
-=======
 import { derived } from "overmind";
 import { Assignment, Course, Enrollment, Submission, User } from "../proto/ag_pb";
->>>>>>> 3d51129f
 
 
 export interface IUser {
@@ -50,14 +45,8 @@
     courses: [],
     submissions: {},
     assignments: {},
-<<<<<<< HEAD
-    theme: 'light',
-    isLoading: false,
-}
-=======
     repositories: {},
     theme: "light",
     isLoading: false,
     activeCourse: -1
-};
->>>>>>> 3d51129f
+};