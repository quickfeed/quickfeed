import { derived } from "overmind";
import { Assignment, Course, Enrollment, Submission, User } from "../proto/ag_pb";


// TODO Style for members of Self should be camelCase. The JSON from /api/v1/user does not return an object with camelCase. Rewrite return on backend to comply with camelCase
export interface Self {
    remoteID: number;
    avatarurl: string;
    email: string;
    id: number;
    isadmin: boolean;
    name: string;
    studentid: number;
    AccessToken: string;
}

export interface Student {
    enrollments: Enrollment[]
    courses: Course[]
}

export type State = {
    user: Self,
    users: Enrollment[],
    enrollments: Enrollment[]
    courses: Course[],
    userCourses: Course[],
    submissions:{
        [courseid:number]:Submission[]
    },
    assignments: {
        [courseid:number]:Assignment[]
    },
    repositories: {
        [courseid:number]: { [repoType: number]: string }
    }
    theme: string,
    isLoading: boolean,
    activeCourse: number,
<<<<<<< HEAD
    student: IStudent,
    timeNow: Date
=======
    search: string,
    userSearch: Enrollment[],
    student: Student
>>>>>>> 0ed49c0e
}

export const state: State = {
    user: {avatarurl: '', email: '', id: -1, isadmin: false, name: '', remoteID: -1, studentid: -1, AccessToken: ""},
    users: [],
    enrollments: [],
    courses: [],
    userCourses: [],
    submissions: {},
    assignments: {},
    repositories: {},
    theme: "light",
    isLoading: true,
    activeCourse: -1,
    search: "",
    userSearch: derived((state: State) => {
        return state.users.filter(user => 
            user.getUser()?.getName().includes(state.search)
        )
    }),
    student: derived((state: State) => { 
        return {
            courses: state.courses, 
            enrollments: state.enrollments.filter(enrollment => {
                return enrollment.getStatus() === Enrollment.UserStatus.STUDENT
            }) 
        }
    }),
    timeNow : new Date()
};<|MERGE_RESOLUTION|>--- conflicted
+++ resolved
@@ -37,14 +37,10 @@
     theme: string,
     isLoading: boolean,
     activeCourse: number,
-<<<<<<< HEAD
-    student: IStudent,
-    timeNow: Date
-=======
     search: string,
     userSearch: Enrollment[],
-    student: Student
->>>>>>> 0ed49c0e
+    student: Student,
+    timeNow: Date
 }
 
 export const state: State = {
