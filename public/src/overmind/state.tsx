--- conflicted
+++ resolved
@@ -219,8 +219,7 @@
         }
         return enrollmentsByCourseID
     }),
-<<<<<<< HEAD
-    submissions: {},
+    submissions: new SubmissionsForUser(),
     userGroup: derived(({ enrollments }: State) => {
         const userGroup: { [courseID: string]: Group } = {}
         for (const enrollment of enrollments) {
@@ -230,11 +229,6 @@
         }
         return userGroup
     }),
-=======
-    submissions: new SubmissionsForUser(),
-    userGroup: {},
-
->>>>>>> 7dbabcbd
     isTeacher: derived(({ enrollmentsByCourseID, activeCourse }: State) => {
         if (activeCourse > 0 && enrollmentsByCourseID[activeCourse.toString()]) {
             return isTeacher(enrollmentsByCourseID[activeCourse.toString()])
