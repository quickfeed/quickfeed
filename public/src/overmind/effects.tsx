<<<<<<< HEAD
import {IUser, State, state} from './state'

import { AutograderServiceClient } from '../proto/AgServiceClientPb'
import { Void, User, Course, Submissions, SubmissionRequest, Enrollments, EnrollmentRequest, EnrollmentStatusRequest } from '../proto/ag_pb'
import * as grpcWeb from 'grpc-web'
import { GrpcManager } from '../GRPCManager'
=======
import {Self, State, state} from "./state";

import { AutograderServiceClient } from "../proto/AgServiceClientPb";
// import { Void, User, Course, Submissions, SubmissionRequest, Enrollments, EnrollmentRequest, EnrollmentStatusRequest } from "../proto/ag_pb";
import * as grpcWeb from "grpc-web"
import { GrpcManager } from "../GRPCManager";
>>>>>>> 0ed49c0e

const AgService = new AutograderServiceClient('https://' + window.location.hostname, null, null)
// Effects should contain all impure functions used to manage state.

export const grpcMan = new GrpcManager()

export const api = {
    // getUser requests your user data (session key sent in request) and returns a User object if you are logged in.
<<<<<<< HEAD
    getUser: async (): Promise<IUser> => {
        const resp = await fetch('https://' + window.location.host + '/api/v1/user')
=======
    getUser: async (): Promise<Self> => {
        const resp = await fetch("https://" + window.location.host + "/api/v1/user")
>>>>>>> 0ed49c0e
        return resp.json()
    },
}<|MERGE_RESOLUTION|>--- conflicted
+++ resolved
@@ -1,18 +1,9 @@
-<<<<<<< HEAD
-import {IUser, State, state} from './state'
-
-import { AutograderServiceClient } from '../proto/AgServiceClientPb'
-import { Void, User, Course, Submissions, SubmissionRequest, Enrollments, EnrollmentRequest, EnrollmentStatusRequest } from '../proto/ag_pb'
-import * as grpcWeb from 'grpc-web'
-import { GrpcManager } from '../GRPCManager'
-=======
 import {Self, State, state} from "./state";
 
 import { AutograderServiceClient } from "../proto/AgServiceClientPb";
 // import { Void, User, Course, Submissions, SubmissionRequest, Enrollments, EnrollmentRequest, EnrollmentStatusRequest } from "../proto/ag_pb";
 import * as grpcWeb from "grpc-web"
 import { GrpcManager } from "../GRPCManager";
->>>>>>> 0ed49c0e
 
 const AgService = new AutograderServiceClient('https://' + window.location.hostname, null, null)
 // Effects should contain all impure functions used to manage state.
@@ -21,13 +12,8 @@
 
 export const api = {
     // getUser requests your user data (session key sent in request) and returns a User object if you are logged in.
-<<<<<<< HEAD
-    getUser: async (): Promise<IUser> => {
-        const resp = await fetch('https://' + window.location.host + '/api/v1/user')
-=======
     getUser: async (): Promise<Self> => {
         const resp = await fetch("https://" + window.location.host + "/api/v1/user")
->>>>>>> 0ed49c0e
         return resp.json()
     },
 }