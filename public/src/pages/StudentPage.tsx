import * as React from "react";
import { NavDropdown, NavMenu, StudentLab } from "../components";

import { CourseManager } from "../managers/CourseManager";
<<<<<<< HEAD
import { IAssignment, ICourse, ITestCases, ILabInfo } from "../models";
import {LabResultView} from "./views/LabResultView";
=======
import { ILink, NavigationManager } from "../managers/NavigationManager";
import { UserManager } from "../managers/UserManager";

import { IAssignment, ICourse } from "../models";
>>>>>>> e93d6da9

import { ViewPage } from "./ViewPage";
import { HelloView } from "./views/HelloView";
import { UserView } from "./views/UserView";

class StudentPage extends ViewPage {
    private navMan: NavigationManager;
    private userMan: UserManager;
    private courseMan: CourseManager;

    private pages: { [key: string]: JSX.Element } = {};

    private selectedCourse: ICourse | null = null;
    private selectedAssignment: IAssignment | null = null;

    private currentPage: string = "";

    constructor(users: UserManager, navMan: NavigationManager, courseMan: CourseManager) {
        super();

        this.navMan = navMan;
        this.userMan = users;
        this.courseMan = courseMan;
        this.defaultPage = "opsys/lab1";

        this.pages["opsys/lab1"] = <h1>Lab1</h1>;
        this.pages["opsys/lab2"] = <h1>Lab2</h1>;
        this.pages["opsys/lab3"] = <h1>Lab3</h1>;
        this.pages["opsys/lab4"] = <h1>Lab4</h1>;
        this.pages.user = <UserView users={users.getAllUser()}></UserView>;
        this.pages.hello = <HelloView></HelloView>;
    }

    public pageNavigation(page: string): void {
        this.currentPage = page;
        const parts = this.navMan.getParts(page);
        if (parts.length > 1) {
            if (parts[0] === "course") {
                const course = parseInt(parts[1], 10);
                if (!isNaN(course) && (!this.selectedCourse || this.selectedCourse.id !== course)) {
                    this.selectedCourse = this.courseMan.getCourse(course);
                }

                if (parts.length > 3 && this.selectedCourse) {
                    const labId = parseInt(parts[3], 10);
                    if (!isNaN(labId)) {
                        // TODO: Be carefull not to return anything that sould not be able to be returned
                        const lab = this.courseMan.getAssignment({ id: 0, name: "", tag: "" }, labId);
                        if (lab) {
                            this.selectedAssignment = lab;
                        }
                    }
                }
            }
        }
    }

    public renderMenu(key: number): JSX.Element[] {
        if (key === 0) {
            const courses = this.getCourses();
            const coursesLinks: ILink[] = [];
            for (const a of courses) {
                coursesLinks.push({ name: a.tag, uri: this.pagePath + "/course/" + a.id });
            }
            const labs = this.getLabs();
            const labLinks: ILink[] = [];
            if (labs) {
                for (const l of labs.labs) {
                    labLinks.push({ name: l.name, uri: this.pagePath + "/course/" + labs.course.id + "/lab/" + l.id });
                }
            }

            const settings = [
                { name: "Users", uri: this.pagePath + "/user" },
                { name: "Hello world", uri: this.pagePath + "/hello" },
            ];

            this.navMan.checkLinks(labLinks, this);
            this.navMan.checkLinks(settings, this);

            return [
                <h4>Course</h4>,
                <NavDropdown
                    key={1}
                    selectedIndex={0}
                    items={coursesLinks}
                    itemClick={(link) => { this.handleClick(link); }}>
                </NavDropdown>,
                <h4 key={2}>Labs</h4>,
                <NavMenu key={3} links={labLinks} onClick={(link) => this.handleClick(link)}></NavMenu>,
                <h4 key={4}>Settings</h4>,
                <NavMenu key={5} links={settings} onClick={(link) => this.handleClick(link)}></NavMenu>,
            ];
        }
        return [];
    }

    public renderContent(page: string): JSX.Element {
        if (page.length === 0) {
            page = this.defaultPage;
        }
        if (this.pages[page]) {
            return this.pages[page];
        }
<<<<<<< HEAD
        let parts = this.navMan.getParts(page);
        if (parts.length > 1){
            if (parts[0] === "course"){
                let course_tag = parts[1];
                let course = this.courseMan.getCourseByTag(course_tag);
                if (parts.length > 3){
                    let labId = parseInt(parts[3]);
                    if (course !== null && labId !== undefined){
                        // TODO: Be carefull not to return anything that sould not be able to be returned
                        let lab = this.courseMan.getAssignment({id:0, name: "", tag: ""}, labId);
                        console.log(lab);
                        if (lab){
                            // TODO: fetch real data from backend database for corresponding course assignment
                            let testCases: ITestCases[] = [
                                {name: "Test Case 1", score: 60, points: 100, weight: 1},
                                {name: "Test Case 2", score: 50, points: 100, weight: 1},
                                {name: "Test Case 3", score: 40, points: 100, weight: 1},
                                {name: "Test Case 4", score: 30, points: 100, weight: 1},
                                {name: "Test Case 5", score: 20, points: 100, weight: 1}
                            ];

                            let labInfo: ILabInfo = {
                                lab: lab.name,
                                course: course.name,
                                score: 50,
                                weight: 100,
                                test_cases: testCases,
                                pass_tests: 10,
                                fail_tests: 20,
                                exec_time: 0.33,
                                build_time: new Date(2017, 5, 25),
                                build_id: 10
                            };
                            return <LabResultView labInfo={labInfo}></LabResultView>
                        }
                        return <h1>Could not find that lab</h1>
                    }
                }
            }
=======
        if (this.selectedAssignment && this.selectedCourse) {
            return <StudentLab course={this.selectedCourse} assignment={this.selectedAssignment}></StudentLab>;
>>>>>>> e93d6da9
        }
        return <div>404 Not found</div>;
    }

    private handleClick(link: ILink) {
        if (link.uri) {
            this.navMan.navigateTo(link.uri);
        }
    }

    private getCourses(): ICourse[] {
        const curUsr = this.userMan.getCurrentUser();
        if (curUsr) {
            return this.courseMan.getCoursesFor(curUsr);
        }
        return [];
    }

    private getLabs(): { course: ICourse, labs: IAssignment[] } | null {
        const curUsr = this.userMan.getCurrentUser();
        if (curUsr && !this.selectedCourse) {
            this.selectedCourse = this.courseMan.getCoursesFor(curUsr)[0];
        }

        if (this.selectedCourse) {

            const labs = this.courseMan.getAssignments(this.selectedCourse);
            return { course: this.selectedCourse, labs };
        }
        return null;
    }
}

export { StudentPage };<|MERGE_RESOLUTION|>--- conflicted
+++ resolved
@@ -1,16 +1,9 @@
 import * as React from "react";
 import { NavDropdown, NavMenu, StudentLab } from "../components";
-
 import { CourseManager } from "../managers/CourseManager";
-<<<<<<< HEAD
-import { IAssignment, ICourse, ITestCases, ILabInfo } from "../models";
-import {LabResultView} from "./views/LabResultView";
-=======
 import { ILink, NavigationManager } from "../managers/NavigationManager";
 import { UserManager } from "../managers/UserManager";
-
-import { IAssignment, ICourse } from "../models";
->>>>>>> e93d6da9
+import { IAssignment, ICourse} from "../models";
 
 import { ViewPage } from "./ViewPage";
 import { HelloView } from "./views/HelloView";
@@ -115,50 +108,11 @@
         if (this.pages[page]) {
             return this.pages[page];
         }
-<<<<<<< HEAD
-        let parts = this.navMan.getParts(page);
-        if (parts.length > 1){
-            if (parts[0] === "course"){
-                let course_tag = parts[1];
-                let course = this.courseMan.getCourseByTag(course_tag);
-                if (parts.length > 3){
-                    let labId = parseInt(parts[3]);
-                    if (course !== null && labId !== undefined){
-                        // TODO: Be carefull not to return anything that sould not be able to be returned
-                        let lab = this.courseMan.getAssignment({id:0, name: "", tag: ""}, labId);
-                        console.log(lab);
-                        if (lab){
-                            // TODO: fetch real data from backend database for corresponding course assignment
-                            let testCases: ITestCases[] = [
-                                {name: "Test Case 1", score: 60, points: 100, weight: 1},
-                                {name: "Test Case 2", score: 50, points: 100, weight: 1},
-                                {name: "Test Case 3", score: 40, points: 100, weight: 1},
-                                {name: "Test Case 4", score: 30, points: 100, weight: 1},
-                                {name: "Test Case 5", score: 20, points: 100, weight: 1}
-                            ];
 
-                            let labInfo: ILabInfo = {
-                                lab: lab.name,
-                                course: course.name,
-                                score: 50,
-                                weight: 100,
-                                test_cases: testCases,
-                                pass_tests: 10,
-                                fail_tests: 20,
-                                exec_time: 0.33,
-                                build_time: new Date(2017, 5, 25),
-                                build_id: 10
-                            };
-                            return <LabResultView labInfo={labInfo}></LabResultView>
-                        }
-                        return <h1>Could not find that lab</h1>
-                    }
-                }
-            }
-=======
         if (this.selectedAssignment && this.selectedCourse) {
+            console.log("selected course =", this.selectedCourse.name);
+            console.log("selected assignment =", this.selectedAssignment.name);
             return <StudentLab course={this.selectedCourse} assignment={this.selectedAssignment}></StudentLab>;
->>>>>>> e93d6da9
         }
         return <div>404 Not found</div>;
     }
