import * as React from "react";
import { CoursesOverview, GroupForm, GroupInfo, NavMenu, SingleCourseOverview, StudentLab } from "../components";

import { CourseManager } from "../managers/CourseManager";
import { ILink, NavigationManager } from "../managers/NavigationManager";
import { UserManager } from "../managers/UserManager";

import {
    CourseUserState, ICourse, ICourseGroup,
<<<<<<< HEAD
    IStudentSubmission, IUserCourse, ICourseLinkAssignment, isIUserCourse, IGroupCourse,
=======
    ICourseLinkAssignment, IGroupCourse, IStudentSubmission, IUserCourse,
>>>>>>> 98aea6c8
} from "../models";

import { View, ViewPage } from "./ViewPage";

import { INavInfo } from "../NavigationHelper";

import { CollapsableNavMenu } from "../components/navigation/CollapsableNavMenu";
import { ILinkCollection } from "../managers";
import { EnrollmentView } from "./views/EnrollmentView";

export class StudentPage extends ViewPage {
    private navMan: NavigationManager;
    private userMan: UserManager;
    private courseMan: CourseManager;

    // Single user
    private userCourses: ICourseLinkAssignment[] = [];
    private activeUserCourses: ICourseLinkAssignment[] = [];
    private selectedUserCourse: ICourseLinkAssignment | undefined;

    // Group user
    private GroupUserCourses: ICourseLinkAssignment[] = [];
    private selectedUserGroupCourse: ICourseLinkAssignment | undefined;

    private selectedAssignment: IStudentSubmission | undefined;

    constructor(users: UserManager, navMan: NavigationManager, courseMan: CourseManager) {
        super();

        this.navMan = navMan;
        this.userMan = users;
        this.courseMan = courseMan;

        this.navHelper.defaultPage = "index";

        this.navHelper.checkAuthentication = () => this.checkAuthentication();

        this.navHelper.registerFunction<any>("index", this.index);
        this.navHelper.registerFunction<any>("courses/{courseid:number}", this.course);
        this.navHelper.registerFunction<any>("courses/{courseid:number}/lab/{labid:number}", this.courseWithLab);
        this.navHelper.registerFunction<any>("courses/{courseid:number}/grouplab/{labid:number}", this.courseWithGroupLab);
        this.navHelper.registerFunction<any>("courses/{courseid:number}/members", this.members);
        this.navHelper.registerFunction<any>("courses/{courseid:number}/info", this.courseInformation);
        this.navHelper.registerFunction<any>("courses/{courseid:number}/{page}", this.courseMissing);
        this.navHelper.registerFunction<any>("enroll", this.enroll);
    }

    public checkAuthentication(): boolean {
        const curUser = this.userMan.getCurrentUser();
        if (curUser) {
            return true;
        }
        return false;

    }

    public async index(navInfo: INavInfo<any>): View {
        await this.setupData();
        if (this.activeUserCourses) {
            return (<CoursesOverview
                courseOverview={this.activeUserCourses as IUserCourse[]}
                groupCourseOverview={this.GroupUserCourses as IGroupCourse[]}
                navMan={this.navMan}
            />);
        }
        return <h1>404</h1>;
    }

    public async enroll(navInfo: INavInfo<any>): View {
        await this.setupData();
        const curUser = this.userMan.getCurrentUser();
        if (!curUser) {
            return <h1>404</h1>;
        }
        return <div>
            <h1>Enrollment page</h1>
            <EnrollmentView
                courses={await this.courseMan.getCoursesWithState(curUser)}
                onEnrollmentClick={(course: ICourse) => {
                    this.courseMan.addUserToCourse(curUser, course);
                    this.navMan.refresh();
                }}>
            </EnrollmentView>
        </div >;
    }

    public async course(navInfo: INavInfo<{ courseid: number }>): View {
        await this.setupData();
        this.selectCourse(navInfo.params.courseid);
        this.selectGroupCourse(navInfo.params.courseid);
        if (this.selectedUserCourse) {
            return (<SingleCourseOverview
                courseAndLabs={this.selectedUserCourse as IUserCourse}
                groupAndLabs={this.selectedUserGroupCourse as IGroupCourse}
                onLabClick={(courseId: number, labId: number) => this.handleLabClick(courseId, labId)}
                onGroupLabClick={(courseId: number, labId: number) => this.handleGroupLabClick(courseId, labId)} />);
        }
        return <h1>404 not found</h1>;
    }

    public async courseWithLab(navInfo: INavInfo<{ courseid: number, labid: number }>): View {
        await this.setupData();
        this.selectCourse(navInfo.params.courseid);
        if (this.selectedUserCourse) {
            await this.selectAssignment(navInfo.params.labid);
            if (this.selectedAssignment) {
                return <StudentLab
                    course={this.selectedUserCourse.course}
                    assignment={this.selectedAssignment}
                    showApprove={false}
                    onRebuildClick={() => { }}
                    onApproveClick={() => { }}>
                </StudentLab>;
            }
        }
        return <div>404 not found</div>;
    }

    // TODO - Instead of requesting to server for each time
    // preload grouplab the same way as normal labs are loaded.
    public async courseWithGroupLab(navInfo: INavInfo<{ courseid: number, labid: number }>): View {
        await this.setupData();
        this.selectGroupCourse(navInfo.params.courseid);
        if (this.selectedUserCourse) {
            await this.selectGroupAssignment(navInfo.params.labid);
            if (this.selectedAssignment) {
                return <StudentLab
                    course={this.selectedUserCourse.course}
                    assignment={this.selectedAssignment}
                    showApprove={false}
                    onRebuildClick={() => { }}
                    onApproveClick={() => { }}>
                </StudentLab>;
            }
        }
        // Need to show something if person is not part of group yet.
        return this.courseWithLab(navInfo);
    }

    public async members(navInfo: INavInfo<{ courseid: number }>): View {
        await this.setupData();
        const courseId = navInfo.params.courseid;
        const course = await this.courseMan.getCourse(courseId);
        const curUser = this.userMan.getCurrentUser();
        if (course && curUser) {
            const grp: ICourseGroup | null = await this.courseMan.getGroupByUserAndCourse(curUser.id, course.id);
            if (grp) {
                return <GroupInfo group={grp} course={course} />;
            } else {
                const students = await this.courseMan
                    .getUsersForCourse(course, this.userMan, [CourseUserState.student, CourseUserState.teacher]);
                return <GroupForm className="form-horizontal"
                    students={students}
                    course={course}
                    curUser={curUser}
                    courseMan={this.courseMan}
                    navMan={this.navMan}
                    pagePath={this.pagePath} />;
            }

        }
        return <div>404 not found</div>;
    }

    public async courseInformation(navInfo: INavInfo<{ courseid: number }>): View {
        const informationURL = await this.courseMan.getCourseInformationURL(navInfo.params.courseid);
        if (informationURL === "") {
            return <div> 404 not found</div>;
        }

        // Open new window for course information.
        const win = window.open(informationURL, "_blank");
        // Focus on the new window.
        const test = win ? win.focus() : null;
        // We have to deliver a view back to user, so we deliver a link to the user
        // incase a popup blocker is present.

        // TODO replace the <a href> with something smarter,
        // since it crashes the program if we do it like that and user tries to go back in history
        return <div> Course information found <a href={informationURL}> here </a> </div>;
    }

    public async courseMissing(navInfo: INavInfo<{ courseid: number, page: string }>): View {
        return <div>The page {navInfo.params.page} is not yet implemented</div >;
    }

    public async renderMenu(key: number): Promise<JSX.Element[]> {
        if (key === 0) {
            const coursesLinks: ILinkCollection[] = this.activeUserCourses.map(
                (course, i) => {
                    const allLinks: ILink[] = [];
                    allLinks.push({ name: "Labs" });
                    const labs = course.assignments;
                    const gLabs: ILink[] = [];
                    labs.forEach((lab) => {
                        if (lab.assignment.isgrouplab) {
                            gLabs.push({
                                name: lab.assignment.name,
                                uri: this.pagePath + "/courses/" + course.course.id + "/grouplab/" + lab.assignment.id,
                            });
                        } else {
                            allLinks.push({
                                name: lab.assignment.name,
                                uri: this.pagePath + "/courses/" + course.course.id + "/lab/" + lab.assignment.id,
                            });
                        }
                    });
                    allLinks.push({ name: "Group Labs" });
                    allLinks.push(...gLabs);
                    allLinks.push({ name: "Settings" });
                    allLinks.push({
                        name: "Members", uri: this.pagePath + "/courses/" + course.course.id + "/members",
                    });
                    allLinks.push({
                        name: "Course Info", uri: this.pagePath + "/courses/" + course.course.id + "/info",
                    });
                    return {
                        item: { name: course.course.code, uri: this.pagePath + "/courses/" + course.course.id },
                        children: allLinks,
                    };
                });

            const settings = [
                { name: "Join course", uri: this.pagePath + "/enroll" },
            ];

            this.navMan.checkLinkCollection(coursesLinks, this);
            this.navMan.checkLinks(settings, this);

            return [
                <h4 key={0}>Courses</h4>,
                <CollapsableNavMenu key={1} links={coursesLinks} onClick={(link) => this.handleClick(link)}>
                </CollapsableNavMenu>,
                <h4 key={2}>Settings</h4>,
                <NavMenu key={3} links={settings} onClick={(link) => this.handleClick(link)}></NavMenu>,
            ];
        }
        return [];
    }

    private onlyActiveCourses(studentCourse: IUserCourse[]): IUserCourse[] {
        const userCourses: IUserCourse[] = [];
        studentCourse.forEach((a) => {
            if (a.link && (a.link.state === CourseUserState.student || a.link.state === CourseUserState.teacher)) {
                userCourses.push(a);
            }
        });
        return userCourses;
    }

    // Loads and cache information when user enters a page.
    private async setupData() {
        const curUser = this.userMan.getCurrentUser();
        if (curUser) {
            this.userCourses = await this.courseMan.getStudentCourses(curUser,
                [
                    CourseUserState.student,
                    CourseUserState.teacher,
                ]);
            this.activeUserCourses = this.onlyActiveCourses(this.userCourses as IUserCourse[]);

            // preloading groupdata.
            this.GroupUserCourses = [];

            for (const course of this.activeUserCourses) {
                const group = await this.courseMan.getGroupByUserAndCourse(curUser.id, course.course.id);
                if (group != null) {
                    const groupCourse = await this.courseMan.getGroupCourse(group, course.course);
                    if (groupCourse) {
                        this.GroupUserCourses.push(groupCourse);
                    }
                }
            }
        }
    }

    private selectCourse(course: number) {
        this.selectedUserCourse = undefined;
        this.selectedUserCourse = this.activeUserCourses.find(
            (e) => e.course.id === course);
    }

    private selectGroupCourse(course: number) {
        this.selectedUserGroupCourse = undefined;
        this.selectedUserGroupCourse = this.GroupUserCourses.find(
            (e) => e.course.id === course);
    }

    private selectAssignment(labId: number) {
        if (this.selectedUserCourse) {
            // TODO: Be carefull not to return anything that sould not be able to be returned
            this.selectedAssignment = this.selectedUserCourse.assignments.find(
                (e) => e.assignment.id === labId,
            );
        }
    }

    private selectGroupAssignment(labId: number) {
        if (this.selectedUserGroupCourse) {
            // TODO: Be carefull not to return anything that sould not be able to be returned
            this.selectedAssignment = this.selectedUserGroupCourse.assignments.find(
                (e) => e.assignment.id === labId,
            );
        }
    }

    private handleClick(link: ILink) {
        if (link.uri) {
            this.navMan.navigateTo(link.uri);
        }
    }

    private handleLabClick(courseId: number, labId: number): void {
        this.navMan.navigateTo(this.pagePath + "/courses/" + courseId + "/lab/" + labId);
    }

    private handleGroupLabClick(courseId: number, labId: number): void {
        this.navMan.navigateTo(this.pagePath + "/courses/" + courseId + "/grouplab/" + labId);
    }
}<|MERGE_RESOLUTION|>--- conflicted
+++ resolved
@@ -7,11 +7,9 @@
 
 import {
     CourseUserState, ICourse, ICourseGroup,
-<<<<<<< HEAD
-    IStudentSubmission, IUserCourse, ICourseLinkAssignment, isIUserCourse, IGroupCourse,
-=======
-    ICourseLinkAssignment, IGroupCourse, IStudentSubmission, IUserCourse,
->>>>>>> 98aea6c8
+    ICourseLinkAssignment, IGroupCourse, IStudentSubmission, 
+    IUserCourse, isIUserCourse, IGroupCourse
+
 } from "../models";
 
 import { View, ViewPage } from "./ViewPage";
