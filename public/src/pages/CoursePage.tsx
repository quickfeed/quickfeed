--- conflicted
+++ resolved
@@ -1,10 +1,5 @@
-<<<<<<< HEAD
-import React, { useEffect } from "react"
+import React, { useLayoutEffect } from "react"
 import { Navigate } from "react-router"
-=======
-import React, { useLayoutEffect } from "react"
-import { Redirect } from "react-router"
->>>>>>> 0fcbae6a
 import { isEnrolled, isTeacher } from "../Helpers"
 import { useActions, useAppState } from "../overmind"
 import StudentPage from "./StudentPage"
