import { IMap, MapHelper } from "../map";
import {
    CourseGroupStatus,
    CourseUserState,
    IAssignment,
    ICourse,
    ICourseGroup,
    ICourseLinkAssignment,
    ICourseUserLink,
    ICourseWithEnrollStatus,
    IError,
    IGroupCourse,
    INewCourse,
    INewGroup, IOrganization,
    isCourse,
    IStatusCode,
    IStudentSubmission,
    ISubmission,
    IUser,
    IUserCourse,
    IUserRelation,

} from "../models";

import { UserManager } from "../managers";
import { ILogger } from "./LogManager";

export interface ICourseProvider {
    getCourses(): Promise<ICourse[]>;
    getAssignments(courseID: number): Promise<IMap<IAssignment>>;
    // getCoursesStudent(): Promise<ICourseUserLink[]>;
    getCoursesFor(user: IUser, state?: CourseUserState[]): Promise<ICourseEnrollment[]>;
    getUsersForCourse(course: ICourse, state?: CourseUserState[]): Promise<IUserEnrollment[]>;

    addUserToCourse(user: IUser, course: ICourse): Promise<boolean>;
    changeUserState(link: ICourseUserLink, state: CourseUserState): Promise<boolean>;

    createNewCourse(courseData: INewCourse): Promise<ICourse | IError>;
    getCourse(id: number): Promise<ICourse | null>;
    updateCourse(courseID: number, courseData: ICourse): Promise<IStatusCode | IError>;

    getCourseGroups(courseID: number): Promise<ICourseGroup[]>;
    updateGroupStatus(groupID: number, status: CourseGroupStatus): Promise<boolean>;
    createGroup(groupData: INewGroup, courseId: number): Promise<ICourseGroup | IError>;
    getGroup(groupID: number): Promise<ICourseGroup | null>;
    deleteGroup(groupID: number): Promise<boolean>;
    getGroupByUserAndCourse(userid: number, courseid: number): Promise<ICourseGroup | null>;
    updateGroup(groupData: INewGroup, groupId: number, courseId: number): Promise<IStatusCode | IError>;
    // deleteCourse(id: number): Promise<boolean>;

    getAllLabInfos(courseID: number, userId: number): Promise<IMap<ISubmission>>;
    getAllGroupLabInfos(courseID: number, groupID: number): Promise<IMap<ISubmission>>;
    getDirectories(provider: string): Promise<IOrganization[]>;
    getProviders(): Promise<string[]>;
    refreshCoursesFor(courseID: number): Promise<any>;
    approveSubmission(submissionID: number): Promise<void>;

    getCourseInformationURL(cid: number): Promise<string>;
}

export function isUserEnrollment(enroll: IEnrollment): enroll is ICourseEnrollment {
    if ((enroll as any).course) {
        return true;
    }
    return false;
}

export function isCourseEnrollment(enroll: IEnrollment): enroll is IUserEnrollment {
    if ((enroll as any).user) {
        return true;
    }
    return false;
}

export interface ICourseEnrollment extends IEnrollment {
    course: ICourse;
}

export interface IUserEnrollment extends IEnrollment {
    user: IUser;
    status: CourseUserState;
}

export interface IEnrollment {
    userid: number;
    courseid: number;
    status?: CourseUserState;

    course?: ICourse;
    user?: IUser;
}

export class CourseManager {
    private courseProvider: ICourseProvider;

    constructor(courseProvider: ICourseProvider, logger: ILogger) {
        this.courseProvider = courseProvider;
    }

    /**
     * Adds a user to a course
     * @param user The user to be added to a course
     * @param course The course the user should be added to
     * @returns True if succeeded and false otherwise
     */
    public async addUserToCourse(user: IUser, course: ICourse): Promise<boolean> {
        return this.courseProvider.addUserToCourse(user, course);
    }

    /**
     * Get a course from and id
     * @param ID The id of the course
     */
    public async getCourse(ID: number): Promise<ICourse | null> {
        // const a = (await this.courseProvider.getCourses())[id];
        // if (a) {
        //     return a;
        // }
        // return null;
        return await this.courseProvider.getCourse(ID);
    }

    /**
     * Get all the courses available at the server
     */
    public async getCourses(): Promise<ICourse[]> {
        // return MapHelper.toArray(await this.courseProvider.getCourses());
        return await this.courseProvider.getCourses();
    }

    public async getCoursesWithState(user: IUser): Promise<IUserCourse[]> {
        const userCourses = await this.courseProvider.getCoursesFor(user);
        const newMap = userCourses.map<IUserCourse>((ele) => {
            return {
                assignments: [],
                course: ele.course,
                link: ele.status !== undefined ?
                    { courseId: ele.courseid, userid: ele.userid, state: ele.status } : undefined,
            };
        });
        return newMap;
    }

    /**
     * returns all the courses
     * if user is enrolled to a course, enrolled field will have a non-negative value
     * else enrolled field will have -1
     * @param user
     * @returns {Promise<ICourseWithEnrollStatus[]>}
     */
    /*public async getCoursesWithEnrollStatus(user: IUser): Promise<ICourseWithEnrollStatus[]> {
        const userCourses = await this.courseProvider.getCoursesWithEnrollStatus(user);
        return userCourses;
    }*/

    /**
     * Get all courses related to a user
     * @param user The user to get courses to
     * @param state Optional. The state the relations should be in, all if not present
     */
    public async getCoursesFor(user: IUser, state?: CourseUserState[]): Promise<ICourse[]> {
        return (await this.courseProvider.getCoursesFor(user, state)).map((ele) => ele.course);
    }

    /**
     * Retrives one assignment from a single course
     * @param course The course the assignment is in
     * @param assignmentID The id to the assignment
     */
    public async getAssignment(course: ICourse, assignmentID: number): Promise<IAssignment | null> {
        const assignments = await this.courseProvider.getAssignments(course.id);
        const assign = assignments[assignmentID];
        if (assign) {
            return assign;
        }
        return null;
    }

    /**
     * Get all assignments in a single course
     * @param courseID The course id or ICourse to retrive assignments from
     */
    public async getAssignments(courseID: number | ICourse): Promise<IAssignment[]> {
        if (isCourse(courseID)) {
            courseID = courseID.id;
        }
        return MapHelper.toArray(await this.courseProvider.getAssignments(courseID));
    }

    /**
     * Change the userstate for a relation between a course and a user
     * @param link The link to change state of
     * @param state The new state of the relation
     */
    public async changeUserState(link: ICourseUserLink, state: CourseUserState): Promise<boolean> {
        return this.courseProvider.changeUserState(link, state);
    }

    /**
     * Creates a new course in the backend
     * @param courseData The course information to create a course from
     */
    public async createNewCourse(courseData: INewCourse): Promise<ICourse | IError> {
        return this.courseProvider.createNewCourse(courseData);
    }

    /**
     * Updates a course with new information
     * @param courseData The new information for the course
     */
    public async updateCourse(courseID: number, courseData: ICourse): Promise<IStatusCode | IError> {
        return await this.courseProvider.updateCourse(courseID, courseData);
    }

    /**
     * Load an IUserCourse object for a single user and a single course
     * @param student The student the information should be retrived from
     * @param course The course the data should be loaded for
     */
    public async getStudentCourse(student: IUser, course: ICourse): Promise<IUserCourse | null> {
        const courses = await this.courseProvider.getCoursesFor(student);
        for (const crs of courses) {
            if (crs.courseid === course.id) {
                const userCourse: IUserCourse = {
                    link: crs.status !== undefined ?
                        { userid: student.id, courseId: course.id, state: crs.status } : undefined,
                    assignments: [],
                    course,
                };
                await this.fillLinks(student, userCourse);
                return userCourse;
            }
        }
        return null;
    }

    /**
     * Loads a single IStudentSubmission for a student and an assignment.
     * This will contains information about an assignment and the lates
     * sumbission information related to that assignment.
     * @param student The student the information should be retrived from
     * @param assignment The assignment the data should be loaded for
     */
    public async getUserSubmittions(student: IUser, assignment: IAssignment): Promise<IStudentSubmission> {
        const labsInfo = MapHelper.find(await this.courseProvider.getAllLabInfos(assignment.courseid, student.id),
            (ele) => ele.userid === student.id && ele.assignmentid === assignment.id);
        if (labsInfo) {
            return {
                assignment,
                latest: labsInfo,
            };
        }
        return {
            assignment,
            latest: undefined,
        };
    }

    /**
     * Retrives all course relations, and courses related to a
     * a single student
     * @param student The student to load the information for
     */
    public async getStudentCourses(student: IUser, state?: CourseUserState[]): Promise<ICourseLinkAssignment[]> {
        const links: IUserCourse[] = [];
        const userCourses = await this.courseProvider.getCoursesFor(student, state);
        for (const course of userCourses) {
            links.push({
                assignments: [],
                course: course.course,
                link: course.status !== undefined ?
                    { courseId: course.courseid, userid: student.id, state: course.status } : undefined,
            });
        }

        for (const link of links) {
            await this.fillLinks(student, link);
        }
        return links;
    }

    /**
     * Retrives all users related to a single course
     * @param course The course to retrive userinformation to
     * @param userMan Usermanager to be able to get user information
     * @param state Optinal. The state of the user to course relation
     */
    public async getUsersForCourse(
        course: ICourse,
        userMan: UserManager,
        state?: CourseUserState[]): Promise<IUserRelation[]> {

        return (await this.courseProvider.getUsersForCourse(course, state)).map<IUserRelation>((user) => {
            return {
                link: { courseId: course.id, userid: user.userid, state: user.status },
                user: user.user,
            };
        });
    }

    public async createGroup(groupData: INewGroup, courseID: number): Promise<ICourseGroup | IError> {
        return await this.courseProvider.createGroup(groupData, courseID);
    }

    public async updateGroup(groupData: INewGroup, groupID: number, courseID: number): Promise<IStatusCode | IError> {
        return await this.courseProvider.updateGroup(groupData, groupID, courseID);
    }

    /**
     * getCourseGroup returns all the groups under a course
     * @param courseID course id of a course
     */
    public async getCourseGroups(courseID: number): Promise<ICourseGroup[]> {
        return await this.courseProvider.getCourseGroups(courseID);
    }

    /**
     * Load an IGroupCourse object for a single group and a single course
     * @param group The group the information should be retrived from
     * @param course The course the data should be loaded for
     */
    public async getGroupCourse(group: ICourseGroup, course: ICourse): Promise<IGroupCourse | null> {
        // Fetching group enrollment status
        const groupEnrollment = await this.courseProvider.getGroup(group.id);

        if (groupEnrollment != null && groupEnrollment.id === group.id) {
            if (group.courseid === course.id) {
                const groupCourse: IGroupCourse = {
                    link: { groupid: group.id, courseId: course.id, state: groupEnrollment.status },
                    assignments: [],
                    course,
                };
                await this.fillLinksGroup(group, groupCourse);
                return groupCourse;
            }
        }
        return null;
    }

    public async getGroupByUserAndCourse(userID: number, courseID: number): Promise<ICourseGroup | null> {
        return await this.courseProvider.getGroupByUserAndCourse(userID, courseID);
    }

    public async updateGroupStatus(groupID: number, status: CourseGroupStatus): Promise<boolean> {
        return await this.courseProvider.updateGroupStatus(groupID, status);
    }

    public async getGroup(groupID: number): Promise<ICourseGroup | null> {
        return await this.courseProvider.getGroup(groupID);
    }

    public async deleteGroup(groupID: number): Promise<boolean> {
        return await this.courseProvider.deleteGroup(groupID);
    }

    public async refreshCoursesFor(courseID: number): Promise<any> {
        return await this.courseProvider.refreshCoursesFor(courseID);
    }

    /**
     * Get all available directories or organisations for a single provider
     * @param provider The provider to load information from, for instance github og gitlab
     */
    public async getDirectories(provider: string): Promise<IOrganization[]> {
        return await this.courseProvider.getDirectories(provider);
    }

    public async getProviders(): Promise<string[]> {
        return await this.courseProvider.getProviders();
    }

<<<<<<< HEAD
    public async getCourseInformationURL(cid: number): Promise<string> {
        return await this.courseProvider.getCourseInformationURL(cid);
=======
    public async approveSubmission(submissionID: number): Promise<void> {
        return await this.courseProvider.approveSubmission(submissionID);
>>>>>>> 95d3f2ff
    }

    /**
     * Add IStudentSubmissions to an IUserCourse
     * @param student The student
     * @param studentCourse The student course
     */
    private async fillLinks(student: IUser, studentCourse: IUserCourse): Promise<void> {
        if (!studentCourse.link) {
            return;
        }
        const assigns = await this.getAssignments(studentCourse.course.id);
        if (assigns.length > 0) {
            const submissions = MapHelper.toArray(
                await this.courseProvider.getAllLabInfos(studentCourse.course.id, student.id));

            for (const a of assigns) {
                const submission = submissions.find((sub) => sub.assignmentid === a.id);
                studentCourse.assignments.push({ assignment: a, latest: submission });
            }
        }
    }

    /**
     * Add IStudentSubmissions to an IUserCourse
     * @param group The group
     * @param groupCourse The group course
     */
    private async fillLinksGroup(group: ICourseGroup, groupCourse: IGroupCourse): Promise<void> {
        if (!groupCourse.link) {
            return;
        }
        const assignments = await this.getAssignments(groupCourse.course.id);
        if (assignments.length > 0) {
            const submissions = MapHelper.toArray(
                await this.courseProvider.getAllGroupLabInfos(groupCourse.course.id, group.id));

            for (const a of assignments) {
                const submission = submissions.find((sub) => sub.assignmentid === a.id);
                groupCourse.assignments.push({ assignment: a, latest: submission });
            }
        }
    }
}<|MERGE_RESOLUTION|>--- conflicted
+++ resolved
@@ -369,13 +369,12 @@
         return await this.courseProvider.getProviders();
     }
 
-<<<<<<< HEAD
     public async getCourseInformationURL(cid: number): Promise<string> {
         return await this.courseProvider.getCourseInformationURL(cid);
-=======
+    }
+  
     public async approveSubmission(submissionID: number): Promise<void> {
         return await this.courseProvider.approveSubmission(submissionID);
->>>>>>> 95d3f2ff
     }
 
     /**
