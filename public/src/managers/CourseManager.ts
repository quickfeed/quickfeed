--- conflicted
+++ resolved
@@ -22,22 +22,15 @@
         return this.courseProvider.getCourses();
     }
 
-<<<<<<< HEAD
     // get a course by a given course tag
     getCourseByTag(tag: string): ICourse | null{
         return this.courseProvider.getCourseByTag(tag);
     }
 
-    getCoursesFor(user: IUser): ICourse[] {
-        let cLinks: ICourseStudent[] = [];
-        for(let c of this.courseProvider.getCoursesStudent()){
-            if (user.id === c.personId){
-=======
     public getCoursesFor(user: IUser): ICourse[] {
         const cLinks: ICourseStudent[] = [];
         for (const c of this.courseProvider.getCoursesStudent()) {
             if (user.id === c.personId) {
->>>>>>> e93d6da9
                 cLinks.push(c);
             }
         }
