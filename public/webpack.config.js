--- conflicted
+++ resolved
@@ -1,7 +1,3 @@
-<<<<<<< HEAD
-  
-=======
->>>>>>> 3d71b328
 var webpack = require("webpack")
 
 module.exports = {
