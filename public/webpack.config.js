<<<<<<< HEAD
var webpack = require('webpack');
const ASSET_PATH = process.env.ASSET_PATH || '/';
=======
var webpack = require("webpack")

>>>>>>> 0eb0d0e8
module.exports = {
    entry: "./src/index.tsx",
    output: {
        filename: "bundle.js",
        path: __dirname + "/dist",
        publicPath: ASSET_PATH,
    },
    mode: "development",
    watch: true,
    // Enable sourcemaps for debugging webpack's output.
    devtool: "source-map",

    resolve: {
        // Add '.ts' and '.tsx' as resolvable extensions.
        extensions: [".ts", ".tsx", ".js", ".json"]
    },


    plugins: [
        new webpack.DefinePlugin({
            'process.env.NODE_ENV': JSON.stringify('test')
        }),
        new webpack.DefinePlugin({
            'process.env.ASSET_PATH': JSON.stringify("static"),
        }),
    ],

    module: {
        rules: [
            // All files with a '.ts' or '.tsx' extension will be handled by 'awesome-typescript-loader'.
            { test: /\.tsx?$/, loader: "awesome-typescript-loader" },

            // All output '.js' files will have any sourcemaps re-processed by 'source-map-loader'.
            { enforce: "pre", test: /\.js$/, loader: "source-map-loader" },
<<<<<<< HEAD
=======
            { test: /\.css$/i,use: ["style-loader", "css-loader"],},
>>>>>>> 0eb0d0e8
        ]
    },
    plugins: [
        new webpack.DefinePlugin({
            'process.env.NODE_ENV': JSON.stringify('test')
        }),
        new webpack.DefinePlugin({
            'process.env.ASSET_PATH': JSON.stringify(ASSET_PATH),
        }),      
    ],

    // When importing a module whose path matches one of the following, just
    // assume a corresponding global variable exists and use that instead.
    // This is important because it allows us to avoid bundling all of our
    // dependencies, which allows browsers to cache those libraries between builds.
    externals: {
        "react": "React",
        "react-dom": "ReactDOM",
    },
};<|MERGE_RESOLUTION|>--- conflicted
+++ resolved
@@ -1,10 +1,5 @@
-<<<<<<< HEAD
-var webpack = require('webpack');
-const ASSET_PATH = process.env.ASSET_PATH || '/';
-=======
 var webpack = require("webpack")
 
->>>>>>> 0eb0d0e8
 module.exports = {
     entry: "./src/index.tsx",
     output: {
@@ -39,10 +34,7 @@
 
             // All output '.js' files will have any sourcemaps re-processed by 'source-map-loader'.
             { enforce: "pre", test: /\.js$/, loader: "source-map-loader" },
-<<<<<<< HEAD
-=======
             { test: /\.css$/i,use: ["style-loader", "css-loader"],},
->>>>>>> 0eb0d0e8
         ]
     },
     plugins: [
