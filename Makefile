# This trick allow us to source the environment variables defined in .env file in the Makefile
# (see include directive in GNU make for more details).
# It ignores errors in case the .env file does not exists.
# It may be necessary to skip variables that uses special makefile caracters, like $.
-include .env

OS					:= $(shell echo $(shell uname -s) | tr A-Z a-z)
ARCH				:= $(shell uname -m)
proto-swift-path	:= ../quickfeed-swiftui/Quickfeed/Proto
protopatch			:= patch/go.proto
protopatch-original	:= $(shell go list -m -f {{.Dir}} github.com/alta/protopatch)/$(protopatch)
toolsdir			:= bin
tool-pkgs			:= $(shell go list -f '{{join .Imports " "}}' tools.go)
tool-cmds			:= $(foreach tool,$(notdir ${tool-pkgs}),${toolsdir}/${tool}) $(foreach cmd,${tool-cmds},$(eval $(notdir ${cmd})Cmd := ${cmd}))

# necessary when target is not tied to a specific file
<<<<<<< HEAD
.PHONY: devtools download tools install ui proto scm version-check

devtools: tools
=======
.PHONY: download tools brew version-check install ui proto test qcm scm
>>>>>>> 16490f8b

download:
	@echo "Download go.mod dependencies"
	@go mod download

go.mod: tools.go
	go mod tidy
	touch go.mod

${tool-cmds}: go.mod
	go build -o $@ $(filter %/$(@F),${tool-pkgs})

tools: ${tool-cmds}

<<<<<<< HEAD
version-check:
	@go run cmd/vercheck/main.go

=======
brew:
ifeq (, $(shell which brew))
	$(error "No brew command in $(PATH)")
endif
	@echo "Installing homebrew packages needed for development and deployment"
	@brew install gh go protobuf node docker clang-format golangci-lint bufbuild/buf/buf grpcurl

version-check:
	@go run cmd/vercheck/main.go
>>>>>>> 16490f8b

install:
	@echo go install
	@go install

ui: version-check
	@echo "Running npm ci and webpack"
	@cd public; npm ci; webpack

ui-update: version-check
	@echo "Running npm install and webpack"
	@cd public; npm i; webpack

$(protopatch): $(protopatch-original)
	@echo "Copying $(protopatch-original) to $(protopatch)"
	@cp -f $(protopatch-original) $(protopatch)

proto: $(protopatch)
	buf generate --template buf.gen.ui.yaml --exclude-path patch
	buf generate --template buf.gen.yaml

proto-swift:
	@echo "Compiling QuickFeed's proto definitions for Swift"
	@protoc \
	-I . \
	-I `go list -m -f {{.Dir}} github.com/alta/protopatch` \
	-I `go list -m -f {{.Dir}} google.golang.org/protobuf` \
	--swift_out=:$(proto-swift-path) \
	--grpc-swift_out=$(proto-swift-path) \
	qf/quickfeed.proto

# protoset is a file used as a server reflection to mock-testing of grpc methods via command line
protoset:
	@echo "Compiling protoset for grpcurl"
	@protoc \
	-I . \
	-I `go list -m -f {{.Dir}} github.com/alta/protopatch` \
	-I `go list -m -f {{.Dir}} google.golang.org/protobuf` \
	--proto_path=qf \
	--descriptor_set_out=qf/qf.protoset \
	--include_imports \
	qf/quickfeed.proto

test:
	@go clean -testcache ./...
	@go test ./...

webpack-dev-server:
	@cd public && npx webpack-dev-server --config webpack.config.js --port 8082 --progress --mode development

# TODO Should check that webpack-dev-server is running.
selenium:
	@cd public && npm run test:selenium

qcm:
	@cd cmd/qcm; go install

scm:
	@echo "Compiling the scm tool"
	@cd cmd/scm; go install<|MERGE_RESOLUTION|>--- conflicted
+++ resolved
@@ -14,13 +14,7 @@
 tool-cmds			:= $(foreach tool,$(notdir ${tool-pkgs}),${toolsdir}/${tool}) $(foreach cmd,${tool-cmds},$(eval $(notdir ${cmd})Cmd := ${cmd}))
 
 # necessary when target is not tied to a specific file
-<<<<<<< HEAD
-.PHONY: devtools download tools install ui proto scm version-check
-
-devtools: tools
-=======
 .PHONY: download tools brew version-check install ui proto test qcm scm
->>>>>>> 16490f8b
 
 download:
 	@echo "Download go.mod dependencies"
@@ -35,11 +29,6 @@
 
 tools: ${tool-cmds}
 
-<<<<<<< HEAD
-version-check:
-	@go run cmd/vercheck/main.go
-
-=======
 brew:
 ifeq (, $(shell which brew))
 	$(error "No brew command in $(PATH)")
@@ -49,7 +38,6 @@
 
 version-check:
 	@go run cmd/vercheck/main.go
->>>>>>> 16490f8b
 
 install:
 	@echo go install
