--- conflicted
+++ resolved
@@ -43,8 +43,7 @@
 	@cd public; npm install; npm run webpack
 
 proto:
-<<<<<<< HEAD
-	@echo "Compiling QuickFeed Score proto definitions"
+	@echo "Compiling QuickFeed's Score proto definitions for Go and TypeScript"
 	@protoc \
 	-I . \
 	-I `go list -m -f {{.Dir}} google.golang.org/protobuf` \
@@ -54,10 +53,7 @@
 	--grpc-web_out=import_style=typescript,mode=grpcwebtext:$(proto-path) \
 	kit/score/score.proto
 
-	@echo "Compiling QuickFeed proto definitions"
-=======
 	@echo "Compiling QuickFeed's proto definitions for Go and TypeScript"
->>>>>>> 52e10ab2
 	@protoc \
 	-I . \
 	-I `go list -m -f {{.Dir}} github.com/alta/protopatch` \
