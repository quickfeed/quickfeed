# This trick allow us to source the environment variables defined in .env file in the Makefile
# (see include directive in GNU make for more details).
# It ignores errors in case the .env file does not exists.
# It may be necessary to skip variables that uses special makefile caracters, like $.
-include .env

OS					:= $(shell echo $(shell uname -s) | tr A-Z a-z)
ARCH				:= $(shell uname -m)
proto-swift-path	:= ../quickfeed-swiftui/Quickfeed/Proto
grpcweb-latest		:= $(shell git ls-remote --tags https://github.com/grpc/grpc-web.git | tail -1 | awk -F"/" '{ print $$3 }')
grpcweb-ver			:= $(shell cd public; npm ls --package-lock-only grpc-web | awk -F@ '/grpc-web/ { print $$2 }')
protoc-grpcweb		:= protoc-gen-grpc-web
protoc-grpcweb-long	:= $(protoc-grpcweb)-$(grpcweb-ver)-$(OS)-$(ARCH)
sedi				:= $(shell sed --version >/dev/null 2>&1 && echo "sed -i --" || echo "sed -i ''")
testorg				:= ag-test-course
envoy-config-gen	:= ./cmd/envoy/envoy_config_gen.go
toolsdir			:= bin
tool-pkgs			:= $(shell go list -f '{{join .Imports " "}}' tools.go)
tool-cmds			:= $(foreach tool,$(notdir ${tool-pkgs}),${toolsdir}/${tool}) $(foreach cmd,${tool-cmds},$(eval $(notdir ${cmd})Cmd := ${cmd}))

# necessary when target is not tied to a specific file
.PHONY: devtools download tools grpcweb install ui proto envoy-build envoy-run scm version-check

devtools: grpcweb tools

download:
	@echo "Download go.mod dependencies"
	@go mod download

go.mod: tools.go
	go mod tidy
	touch go.mod

${tool-cmds}: go.mod
	go build -o $@ $(filter %/$(@F),${tool-pkgs})

tools: ${tool-cmds}

version-check:
	@go run cmd/vercheck/main.go
ifneq ($(grpcweb-ver), $(grpcweb-latest))
	@echo WARNING: grpc-web version is not latest: $(grpcweb-ver) != $(grpcweb-latest)
endif

grpcweb:
	@echo "Fetch and install grpcweb protoc plugin"
	@mkdir -p $(toolsdir)
	@cd $(toolsdir); gh release download --repo grpc/grpc-web $(grpcweb-ver) --pattern \*$(OS)\*
	@cd $(toolsdir); shasum -c *.sha256 && rm *.sha256
	@cd $(toolsdir); mv $(protoc-grpcweb-long) $(protoc-grpcweb) && chmod +x $(protoc-grpcweb)

install:
	@echo go install
	@go install

define ui_target
ui_$(1):
	$$(info Running npm ci and webpack for $(1))
	@cd $(1); npm ci; webpack
endef

define proto_target
proto_$(1):
	$$(info Compiling proto definitions for Go and TypeScript for $(1))
	@protoc --fatal_warnings -I . \
	-I ./proto-include \
	-I `go list -m -f {{.Dir}} github.com/alta/protopatch` \
	-I `go list -m -f {{.Dir}} google.golang.org/protobuf` \
	--go-patch_out=plugin=go,paths=source_relative:. \
	--go-patch_out=plugin=go-grpc,paths=source_relative:. \
	--js_out=import_style=commonjs:$(1)/proto \
	--grpc-web_out=import_style=typescript,mode=grpcwebtext:$(1)/proto \
	qf/quickfeed.proto qf/types.proto qf/requests.proto kit/score/score.proto

	$$(info Removing unused protopatch imports (see https://github.com/grpc/grpc-web/issues/529))
	@$(sedi) '/patch_go_pb/d' \
	$(1)/proto/kit/score/score_pb.js \
	$(1)/proto/kit/score/score_pb.d.ts \
	$(1)/proto/qf/quickfeed_pb.js \
	$(1)/proto/qf/quickfeed_pb.d.ts \
	$(1)/proto/qf/QuickfeedServiceClientPb.ts \
	$(1)/proto/qf/types_pb.js \
	$(1)/proto/qf/types_pb.d.ts \
	$(1)/proto/qf/requests_pb.js \
	$(1)/proto/qf/requests_pb.d.ts

	$$(info Compiling proto for $(1))
	@cd $(1) && npm run tsc -- proto/qf/QuickfeedServiceClientPb.ts
endef

dirs := public
$(foreach dir,$(dirs),$(eval $(call ui_target,$(dir))))
$(foreach dir,$(dirs),$(eval $(call proto_target,$(dir))))

ui: version-check ui_public

proto: proto_public

proto-swift:
	@echo "Compiling QuickFeed's proto definitions for Swift"
	@protoc \
	-I . \
	-I `go list -m -f {{.Dir}} github.com/alta/protopatch` \
	-I `go list -m -f {{.Dir}} google.golang.org/protobuf` \
	--swift_out=:$(proto-swift-path) \
	--grpc-swift_out=$(proto-swift-path) \
	qf/quickfeed.proto

brew:
ifeq (, $(shell which brew))
	$(error "No brew command in $(PATH)")
endif
	@echo "Installing homebrew packages needed for development and deployment"
<<<<<<< HEAD
	@brew install go protobuf node docker certbot envoy golangci-lint bufbuild/buf/buf
=======
	@brew install gh go protobuf node docker certbot envoy clang-format golangci-lint bufbuild/buf/buf grpcurl
>>>>>>> e257471a

envoy-config:
ifeq ($(DOMAIN),)
	@echo "You must set required environment variables before configuring Envoy (see .env-template)." && false
else
	@echo "Generating Envoy configuration for $(DOMAIN)."
	@go run $(envoy-config-gen) --tls
endif

# protoset is a file used as a server reflection to mock-testing of grpc methods via command line
protoset:
	@echo "Compiling protoset for grpcurl"
	@protoc \
	-I . \
	-I `go list -m -f {{.Dir}} github.com/alta/protopatch` \
	-I `go list -m -f {{.Dir}} google.golang.org/protobuf` \
	--proto_path=qf \
	--descriptor_set_out=qf/qf.protoset \
	--include_imports \
	qf/quickfeed.proto

test:
	@go clean -testcache ./...
	@go test ./...

webpack-dev-server:
	@cd public && npx webpack-dev-server --config webpack.config.js --port 8082 --progress --mode development

# TODO Should check that webpack-dev-server is running.
selenium:
	@cd public && npm run test:selenium

scm:
	@echo "Compiling the scm tool"
	@cd cmd/scm; go install

# will remove all repositories and teams from provided organization 'testorg'
purge: scm
	@scm delete repo -all -namespace=$(testorg)
	@scm delete team -all -namespace=$(testorg)

run:
	@quickfeed -service.url $(DOMAIN) -database.file ./tmp.db

runlocal:
	@quickfeed -dev

prometheus:
	sudo prometheus --web.listen-address="localhost:9095" --config.file=metrics/prometheus.yml --storage.tsdb.path=/var/lib/prometheus/data --storage.tsdb.retention.size=1024MB --web.external-url=http://localhost:9095/stats --web.route-prefix="/" &<|MERGE_RESOLUTION|>--- conflicted
+++ resolved
@@ -111,11 +111,7 @@
 	$(error "No brew command in $(PATH)")
 endif
 	@echo "Installing homebrew packages needed for development and deployment"
-<<<<<<< HEAD
-	@brew install go protobuf node docker certbot envoy golangci-lint bufbuild/buf/buf
-=======
 	@brew install gh go protobuf node docker certbot envoy clang-format golangci-lint bufbuild/buf/buf grpcurl
->>>>>>> e257471a
 
 envoy-config:
 ifeq ($(DOMAIN),)
