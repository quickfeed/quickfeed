{
    // Use IntelliSense to learn about possible attributes.
    // Hover to view descriptions of existing attributes.
    // For more information, visit: https://go.microsoft.com/fwlink/?linkid=830387
    "version": "0.2.0",
    "compounds": [
        {
            // Compound configuration to run both frontend and backend debug sessions
            "name": "Launch Quickfeed",
            "configurations": [
                "Launch Quickfeed Frontend",
                "Launch Quickfeed Backend"
            ],
        }
    ],
    "configurations": [
        {
            "name": "Launch Package",
            "type": "go",
            "request": "launch",
            "mode": "auto",
            "program": "${fileDirname}"
        },
        {
<<<<<<< HEAD
            "name": "Launch binary",
            "type": "go",
            "request": "launch",
            "mode": "exec",
            "program": "${env:GOPATH}/bin/quickfeed",
            "args": [
                "-dev"
=======
            "name": "Launch Quickfeed Frontend",
            "type": "chrome", // Others: "msedge", "firefox"
            "request": "launch",
            // The url is here for convenience, as you can also input the URL in the browser
            "url": "https://localhost:443", // Update PORT as needed. See .env file
            "webRoot": "${workspaceFolder}/public",
        },
        {
            // Launches Quickfeed in dev and watch mode
            "name": "Launch Quickfeed Backend",
            "type": "go",
            "request": "launch",
            // You can debug a Quickfeed binary by switching mode to "exec" and set program to "${env:GOPATH}/bin/quickfeed"
            "mode": "auto",
            "program": "${workspaceFolder}/main.go",
            "args": [
                "-dev",
                "-watch"
>>>>>>> 83a752ab
            ]
        }
    ]
}<|MERGE_RESOLUTION|>--- conflicted
+++ resolved
@@ -22,15 +22,6 @@
             "program": "${fileDirname}"
         },
         {
-<<<<<<< HEAD
-            "name": "Launch binary",
-            "type": "go",
-            "request": "launch",
-            "mode": "exec",
-            "program": "${env:GOPATH}/bin/quickfeed",
-            "args": [
-                "-dev"
-=======
             "name": "Launch Quickfeed Frontend",
             "type": "chrome", // Others: "msedge", "firefox"
             "request": "launch",
@@ -49,7 +40,6 @@
             "args": [
                 "-dev",
                 "-watch"
->>>>>>> 83a752ab
             ]
         }
     ]
