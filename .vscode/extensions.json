--- conflicted
+++ resolved
@@ -8,10 +8,6 @@
         "zxh404.vscode-proto3",
         "github.vscode-pull-request-github",
         "redhat.vscode-yaml",
-<<<<<<< HEAD
-        "tintinweb.graphviz-interactive-preview"
-=======
         "esbenp.prettier-vscode"
->>>>>>> b6aa3a04
     ]
 }