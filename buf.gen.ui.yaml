# buf.gen.yaml defines a local generation template.
# For details, see https://docs.buf.build/configuration/v1/buf-gen-yaml
version: v1
plugins:
  - remote: buf.build/bufbuild/plugins/es:v0.1.1-1
    out: public/proto
    opt: target=ts
  - remote: buf.build/bufbuild/plugins/connect-web:v0.2.1-1
<<<<<<< HEAD
    out: public/gen
=======
    out: public/proto
>>>>>>> 16490f8b
    opt: target=ts<|MERGE_RESOLUTION|>--- conflicted
+++ resolved
@@ -6,9 +6,5 @@
     out: public/proto
     opt: target=ts
   - remote: buf.build/bufbuild/plugins/connect-web:v0.2.1-1
-<<<<<<< HEAD
-    out: public/gen
-=======
     out: public/proto
->>>>>>> 16490f8b
     opt: target=ts