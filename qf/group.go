--- conflicted
+++ resolved
@@ -28,13 +28,8 @@
 
 // GetUsersExcept returns a list of all users in a group, except the one with the given userID.
 func (g *Group) GetUsersExcept(userID uint64) []*User {
-<<<<<<< HEAD
-	subset := []*User{}
-	for _, user := range g.GetUsers() {
-=======
 	var subset []*User
 	for _, user := range g.Users {
->>>>>>> 8dddc470
 		if user.GetID() == userID {
 			continue
 		}
