package qf

import (
	"crypto/sha256"
	"fmt"
	"path/filepath"
	"strings"
	"sync"

	"github.com/quickfeed/quickfeed/internal/env"
	"github.com/quickfeed/quickfeed/internal/rand"
)

// Cached Dockerfile for each course.
var courseDockerfileCache = make(map[uint64]string)

// UpdateDockerfile updates the course's dockerfile cache and returns true
// if the given dockerfile was different from the course's previous Dockerfile.
// This method will also update the course's DigestDockerfile field so that
// changes to the dockerfile is reflected in the database.
func (course *Course) UpdateDockerfile(dockerfile string) bool {
	if dockerfile == "" {
		return false
	}
	// Always cache the dockerfile even if it has not been updated.
	// This ensures that the calls to GetDockerfile() can return it
	// even after a restart of the server.
	courseDockerfileCache[course.GetID()] = dockerfile
	dockerDigest := digest(dockerfile)
	updated := course.GetDockerfileDigest() != dockerDigest
	if updated {
		course.DockerfileDigest = dockerDigest
	}
	return updated
}

var (
	// courseMutexMap contains a single mutex for each course.
	courseMutexMap = make(map[uint64]*sync.Mutex)
	// mapMutex protects the courseMutexMap.
	mapMutex = sync.Mutex{}
)

// Lock locks the course to prevent concurrent updates to the course.
// It returns a corresponding unlock function which must be called when the update is done.
// Specifically, this method is used to prevent concurrent database updates
// derived from the test repository. See [assignments.UpdateFromTestsRepo].
func (course *Course) Lock() func() {
	mapMutex.Lock()
	if _, ok := courseMutexMap[course.GetID()]; !ok {
		courseMutexMap[course.GetID()] = &sync.Mutex{}
	}
	mu := courseMutexMap[course.GetID()]
	mapMutex.Unlock()

	mu.Lock()
	return mu.Unlock
}

func (course *Course) GetDockerfile() string {
	return courseDockerfileCache[course.GetID()]
}

func (course *Course) DockerImage() string {
	return strings.ToLower(course.GetCode())
}

func (course *Course) JobName() string {
	return course.GetCode() + "-" + rand.String()
}

// digest returns a SHA256 digest of the given file.
func digest(file string) string {
	return fmt.Sprintf("%x", sha256.Sum256([]byte(file)))
}

func (course *Course) CloneDir() string {
	return filepath.Join(env.RepositoryPath(), course.GetScmOrganizationName())
}

func (course *Course) TeacherEnrollments() []*Enrollment {
<<<<<<< HEAD
	enrolledTeachers := []*Enrollment{}
	for _, enrollment := range course.GetEnrollments() {
=======
	var enrolledTeachers []*Enrollment
	for _, enrollment := range course.Enrollments {
>>>>>>> 3c7e4021
		if enrollment.IsTeacher() {
			enrolledTeachers = append(enrolledTeachers, enrollment)
		}
	}
	return enrolledTeachers
}

// PopulateSlipDays populates the slip days for all enrollments in the course.
func (course *Course) PopulateSlipDays() {
	// Set number of remaining slip days for each course enrollment
	for _, enrollment := range course.GetEnrollments() {
		enrollment.SetSlipDays(course)
	}
	for _, group := range course.GetGroups() {
		// Set number of remaining slip days for each group enrollment
		for _, enrollment := range group.GetEnrollments() {
			enrollment.SetSlipDays(course)
		}
	}
}

// Dummy implementation of the interceptor.userIDs interface.
// Marks this message type to be evaluated for token refresh.
func (*Course) UserIDs() []uint64 {
	return []uint64{}
}<|MERGE_RESOLUTION|>--- conflicted
+++ resolved
@@ -79,13 +79,8 @@
 }
 
 func (course *Course) TeacherEnrollments() []*Enrollment {
-<<<<<<< HEAD
-	enrolledTeachers := []*Enrollment{}
+	var enrolledTeachers []*Enrollment
 	for _, enrollment := range course.GetEnrollments() {
-=======
-	var enrolledTeachers []*Enrollment
-	for _, enrollment := range course.Enrollments {
->>>>>>> 3c7e4021
 		if enrollment.IsTeacher() {
 			enrolledTeachers = append(enrolledTeachers, enrollment)
 		}
