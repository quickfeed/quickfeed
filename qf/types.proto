--- conflicted
+++ resolved
@@ -288,27 +288,16 @@
 }
 
 message AssignmentFeedback {
-<<<<<<< HEAD
-    uint64 ID                                 = 1;
-    uint64 AssignmentID                       = 2;  // foreign key - required
-    uint64 UserID                             = 3;  // optional - for non-anonymous feedback
-    uint64 CourseID                           = 4;  // foreign key - required
-    string LikedContent                       = 5;  // What did you like about this assignment?
-    string ImprovementSuggestions             = 6;  // What would make it better?
-    uint32 TimeSpent                          = 7;  // Time used to complete the assignment
-    google.protobuf.Timestamp CreatedAt       = 10 [(go.field) = { tags: 'gorm:"serializer:timestamp;type:datetime"' }];
-}
-
-message AssignmentFeedbacks {
-    repeated AssignmentFeedback feedbacks = 1;
-=======
     uint64 ID                           = 1;
     uint64 CourseID                     = 2;  // foreign key - required
     uint64 AssignmentID                 = 3;  // foreign key - required
     uint64 UserID                       = 4;  // optional - for non-anonymous feedback
     string LikedContent                 = 5;  // What did you like about this assignment?
     string ImprovementSuggestions       = 6;  // What would make it better?
-    string TimeSpent                    = 7;  // Time used to complete the assignment
+    uint32 TimeSpent                    = 7;  // Time used to complete the assignment
     google.protobuf.Timestamp CreatedAt = 8 [(go.field) = { tags: 'gorm:"serializer:timestamp;type:datetime"' }];
->>>>>>> 02414c2b
+}
+
+message AssignmentFeedbacks {
+    repeated AssignmentFeedback feedbacks = 1;
 }