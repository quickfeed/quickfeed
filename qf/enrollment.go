package qf

import (
	"fmt"
	"time"
)

// gracePeriod is the grace period for submissions after the deadline.
// The grace period should be hours in the range 0-23.
// Note grace period applies to all enrollments (courses).
const gracePeriod time.Duration = time.Duration(2 * time.Hour)

// UpdateSlipDays updates the number of slip days for the given assignment/submission.
<<<<<<< HEAD
func (m *Enrollment) UpdateSlipDays(assignment *Assignment, submission *Submission) error {
=======
func (m *Enrollment) UpdateSlipDays(start time.Time, assignment *Assignment, submission *Submission) error {
>>>>>>> 50abf28e
	if m.GetCourseID() != assignment.GetCourseID() {
		return fmt.Errorf("invariant violation (enrollment.CourseID != assignment.CourseID) (%d != %d)", m.CourseID, assignment.CourseID)
	}
	if assignment.GetID() != submission.GetAssignmentID() {
		return fmt.Errorf("invariant violation (assignment.ID != submission.AssignmentID) (%d != %d)", assignment.ID, submission.AssignmentID)
	}
	sinceDeadline := assignment.SinceDeadline(submission.GetBuildInfo().GetBuildDate().AsTime())

	// if score is less than limit and it's not yet approved, update slip days if deadline has passed
	if submission.Score < assignment.ScoreLimit && submission.Status != Submission_APPROVED && sinceDeadline > 0 {
		// deadline exceeded; calculate used slip days for this assignment
		slpDays, slpHours := uint32(sinceDeadline/days), sinceDeadline%days
		// slpHours is hours after deadline, excluding subsequent full-day slip days after deadline
		if slpHours > gracePeriod {
			slpDays++
		}
		m.internalUpdateSlipDays(assignment.GetID(), slpDays)
	}
	return nil
}

// internalUpdateSlipDays updates the number of slip days for the given assignment.
func (m *Enrollment) internalUpdateSlipDays(assignmentID uint64, slipDays uint32) {
	for _, val := range m.GetUsedSlipDays() {
		if val.AssignmentID == assignmentID {
			val.UsedDays = slipDays
			return
		}
	}
	// not found; add new entry to the slice
	m.UsedSlipDays = append(m.UsedSlipDays, &UsedSlipDays{
		AssignmentID: assignmentID,
		EnrollmentID: m.ID,
		UsedDays:     slipDays,
	})
}

// totalSlipDays returns the total number of slip days used for this enrollment.
func (m *Enrollment) totalSlipDays() uint32 {
	var total uint32
	for _, val := range m.GetUsedSlipDays() {
		total += val.GetUsedDays()
	}
	return total
}

// RemainingSlipDays returns the remaining number of slip days for this
// user/course enrollment. Note that if the returned amount is negative,
// the user has used up all slip days.
func (m *Enrollment) RemainingSlipDays(c *Course) int32 {
	if m.GetCourseID() != c.GetID() {
		return 0
	}
	return int32(c.GetSlipDays() - m.totalSlipDays())
}

// SetSlipDays updates SlipDaysRemaining field of an enrollment.
func (m *Enrollment) SetSlipDays(c *Course) {
	remaining := m.RemainingSlipDays(c)
	if remaining < 0 {
		m.SlipDaysRemaining = 0
	} else {
		m.SlipDaysRemaining = uint32(remaining)
	}
}

func (m *Enrollment) IsNone() bool {
	return m.GetStatus() == Enrollment_NONE
}

func (m *Enrollment) IsPending() bool {
	return m.GetStatus() == Enrollment_PENDING
}

func (m *Enrollment) IsStudent() bool {
	return m.GetStatus() == Enrollment_STUDENT
}

func (m *Enrollment) IsTeacher() bool {
	return m.GetStatus() == Enrollment_TEACHER
}

// GetCourseID returns the course ID for a slice of enrollments
func (m *Enrollments) GetCourseID() uint64 {
	enrollments := m.GetEnrollments()
	if len(enrollments) == 0 {
		return 0
	}
	return enrollments[0].GetCourseID()
}

// HasCourseID checks all enrollments have the same Course ID
func (m *Enrollments) HasCourseID() bool {
	enrollments := m.GetEnrollments()
	if len(enrollments) == 0 {
		return false
	}
	courseID := enrollments[0].GetCourseID()
	for _, e := range enrollments {
		if e.GetCourseID() != courseID {
			return false
		}
	}
	return true
}

// UserIDs returns the user IDs in these enrollments.
func (m *Enrollments) UserIDs() []uint64 {
	userIDs := make([]uint64, 0)
	for _, enrollment := range m.GetEnrollments() {
		userIDs = append(userIDs, enrollment.GetUserID())
	}
	return userIDs
}<|MERGE_RESOLUTION|>--- conflicted
+++ resolved
@@ -11,11 +11,7 @@
 const gracePeriod time.Duration = time.Duration(2 * time.Hour)
 
 // UpdateSlipDays updates the number of slip days for the given assignment/submission.
-<<<<<<< HEAD
 func (m *Enrollment) UpdateSlipDays(assignment *Assignment, submission *Submission) error {
-=======
-func (m *Enrollment) UpdateSlipDays(start time.Time, assignment *Assignment, submission *Submission) error {
->>>>>>> 50abf28e
 	if m.GetCourseID() != assignment.GetCourseID() {
 		return fmt.Errorf("invariant violation (enrollment.CourseID != assignment.CourseID) (%d != %d)", m.CourseID, assignment.CourseID)
 	}
