--- conflicted
+++ resolved
@@ -1,13 +1,5 @@
 package qf
 
-<<<<<<< HEAD
-import "time"
-
-// MaxWait is the maximum time a request is allowed to stay open before aborting.
-const MaxWait = 2 * time.Minute
-
-=======
->>>>>>> bd3690f0
 // IsValid on void message always returns true.
 func (*Void) IsValid() bool {
 	return true
