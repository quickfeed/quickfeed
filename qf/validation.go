--- conflicted
+++ resolved
@@ -63,20 +63,12 @@
 	}
 }
 
-<<<<<<< HEAD
-// IsValid ensures that course ID is set and either Submission ID or Assignment ID is set, but not both.
-// Submission ID is for updating an existing submission
-// Assignment ID is for updating all submissions for a given assignment.
-=======
-// IsValid ensures that both CourseID and SubmissionID are set.
->>>>>>> 4d09c376
+// IsValid ensures that CourseID is set and either SubmissionID or AssignmentID is set, but not both.
+// SubmissionID is for updating an existing submission.
+// AssignmentID is for updating all submissions for a given assignment.
 func (req *UpdateSubmissionRequest) IsValid() bool {
-	return req.GetCourseID() > 0 && req.GetSubmissionID() > 0 != (req.GetAssignmentID() > 0)
-}
-
-// IsValid ensures that both CourseID and AssignmentID are set.
-func (req *UpdateSubmissionsRequest) IsValid() bool {
-	return req.GetCourseID() > 0 && req.GetAssignmentID() > 0
+	sid, aid := req.GetSubmissionID(), req.GetAssignmentID()
+	return req.GetCourseID() > 0 && ((sid > 0) != (aid > 0))
 }
 
 // IsValid ensures that CourseID is set and either UserID or GroupID is set, but not both.
