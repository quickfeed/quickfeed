--- conflicted
+++ resolved
@@ -126,12 +126,7 @@
 // IsValid ensures that feedback always belongs to an assignment
 // and has meaningful content.
 func (f *AssignmentFeedback) IsValid() bool {
-<<<<<<< HEAD
-	return f.GetAssignmentID() > 0 &&
-		(len(f.GetLikedContent()) > 0 || len(f.GetImprovementSuggestions()) > 0)
-=======
 	return f.GetAssignmentID() > 0 && f.GetLikedContent() != "" && f.GetImprovementSuggestions() != ""
->>>>>>> 02414c2b
 }
 
 // IsValid ensures that course ID and assignment ID are provided.
