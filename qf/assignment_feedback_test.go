--- conflicted
+++ resolved
@@ -8,15 +8,6 @@
 )
 
 func TestAssignmentFeedbackValidation(t *testing.T) {
-<<<<<<< HEAD
-	// Test valid feedback
-	validFeedback := &AssignmentFeedback{
-		AssignmentID:           1,
-		LikedContent:           "Great assignment with clear instructions",
-		ImprovementSuggestions: "Could use more examples",
-		TimeSpent:              2,
-		CreatedAt:              timestamppb.New(time.Now()),
-=======
 	tests := []struct {
 		name      string
 		feedback  *AssignmentFeedback
@@ -28,7 +19,7 @@
 				AssignmentID:           1,
 				LikedContent:           "Great assignment with clear instructions",
 				ImprovementSuggestions: "Could use more examples",
-				TimeSpent:              "2 hours",
+				TimeSpent:              2,
 				CreatedAt:              timestamppb.New(time.Now()),
 			},
 			wantValid: true,
@@ -48,7 +39,6 @@
 			},
 			wantValid: false,
 		},
->>>>>>> 02414c2b
 	}
 
 	for _, tt := range tests {
@@ -62,28 +52,6 @@
 }
 
 func TestAssignmentFeedbackRequestValidation(t *testing.T) {
-<<<<<<< HEAD
-	// Test valid request
-	tests := []struct {
-		name  string
-		input isAssignmentFeedbackRequest_Mode
-		valid bool
-	}{
-		{
-			name:  "Invalid request",
-			input: nil,
-			valid: false,
-		},
-		{
-			name:  "Valid request with course ID",
-			input: &AssignmentFeedbackRequest_UserID{UserID: 1},
-			valid: true,
-		},
-		{
-			name:  "Valid request with user ID",
-			input: &AssignmentFeedbackRequest_AssignmentID{AssignmentID: 1},
-			valid: true,
-=======
 	tests := []struct {
 		name      string
 		request   *AssignmentFeedbackRequest
@@ -92,16 +60,15 @@
 		{
 			name: "valid request with all required fields",
 			request: &AssignmentFeedbackRequest{
-				CourseID:     1,
-				AssignmentID: 1,
-				UserID:       123,
+				CourseID: 1,
+				Mode:     &AssignmentFeedbackRequest_AssignmentID{AssignmentID: 1},
 			},
 			wantValid: true,
 		},
 		{
 			name: "invalid request missing course ID",
 			request: &AssignmentFeedbackRequest{
-				AssignmentID: 1,
+				Mode: &AssignmentFeedbackRequest_AssignmentID{AssignmentID: 1},
 			},
 			wantValid: false,
 		},
@@ -111,23 +78,14 @@
 				CourseID: 1,
 			},
 			wantValid: false,
->>>>>>> 02414c2b
 		},
 	}
 
 	for _, tt := range tests {
 		t.Run(tt.name, func(t *testing.T) {
-<<<<<<< HEAD
-			req := &AssignmentFeedbackRequest{
-				Mode: tt.input,
-			}
-			if req.IsValid() != tt.valid {
-				t.Errorf("IsValid() = %v, want %v", req.IsValid(), tt.valid)
-=======
 			got := tt.request.IsValid()
 			if got != tt.wantValid {
 				t.Errorf("AssignmentFeedbackRequest.IsValid() = %v, want %v", got, tt.wantValid)
->>>>>>> 02414c2b
 			}
 		})
 	}
