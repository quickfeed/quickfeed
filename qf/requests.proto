--- conflicted
+++ resolved
@@ -77,19 +77,11 @@
 }
 
 message UpdateSubmissionRequest {
-<<<<<<< HEAD
     uint64 submissionID         = 1;
     uint64 courseID             = 2;
     uint32 score                = 3;
     bool released               = 4;
     qf.Grades grades            = 5;
-=======
-    uint64 submissionID      = 1;
-    uint64 courseID          = 2;
-    uint32 score             = 3;
-    bool released            = 4;
-    Submission.Status status = 5;
->>>>>>> 50abf28e
 }
 
 message UpdateSubmissionsRequest {
