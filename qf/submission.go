--- conflicted
+++ resolved
@@ -100,46 +100,4 @@
 		submission.Grades = nil
 		submission.Reviews = nil
 	}
-<<<<<<< HEAD
-=======
-}
-
-// BeforeCreate is called before a new submission is created.
-// This method adds grades for any user or group related to the submission
-// which are then saved to the database upon creation of the submission.
-func (s *Submission) BeforeCreate(tx *gorm.DB) error {
-	if s.GetUserID() == 0 && s.GetGroupID() == 0 {
-		return errors.New("submission must have either user or group ID")
-	}
-	if s.GetUserID() > 0 {
-		// Add a grade for the user if the submission is not a group submission.
-		// Create a new grade for the user.
-		s.Grades = []*Grade{{
-			UserID:       s.GetUserID(),
-			SubmissionID: s.GetID(),
-			Status:       s.GetStatusByUser(s.GetUserID()),
-		}}
-	}
-	if s.GetGroupID() > 0 {
-		// If the submission is for a group, create a new grade for each user in the group.
-		// Get all the user IDs in the group
-		var userIDs []uint64
-		tx.Model(&Enrollment{}).Where("group_id = ?", s.GetGroupID()).Pluck("user_id", &userIDs)
-
-		if len(userIDs) == 0 {
-			return errors.New("group has no users")
-		}
-
-		s.Grades = make([]*Grade, len(userIDs))
-		for idx, id := range userIDs {
-			// Create a grade for each user in the group
-			s.GetGrades()[idx] = &Grade{
-				UserID:       id,
-				SubmissionID: s.GetID(),
-				Status:       s.GetStatusByUser(id),
-			}
-		}
-	}
-	return nil
->>>>>>> d1941fd0
 }