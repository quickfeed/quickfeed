--- conflicted
+++ resolved
@@ -159,9 +159,476 @@
 	return (err != nil && resp.StatusCode == 404) || (err == nil && len(contents) == 0)
 }
 
-<<<<<<< HEAD
-// CreateTeam implements the SCM interface.
-func (s *GithubSCM) CreateTeam(ctx context.Context, opt *TeamOptions) (*Team, error) {
+// UpdateTeamMembers implements the SCM interface
+func (s *GithubSCM) UpdateTeamMembers(ctx context.Context, opt *UpdateTeamOptions) error {
+	if !opt.valid() {
+		return ErrMissingFields{
+			Method:  "UpdateTeamMembers",
+			Message: fmt.Sprintf("%+v", opt),
+		}
+	}
+
+	// find current team members
+	oldUsers, _, err := s.client.Teams.ListTeamMembersByID(ctx, int64(opt.OrganizationID), int64(opt.TeamID), nil)
+	if err != nil {
+		return ErrFailedSCM{
+			GitError: err,
+			Method:   "UpdateTeamMember",
+			Message:  fmt.Sprintf("failed to get members for team ID %d", opt.TeamID),
+		}
+	}
+
+	// check whether group members are already in team; add missing members
+	for _, member := range opt.Users {
+		_, _, err = s.client.Teams.AddTeamMembershipByID(ctx, int64(opt.OrganizationID), int64(opt.TeamID), member, nil)
+		if err != nil {
+			return ErrFailedSCM{
+				GitError: err,
+				Method:   "UpdateTeamMember",
+				Message:  fmt.Sprintf("failed to add user %s to team ID %d", member, opt.TeamID),
+			}
+		}
+	}
+
+	// check if all the team members are in the new group;
+	for _, teamMember := range oldUsers {
+		toRemove := true
+		for _, groupMember := range opt.Users {
+			if teamMember.GetLogin() == groupMember {
+				toRemove = false
+			}
+		}
+		if toRemove {
+			_, err = s.client.Teams.RemoveTeamMembershipByID(ctx, int64(opt.OrganizationID), int64(opt.TeamID), teamMember.GetLogin())
+			if err != nil {
+				return ErrFailedSCM{
+					GitError: err,
+					Method:   "UpdateTeamMember",
+					Message:  fmt.Sprintf("failed to remove user %s from team ID %d", teamMember.GetLogin(), opt.TeamID),
+				}
+			}
+		}
+	}
+	return nil
+}
+
+// CreateIssue implements the SCM interface
+func (s *GithubSCM) CreateIssue(ctx context.Context, opt *IssueOptions) (*Issue, error) {
+	if !opt.valid() {
+		return nil, ErrMissingFields{
+			Method:  "CreateIssue",
+			Message: fmt.Sprintf("%+v", opt),
+		}
+	}
+	newIssue := &github.IssueRequest{
+		Title:     &opt.Title,
+		Body:      &opt.Body,
+		Assignee:  opt.Assignee,
+		Assignees: opt.Assignees,
+	}
+
+	s.logger.Debugf("Creating issue %q on %s", opt.Title, opt.Repository)
+	issue, _, err := s.client.Issues.Create(ctx, opt.Organization, opt.Repository, newIssue)
+	if err != nil {
+		return nil, ErrFailedSCM{
+			Method:   "CreateIssue",
+			Message:  fmt.Sprintf("failed to create issue %q", opt.Title),
+			GitError: err,
+		}
+	}
+	s.logger.Debugf("Created issue %q", opt.Title)
+
+	return toIssue(issue), nil
+}
+
+// UpdateIssue implements the SCM interface
+func (s *GithubSCM) UpdateIssue(ctx context.Context, opt *IssueOptions) (*Issue, error) {
+	if !opt.valid() {
+		return nil, ErrMissingFields{
+			Method:  "UpdateIssue",
+			Message: fmt.Sprintf("%+v", opt),
+		}
+	}
+
+	issueReq := &github.IssueRequest{
+		Title:     &opt.Title,
+		Body:      &opt.Body,
+		State:     &opt.State,
+		Assignee:  opt.Assignee,
+		Assignees: opt.Assignees,
+	}
+	s.logger.Debugf("Updating issue %d on %s", opt.Number, opt.Repository)
+	issue, _, err := s.client.Issues.Edit(ctx, opt.Organization, opt.Repository, opt.Number, issueReq)
+	if err != nil {
+		return nil, ErrFailedSCM{
+			Method:   "UpdateIssue",
+			Message:  fmt.Sprintf("failed to update issue %d on %s/%s", opt.Number, opt.Organization, opt.Repository),
+			GitError: err,
+		}
+	}
+	s.logger.Debugf("Updated issue number %d", opt.Number)
+	return toIssue(issue), nil
+}
+
+// GetIssue implements the SCM interface
+func (s *GithubSCM) GetIssue(ctx context.Context, opt *RepositoryOptions, number int) (*Issue, error) {
+	if !opt.valid() {
+		return nil, ErrMissingFields{
+			Method:  "GetIssue",
+			Message: fmt.Sprintf("%+v", opt),
+		}
+	}
+	issue, _, err := s.client.Issues.Get(ctx, opt.Owner, opt.Path, number)
+	if err != nil {
+		return nil, ErrFailedSCM{
+			Method:   "GetIssue",
+			Message:  fmt.Sprintf("failed to get issue %d", number),
+			GitError: err,
+		}
+	}
+	return toIssue(issue), nil
+}
+
+// GetIssues implements the SCM interface
+func (s *GithubSCM) GetIssues(ctx context.Context, opt *RepositoryOptions) ([]*Issue, error) {
+	if !opt.valid() {
+		return nil, ErrMissingFields{
+			Method:  "GetIssues",
+			Message: fmt.Sprintf("%+v", opt),
+		}
+	}
+	issueList, _, err := s.client.Issues.ListByRepo(ctx, opt.Owner, opt.Path, &github.IssueListByRepoOptions{})
+	if err != nil {
+		return nil, ErrFailedSCM{
+			Method:   "GetIssues",
+			Message:  fmt.Sprintf("failed to get issues for %s", opt.Path),
+			GitError: err,
+		}
+	}
+	var issues []*Issue
+	for _, issue := range issueList {
+		issues = append(issues, toIssue(issue))
+	}
+
+	return issues, nil
+}
+
+// RequestReviewers implements the SCM interface
+func (s *GithubSCM) RequestReviewers(ctx context.Context, opt *RequestReviewersOptions) error {
+	if !opt.valid() {
+		return ErrMissingFields{
+			Method:  "RequestReviewers",
+			Message: fmt.Sprintf("%+v", opt),
+		}
+	}
+	reviewersRequest := github.ReviewersRequest{
+		Reviewers: opt.Reviewers,
+	}
+	if _, _, err := s.client.PullRequests.RequestReviewers(ctx, opt.Organization, opt.Repository, opt.Number, reviewersRequest); err != nil {
+		return ErrFailedSCM{
+			Method:   "RequestReviewers",
+			Message:  fmt.Sprintf("failed to request reviewers for pull request #%d on %s/%s", opt.Number, opt.Organization, opt.Repository),
+			GitError: err,
+		}
+	}
+	return nil
+}
+
+// CreateIssueComment implements the SCM interface
+func (s *GithubSCM) CreateIssueComment(ctx context.Context, opt *IssueCommentOptions) (int64, error) {
+	if !opt.valid() {
+		return 0, ErrMissingFields{
+			Method:  "CreateIssueComment",
+			Message: fmt.Sprintf("%+v", opt),
+		}
+	}
+	createdComment, _, err := s.client.Issues.CreateComment(ctx, opt.Organization, opt.Repository, opt.Number, &github.IssueComment{Body: &opt.Body})
+	if err != nil {
+		return 0, ErrFailedSCM{
+			Method:   "CreateIssueComment",
+			Message:  fmt.Sprintf("failed to create comment for issue #%d, in repository: %s, for organization: %s", opt.Number, opt.Repository, opt.Organization),
+			GitError: err,
+		}
+	}
+	return createdComment.GetID(), nil
+}
+
+// UpdateIssueComment implements the SCM interface
+func (s *GithubSCM) UpdateIssueComment(ctx context.Context, opt *IssueCommentOptions) error {
+	if !opt.valid() {
+		return ErrMissingFields{
+			Method:  "UpdateIssueComment",
+			Message: fmt.Sprintf("%+v", opt),
+		}
+	}
+	if _, _, err := s.client.Issues.EditComment(ctx, opt.Organization, opt.Repository, opt.CommentID, &github.IssueComment{Body: &opt.Body}); err != nil {
+		return ErrFailedSCM{
+			Method:   "UpdateIssueComment",
+			Message:  fmt.Sprintf("failed to edit comment in repository: %s, for organization: %s", opt.Repository, opt.Organization),
+			GitError: err,
+		}
+	}
+	return nil
+}
+
+// CreateCourse creates repositories and teams for a new course.
+func (s *GithubSCM) CreateCourse(ctx context.Context, opt *CourseOptions) ([]*Repository, error) {
+	if !opt.valid() {
+		return nil, ErrMissingFields{
+			Method:  "CreateCourse",
+			Message: fmt.Sprintf("%+v", opt),
+		}
+	}
+	// Get and check the organization's suitability for the course
+	org, err := s.GetOrganization(ctx, &OrganizationOptions{ID: opt.OrganizationID, NewCourse: true})
+	if err != nil {
+		return nil, err
+	}
+
+	// Set restrictions to prevent students from creating new repositories and prevent access
+	// to organization repositories. This will not affect organization owners (teachers).
+	defaultPermissions := OrgNone
+	createRepoPermissions := false
+	if _, _, err = s.client.Organizations.Edit(ctx, org.Name, &github.Organization{
+		DefaultRepoPermission: &defaultPermissions,
+		MembersCanCreateRepos: &createRepoPermissions,
+	}); err != nil {
+		return nil, fmt.Errorf("failed to update permissions for GitHub organization %s: %w", org.Name, err)
+	}
+
+	// Create course repositories
+	repositories := make([]*Repository, 0, len(RepoPaths)+1)
+	for path, private := range RepoPaths {
+		repoOptions := &CreateRepositoryOptions{
+			Path:         path,
+			Organization: org.Name,
+			Private:      private,
+		}
+		repo, err := s.createRepository(ctx, repoOptions)
+		if err != nil {
+			return nil, err
+		}
+		repositories = append(repositories, repo)
+	}
+
+	// Create teacher team with course creator
+	teamOpt := &TeamOptions{
+		Organization: org.Name,
+		TeamName:     TeachersTeam,
+		Users:        []string{opt.CourseCreator},
+	}
+	if _, err = s.createTeam(ctx, teamOpt); err != nil {
+		return nil, err
+	}
+
+	// Create student team without any members
+	studOpt := &TeamOptions{Organization: org.Name, TeamName: StudentsTeam}
+	if _, err = s.createTeam(ctx, studOpt); err != nil {
+		return nil, err
+	}
+
+	// Create student repository for the course creator
+	repo, err := s.createStudentRepo(ctx, org.Name, opt.CourseCreator)
+	if err != nil {
+		return nil, err
+	}
+	repositories = append(repositories, repo)
+	return repositories, nil
+}
+
+// UpdateEnrollment updates organization and team membership and creates user repositories.
+func (s *GithubSCM) UpdateEnrollment(ctx context.Context, opt *UpdateEnrollmentOptions) (*Repository, error) {
+	if !opt.valid() {
+		return nil, ErrMissingFields{
+			Method:  "UpdateEnrollment",
+			Message: fmt.Sprintf("%+v", opt),
+		}
+	}
+	org, err := s.GetOrganization(ctx, &OrganizationOptions{
+		Name: opt.Organization,
+	})
+	if err != nil {
+		return nil, err
+	}
+	switch opt.Status {
+	case qf.Enrollment_STUDENT:
+		// Give access to the course's info and assignments repositories
+		if err := s.grantPullAccessToCourseRepos(ctx, org.Name, opt.User); err != nil {
+			return nil, err
+		}
+		// Add student to the organization's "students" team
+		if err := s.addUserToStudentsTeam(ctx, org.Name, opt.User); err != nil {
+			return nil, err
+		}
+		return s.createStudentRepo(ctx, org.Name, opt.User)
+
+	case qf.Enrollment_TEACHER:
+		// Promote user to organization owner
+		role := OrgOwner
+		if _, _, err := s.client.Organizations.EditOrgMembership(ctx, opt.User, org.Name, &github.Membership{Role: &role}); err != nil {
+			return nil, err
+		}
+		err = s.promoteToTeacher(ctx, org.Name, opt.User)
+	}
+	return nil, err
+}
+
+// RejectEnrollment removes user's repository and revokes user's membership in the course organization.
+func (s *GithubSCM) RejectEnrollment(ctx context.Context, opt *RejectEnrollmentOptions) error {
+	if !opt.valid() {
+		return ErrMissingFields{
+			Method:  "RejectEnrollment",
+			Message: fmt.Sprintf("%+v", opt),
+		}
+	}
+	org, err := s.GetOrganization(ctx, &OrganizationOptions{ID: opt.OrganizationID})
+	if err != nil {
+		return err
+	}
+	if _, err := s.client.Organizations.RemoveMember(ctx, org.Name, opt.User); err != nil {
+		return err
+	}
+	return s.deleteRepository(ctx, &RepositoryOptions{ID: opt.RepositoryID})
+}
+
+// DemoteTeacherToStudent removes user from teachers team, revokes owner status in the organization.
+func (s *GithubSCM) DemoteTeacherToStudent(ctx context.Context, opt *UpdateEnrollmentOptions) error {
+	if !opt.valid() {
+		return ErrMissingFields{
+			Method:  "UpdateEnrollment",
+			Message: fmt.Sprintf("%+v", opt),
+		}
+	}
+	if _, err := s.client.Teams.RemoveTeamMembershipBySlug(ctx, opt.Organization, TeachersTeam, opt.User); err != nil {
+		return err
+	}
+	teamMember := &github.TeamAddTeamMembershipOptions{Role: TeamMember}
+	if _, _, err := s.client.Teams.AddTeamMembershipBySlug(ctx, opt.Organization, StudentsTeam, opt.User, teamMember); err != nil {
+		return err
+	}
+	role := OrgMember
+	_, _, err := s.client.Organizations.EditOrgMembership(ctx, opt.User, opt.Organization, &github.Membership{Role: &role})
+	return err
+}
+
+// CreateGroup creates team and repository for a new group.
+func (s *GithubSCM) CreateGroup(ctx context.Context, opt *TeamOptions) (*Repository, *Team, error) {
+	if !opt.valid() {
+		return nil, nil, ErrMissingFields{
+			Method:  "CreateGroup",
+			Message: fmt.Sprintf("%+v", opt),
+		}
+	}
+	orgOptions := &OrganizationOptions{Name: opt.Organization}
+	org, err := s.GetOrganization(ctx, orgOptions)
+	if err != nil {
+		return nil, nil, err
+	}
+	repoOptions := &CreateRepositoryOptions{
+		Organization: opt.Organization,
+		Path:         opt.TeamName,
+		Private:      true,
+	}
+	repo, err := s.createRepository(ctx, repoOptions)
+	if err != nil {
+		return nil, nil, err
+	}
+
+	team, err := s.createTeam(ctx, opt)
+	if err != nil {
+		return nil, nil, err
+	}
+	permissions := &github.TeamAddTeamRepoOptions{
+		Permission: RepoPush, // make sure users can pull and push
+	}
+	if _, err := s.client.Teams.AddTeamRepoByID(ctx, int64(org.ID), int64(team.ID), org.Name, repo.Path, permissions); err != nil {
+		return nil, nil, err
+	}
+	return repo, team, nil
+}
+
+// DeleteGroup deletes group's repository and team.
+func (s *GithubSCM) DeleteGroup(ctx context.Context, opt *GroupOptions) error {
+	if !opt.valid() {
+		return ErrMissingFields{
+			Method:  "DeleteGroup",
+			Message: fmt.Sprintf("%+v", opt),
+		}
+	}
+	if err := s.deleteRepository(ctx, &RepositoryOptions{ID: opt.RepositoryID}); err != nil {
+		return err
+	}
+	_, err := s.client.Teams.DeleteTeamByID(ctx, int64(opt.OrganizationID), int64(opt.TeamID))
+	return err
+}
+
+// createRepository creates a new repository or returns an existing repository with the given name.
+func (s *GithubSCM) createRepository(ctx context.Context, opt *CreateRepositoryOptions) (*Repository, error) {
+	if !opt.valid() {
+		return nil, ErrMissingFields{
+			Method:  "CreateRepository",
+			Message: fmt.Sprintf("%+v", opt),
+		}
+	}
+
+	// check that repo does not already exist for this user or group
+	repo, _, err := s.client.Repositories.Get(ctx, opt.Organization, slug.Make(opt.Path))
+	if repo != nil {
+		s.logger.Debugf("CreateRepository: found existing repository (skipping creation): %s: %v", opt.Path, repo)
+		return toRepository(repo), nil
+	}
+	// error expected to be 404 Not Found; logging here in case it's a different error
+	s.logger.Debugf("CreateRepository: check for repository %s: %s", opt.Path, err)
+
+	// repo does not exist, create it
+	s.logger.Debugf("CreateRepository: creating %s", opt.Path)
+	repo, _, err = s.client.Repositories.Create(ctx, opt.Organization, &github.Repository{
+		Name:    &opt.Path,
+		Private: &opt.Private,
+	})
+	if err != nil {
+		return nil, ErrFailedSCM{
+			Method:   "CreateRepository",
+			Message:  fmt.Sprintf("failed to create repository %s, make sure it does not already exist", opt.Path),
+			GitError: err,
+		}
+	}
+	s.logger.Debugf("CreateRepository: done creating %s", opt.Path)
+	return toRepository(repo), nil
+}
+
+// deleteRepository deletes repository by name or ID.
+func (s *GithubSCM) deleteRepository(ctx context.Context, opt *RepositoryOptions) error {
+	if !opt.valid() {
+		return fmt.Errorf("invalid argument: %+v", opt)
+	}
+
+	// if ID provided, get path and owner from github
+	if opt.ID > 0 {
+		repo, _, err := s.client.Repositories.GetByID(ctx, int64(opt.ID))
+		if err != nil {
+			return ErrFailedSCM{
+				GitError: err,
+				Method:   "DeleteRepository",
+				Message:  fmt.Sprintf("failed to fetch repository %d: may not exists in the course organization", opt.ID),
+			}
+		}
+		opt.Path = repo.GetName()
+		opt.Owner = repo.Owner.GetLogin()
+	}
+
+	if _, err := s.client.Repositories.Delete(ctx, opt.Owner, opt.Path); err != nil {
+		return ErrFailedSCM{
+			GitError: err,
+			Method:   "DeleteRepository",
+			Message:  fmt.Sprintf("failed to delete repository %s", opt.Path),
+		}
+	}
+	return nil
+}
+
+// createTeam creates a new GitHub team.
+func (s *GithubSCM) createTeam(ctx context.Context, opt *TeamOptions) (*Team, error) {
 	if !opt.valid() {
 		return nil, ErrMissingFields{
 			Method:  "CreateTeam",
@@ -212,528 +679,6 @@
 	}, nil
 }
 
-=======
->>>>>>> bf2115d3
-// UpdateTeamMembers implements the SCM interface
-func (s *GithubSCM) UpdateTeamMembers(ctx context.Context, opt *UpdateTeamOptions) error {
-	if !opt.valid() {
-		return ErrMissingFields{
-			Method:  "UpdateTeamMembers",
-			Message: fmt.Sprintf("%+v", opt),
-		}
-	}
-
-	// find current team members
-	oldUsers, _, err := s.client.Teams.ListTeamMembersByID(ctx, int64(opt.OrganizationID), int64(opt.TeamID), nil)
-	if err != nil {
-		return ErrFailedSCM{
-			GitError: err,
-			Method:   "UpdateTeamMember",
-			Message:  fmt.Sprintf("failed to get members for team ID %d", opt.TeamID),
-		}
-	}
-
-	// check whether group members are already in team; add missing members
-	for _, member := range opt.Users {
-		_, _, err = s.client.Teams.AddTeamMembershipByID(ctx, int64(opt.OrganizationID), int64(opt.TeamID), member, nil)
-		if err != nil {
-			return ErrFailedSCM{
-				GitError: err,
-				Method:   "UpdateTeamMember",
-				Message:  fmt.Sprintf("failed to add user %s to team ID %d", member, opt.TeamID),
-			}
-		}
-	}
-
-	// check if all the team members are in the new group;
-	for _, teamMember := range oldUsers {
-		toRemove := true
-		for _, groupMember := range opt.Users {
-			if teamMember.GetLogin() == groupMember {
-				toRemove = false
-			}
-		}
-		if toRemove {
-			_, err = s.client.Teams.RemoveTeamMembershipByID(ctx, int64(opt.OrganizationID), int64(opt.TeamID), teamMember.GetLogin())
-			if err != nil {
-				return ErrFailedSCM{
-					GitError: err,
-					Method:   "UpdateTeamMember",
-					Message:  fmt.Sprintf("failed to remove user %s from team ID %d", teamMember.GetLogin(), opt.TeamID),
-				}
-			}
-		}
-	}
-	return nil
-}
-
-// CreateIssue implements the SCM interface
-func (s *GithubSCM) CreateIssue(ctx context.Context, opt *IssueOptions) (*Issue, error) {
-	if !opt.valid() {
-		return nil, ErrMissingFields{
-			Method:  "CreateIssue",
-			Message: fmt.Sprintf("%+v", opt),
-		}
-	}
-	newIssue := &github.IssueRequest{
-		Title:     &opt.Title,
-		Body:      &opt.Body,
-		Assignee:  opt.Assignee,
-		Assignees: opt.Assignees,
-	}
-
-	s.logger.Debugf("Creating issue %q on %s", opt.Title, opt.Repository)
-	issue, _, err := s.client.Issues.Create(ctx, opt.Organization, opt.Repository, newIssue)
-	if err != nil {
-		return nil, ErrFailedSCM{
-			Method:   "CreateIssue",
-			Message:  fmt.Sprintf("failed to create issue %q", opt.Title),
-			GitError: err,
-		}
-	}
-	s.logger.Debugf("Created issue %q", opt.Title)
-
-	return toIssue(issue), nil
-}
-
-// UpdateIssue implements the SCM interface
-func (s *GithubSCM) UpdateIssue(ctx context.Context, opt *IssueOptions) (*Issue, error) {
-	if !opt.valid() {
-		return nil, ErrMissingFields{
-			Method:  "UpdateIssue",
-			Message: fmt.Sprintf("%+v", opt),
-		}
-	}
-
-	issueReq := &github.IssueRequest{
-		Title:     &opt.Title,
-		Body:      &opt.Body,
-		State:     &opt.State,
-		Assignee:  opt.Assignee,
-		Assignees: opt.Assignees,
-	}
-	s.logger.Debugf("Updating issue %d on %s", opt.Number, opt.Repository)
-	issue, _, err := s.client.Issues.Edit(ctx, opt.Organization, opt.Repository, opt.Number, issueReq)
-	if err != nil {
-		return nil, ErrFailedSCM{
-			Method:   "UpdateIssue",
-			Message:  fmt.Sprintf("failed to update issue %d on %s/%s", opt.Number, opt.Organization, opt.Repository),
-			GitError: err,
-		}
-	}
-	s.logger.Debugf("Updated issue number %d", opt.Number)
-	return toIssue(issue), nil
-}
-
-// GetIssue implements the SCM interface
-func (s *GithubSCM) GetIssue(ctx context.Context, opt *RepositoryOptions, number int) (*Issue, error) {
-	if !opt.valid() {
-		return nil, ErrMissingFields{
-			Method:  "GetIssue",
-			Message: fmt.Sprintf("%+v", opt),
-		}
-	}
-	issue, _, err := s.client.Issues.Get(ctx, opt.Owner, opt.Path, number)
-	if err != nil {
-		return nil, ErrFailedSCM{
-			Method:   "GetIssue",
-			Message:  fmt.Sprintf("failed to get issue %d", number),
-			GitError: err,
-		}
-	}
-	return toIssue(issue), nil
-}
-
-// GetIssues implements the SCM interface
-func (s *GithubSCM) GetIssues(ctx context.Context, opt *RepositoryOptions) ([]*Issue, error) {
-	if !opt.valid() {
-		return nil, ErrMissingFields{
-			Method:  "GetIssues",
-			Message: fmt.Sprintf("%+v", opt),
-		}
-	}
-	issueList, _, err := s.client.Issues.ListByRepo(ctx, opt.Owner, opt.Path, &github.IssueListByRepoOptions{})
-	if err != nil {
-		return nil, ErrFailedSCM{
-			Method:   "GetIssues",
-			Message:  fmt.Sprintf("failed to get issues for %s", opt.Path),
-			GitError: err,
-		}
-	}
-	var issues []*Issue
-	for _, issue := range issueList {
-		issues = append(issues, toIssue(issue))
-	}
-
-	return issues, nil
-}
-
-// RequestReviewers implements the SCM interface
-func (s *GithubSCM) RequestReviewers(ctx context.Context, opt *RequestReviewersOptions) error {
-	if !opt.valid() {
-		return ErrMissingFields{
-			Method:  "RequestReviewers",
-			Message: fmt.Sprintf("%+v", opt),
-		}
-	}
-	reviewersRequest := github.ReviewersRequest{
-		Reviewers: opt.Reviewers,
-	}
-	if _, _, err := s.client.PullRequests.RequestReviewers(ctx, opt.Organization, opt.Repository, opt.Number, reviewersRequest); err != nil {
-		return ErrFailedSCM{
-			Method:   "RequestReviewers",
-			Message:  fmt.Sprintf("failed to request reviewers for pull request #%d on %s/%s", opt.Number, opt.Organization, opt.Repository),
-			GitError: err,
-		}
-	}
-	return nil
-}
-
-// CreateIssueComment implements the SCM interface
-func (s *GithubSCM) CreateIssueComment(ctx context.Context, opt *IssueCommentOptions) (int64, error) {
-	if !opt.valid() {
-		return 0, ErrMissingFields{
-			Method:  "CreateIssueComment",
-			Message: fmt.Sprintf("%+v", opt),
-		}
-	}
-	createdComment, _, err := s.client.Issues.CreateComment(ctx, opt.Organization, opt.Repository, opt.Number, &github.IssueComment{Body: &opt.Body})
-	if err != nil {
-		return 0, ErrFailedSCM{
-			Method:   "CreateIssueComment",
-			Message:  fmt.Sprintf("failed to create comment for issue #%d, in repository: %s, for organization: %s", opt.Number, opt.Repository, opt.Organization),
-			GitError: err,
-		}
-	}
-	return createdComment.GetID(), nil
-}
-
-// UpdateIssueComment implements the SCM interface
-func (s *GithubSCM) UpdateIssueComment(ctx context.Context, opt *IssueCommentOptions) error {
-	if !opt.valid() {
-		return ErrMissingFields{
-			Method:  "UpdateIssueComment",
-			Message: fmt.Sprintf("%+v", opt),
-		}
-	}
-	if _, _, err := s.client.Issues.EditComment(ctx, opt.Organization, opt.Repository, opt.CommentID, &github.IssueComment{Body: &opt.Body}); err != nil {
-		return ErrFailedSCM{
-			Method:   "UpdateIssueComment",
-			Message:  fmt.Sprintf("failed to edit comment in repository: %s, for organization: %s", opt.Repository, opt.Organization),
-			GitError: err,
-		}
-	}
-	return nil
-}
-
-// CreateCourse creates repositories and teams for a new course.
-func (s *GithubSCM) CreateCourse(ctx context.Context, opt *CourseOptions) ([]*Repository, error) {
-	if !opt.valid() {
-		return nil, ErrMissingFields{
-			Method:  "CreateCourse",
-			Message: fmt.Sprintf("%+v", opt),
-		}
-	}
-	// Get and check the organization's suitability for the course
-	org, err := s.GetOrganization(ctx, &OrganizationOptions{ID: opt.OrganizationID, NewCourse: true})
-	if err != nil {
-		return nil, err
-	}
-
-	// Set restrictions to prevent students from creating new repositories and prevent access
-	// to organization repositories. This will not affect organization owners (teachers).
-	defaultPermissions := OrgNone
-	createRepoPermissions := false
-	if _, _, err = s.client.Organizations.Edit(ctx, org.Name, &github.Organization{
-		DefaultRepoPermission: &defaultPermissions,
-		MembersCanCreateRepos: &createRepoPermissions,
-	}); err != nil {
-		return nil, fmt.Errorf("failed to update permissions for GitHub organization %s: %w", org.Name, err)
-	}
-
-	// Create course repositories
-	repositories := make([]*Repository, 0, len(RepoPaths)+1)
-	for path, private := range RepoPaths {
-		repoOptions := &CreateRepositoryOptions{
-			Path:         path,
-			Organization: org.Name,
-			Private:      private,
-		}
-		repo, err := s.createRepository(ctx, repoOptions)
-		if err != nil {
-			return nil, err
-		}
-		repositories = append(repositories, repo)
-	}
-
-	// Create teacher team with course creator
-	teamOpt := &TeamOptions{
-		Organization: org.Name,
-		TeamName:     TeachersTeam,
-		Users:        []string{opt.CourseCreator},
-	}
-	if _, err = s.createTeam(ctx, teamOpt); err != nil {
-		return nil, err
-	}
-
-	// Create student team without any members
-	studOpt := &TeamOptions{Organization: org.Name, TeamName: StudentsTeam}
-	if _, err = s.createTeam(ctx, studOpt); err != nil {
-		return nil, err
-	}
-
-	// Create student repository for the course creator
-	repo, err := s.createStudentRepo(ctx, org.Name, opt.CourseCreator)
-	if err != nil {
-		return nil, err
-	}
-	repositories = append(repositories, repo)
-	return repositories, nil
-}
-
-// UpdateEnrollment updates organization and team membership and creates user repositories.
-func (s *GithubSCM) UpdateEnrollment(ctx context.Context, opt *UpdateEnrollmentOptions) (*Repository, error) {
-	if !opt.valid() {
-		return nil, ErrMissingFields{
-			Method:  "UpdateEnrollment",
-			Message: fmt.Sprintf("%+v", opt),
-		}
-	}
-	org, err := s.GetOrganization(ctx, &OrganizationOptions{
-		Name: opt.Organization,
-	})
-	if err != nil {
-		return nil, err
-	}
-	switch opt.Status {
-	case qf.Enrollment_STUDENT:
-		// Give access to the course's info and assignments repositories
-		if err := s.grantPullAccessToCourseRepos(ctx, org.Name, opt.User); err != nil {
-			return nil, err
-		}
-		// Add student to the organization's "students" team
-		if err := s.addUserToStudentsTeam(ctx, org.Name, opt.User); err != nil {
-			return nil, err
-		}
-		return s.createStudentRepo(ctx, org.Name, opt.User)
-
-	case qf.Enrollment_TEACHER:
-		// Promote user to organization owner
-		role := OrgOwner
-		if _, _, err := s.client.Organizations.EditOrgMembership(ctx, opt.User, org.Name, &github.Membership{Role: &role}); err != nil {
-			return nil, err
-		}
-		err = s.promoteToTeacher(ctx, org.Name, opt.User)
-	}
-	return nil, err
-}
-
-// RejectEnrollment removes user's repository and revokes user's membership in the course organization.
-func (s *GithubSCM) RejectEnrollment(ctx context.Context, opt *RejectEnrollmentOptions) error {
-	if !opt.valid() {
-		return ErrMissingFields{
-			Method:  "RejectEnrollment",
-			Message: fmt.Sprintf("%+v", opt),
-		}
-	}
-	org, err := s.GetOrganization(ctx, &OrganizationOptions{ID: opt.OrganizationID})
-	if err != nil {
-		return err
-	}
-	if _, err := s.client.Organizations.RemoveMember(ctx, org.Name, opt.User); err != nil {
-		return err
-	}
-	return s.deleteRepository(ctx, &RepositoryOptions{ID: opt.RepositoryID})
-}
-
-// DemoteTeacherToStudent removes user from teachers team, revokes owner status in the organization.
-func (s *GithubSCM) DemoteTeacherToStudent(ctx context.Context, opt *UpdateEnrollmentOptions) error {
-	if !opt.valid() {
-		return ErrMissingFields{
-			Method:  "UpdateEnrollment",
-			Message: fmt.Sprintf("%+v", opt),
-		}
-	}
-	if _, err := s.client.Teams.RemoveTeamMembershipBySlug(ctx, opt.Organization, TeachersTeam, opt.User); err != nil {
-		return err
-	}
-	teamMember := &github.TeamAddTeamMembershipOptions{Role: TeamMember}
-	if _, _, err := s.client.Teams.AddTeamMembershipBySlug(ctx, opt.Organization, StudentsTeam, opt.User, teamMember); err != nil {
-		return err
-	}
-	role := OrgMember
-	_, _, err := s.client.Organizations.EditOrgMembership(ctx, opt.User, opt.Organization, &github.Membership{Role: &role})
-	return err
-}
-
-// CreateGroup creates team and repository for a new group.
-func (s *GithubSCM) CreateGroup(ctx context.Context, opt *TeamOptions) (*Repository, *Team, error) {
-	if !opt.valid() {
-		return nil, nil, ErrMissingFields{
-			Method:  "CreateGroup",
-			Message: fmt.Sprintf("%+v", opt),
-		}
-	}
-	orgOptions := &OrganizationOptions{Name: opt.Organization}
-	org, err := s.GetOrganization(ctx, orgOptions)
-	if err != nil {
-		return nil, nil, err
-	}
-	repoOptions := &CreateRepositoryOptions{
-		Organization: opt.Organization,
-		Path:         opt.TeamName,
-		Private:      true,
-	}
-	repo, err := s.createRepository(ctx, repoOptions)
-	if err != nil {
-		return nil, nil, err
-	}
-
-	team, err := s.createTeam(ctx, opt)
-	if err != nil {
-		return nil, nil, err
-	}
-	permissions := &github.TeamAddTeamRepoOptions{
-		Permission: RepoPush, // make sure users can pull and push
-	}
-	if _, err := s.client.Teams.AddTeamRepoByID(ctx, int64(org.ID), int64(team.ID), org.Name, repo.Path, permissions); err != nil {
-		return nil, nil, err
-	}
-	return repo, team, nil
-}
-
-// DeleteGroup deletes group's repository and team.
-func (s *GithubSCM) DeleteGroup(ctx context.Context, opt *GroupOptions) error {
-	if !opt.valid() {
-		return ErrMissingFields{
-			Method:  "DeleteGroup",
-			Message: fmt.Sprintf("%+v", opt),
-		}
-	}
-	if err := s.deleteRepository(ctx, &RepositoryOptions{ID: opt.RepositoryID}); err != nil {
-		return err
-	}
-	_, err := s.client.Teams.DeleteTeamByID(ctx, int64(opt.OrganizationID), int64(opt.TeamID))
-	return err
-}
-
-// createRepository creates a new repository or returns an existing repository with the given name.
-func (s *GithubSCM) createRepository(ctx context.Context, opt *CreateRepositoryOptions) (*Repository, error) {
-	if !opt.valid() {
-		return nil, ErrMissingFields{
-			Method:  "CreateRepository",
-			Message: fmt.Sprintf("%+v", opt),
-		}
-	}
-
-	// check that repo does not already exist for this user or group
-	repo, _, err := s.client.Repositories.Get(ctx, opt.Organization, slug.Make(opt.Path))
-	if repo != nil {
-		s.logger.Debugf("CreateRepository: found existing repository (skipping creation): %s: %v", opt.Path, repo)
-		return toRepository(repo), nil
-	}
-	// error expected to be 404 Not Found; logging here in case it's a different error
-	s.logger.Debugf("CreateRepository: check for repository %s: %s", opt.Path, err)
-
-	// repo does not exist, create it
-	s.logger.Debugf("CreateRepository: creating %s", opt.Path)
-	repo, _, err = s.client.Repositories.Create(ctx, opt.Organization, &github.Repository{
-		Name:    &opt.Path,
-		Private: &opt.Private,
-	})
-	if err != nil {
-		return nil, ErrFailedSCM{
-			Method:   "CreateRepository",
-			Message:  fmt.Sprintf("failed to create repository %s, make sure it does not already exist", opt.Path),
-			GitError: err,
-		}
-	}
-	s.logger.Debugf("CreateRepository: done creating %s", opt.Path)
-	return toRepository(repo), nil
-}
-
-// deleteRepository deletes repository by name or ID.
-func (s *GithubSCM) deleteRepository(ctx context.Context, opt *RepositoryOptions) error {
-	if !opt.valid() {
-		return fmt.Errorf("invalid argument: %+v", opt)
-	}
-
-	// if ID provided, get path and owner from github
-	if opt.ID > 0 {
-		repo, _, err := s.client.Repositories.GetByID(ctx, int64(opt.ID))
-		if err != nil {
-			return ErrFailedSCM{
-				GitError: err,
-				Method:   "DeleteRepository",
-				Message:  fmt.Sprintf("failed to fetch repository %d: may not exists in the course organization", opt.ID),
-			}
-		}
-		opt.Path = repo.GetName()
-		opt.Owner = repo.Owner.GetLogin()
-	}
-
-	if _, err := s.client.Repositories.Delete(ctx, opt.Owner, opt.Path); err != nil {
-		return ErrFailedSCM{
-			GitError: err,
-			Method:   "DeleteRepository",
-			Message:  fmt.Sprintf("failed to delete repository %s", opt.Path),
-		}
-	}
-	return nil
-}
-
-// createTeam creates a new GitHub team.
-func (s *GithubSCM) createTeam(ctx context.Context, opt *TeamOptions) (*Team, error) {
-	if !opt.valid() {
-		return nil, ErrMissingFields{
-			Method:  "CreateTeam",
-			Message: fmt.Sprintf("%+v", opt),
-		}
-	}
-
-	// check that the team name does not already exist for this organization
-	team, _, err := s.client.Teams.GetTeamBySlug(ctx, slug.Make(opt.Organization), slug.Make(opt.TeamName))
-	if err != nil {
-		// error expected to be 404 Not Found; logging here in case it's a different error
-		s.logger.Debugf("CreateTeam: check for team %s: %s", opt.TeamName, err)
-	}
-
-	if team == nil {
-		s.logger.Debugf("CreateTeam: creating %s", opt.TeamName)
-		team, _, err = s.client.Teams.CreateTeam(ctx, opt.Organization, github.NewTeam{
-			Name: opt.TeamName,
-		})
-		if err != nil {
-			if opt.TeamName != TeachersTeam && opt.TeamName != StudentsTeam {
-				return nil, ErrFailedSCM{
-					Method:   "CreateTeam",
-					Message:  fmt.Sprintf("failed to create GitHub team %s, make sure it does not already exist", opt.TeamName),
-					GitError: fmt.Errorf("failed to create GitHub team %s: %w", opt.TeamName, err),
-				}
-			}
-			// continue if it is one of standard teacher/student teams. Such teams can be safely reused
-			s.logger.Debugf("Team %s already exists on organization %s", opt.TeamName, opt.Organization)
-		}
-		s.logger.Debugf("CreateTeam: done creating %s", opt.TeamName)
-	}
-	for _, user := range opt.Users {
-		s.logger.Debugf("CreateTeam: adding user %s to %s", user, opt.TeamName)
-		_, _, err = s.client.Teams.AddTeamMembershipByID(ctx, team.GetOrganization().GetID(), team.GetID(), user, nil)
-		if err != nil {
-			return nil, ErrFailedSCM{
-				Method:   "CreateTeam",
-				Message:  fmt.Sprintf("failed to add user '%s' to GitHub team '%s'", user, team.GetName()),
-				GitError: fmt.Errorf("failed to add '%s' to GitHub team '%s': %w", user, team.GetName(), err),
-			}
-		}
-	}
-	return &Team{
-		ID:           uint64(team.GetID()),
-		Name:         team.GetName(),
-		Organization: team.GetOrganization().GetLogin(),
-	}, nil
-}
-
 // createStudentRepo creates {username}-labs repository and provides pull/push access to it for the given student.
 func (s *GithubSCM) createStudentRepo(ctx context.Context, organization string, login string) (*Repository, error) {
 	// create repo, or return existing repo if it already exists
