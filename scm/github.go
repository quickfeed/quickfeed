--- conflicted
+++ resolved
@@ -689,7 +689,6 @@
 	return &Authorization{Scopes: gitScopes}
 }
 
-<<<<<<< HEAD
 // CreateIssue implements the SCM interface
 func (s *GithubSCM) CreateIssue(ctx context.Context, opt *CreateIssueOptions) (*Issue, error) {
 	if !opt.valid() {
@@ -790,7 +789,8 @@
 	s.logger.Debugf("EditRepoIssue: done Editing issue number  %s", opt.IssueNumber)
 
 	return toIssue(issue), nil
-=======
+}
+
 // GetRepositoryInvites implements the SCM interface
 func (s *GithubSCM) AcceptRepositoryInvites(ctx context.Context, opt *RepositoryInvitationOptions) error {
 	if !opt.valid() {
@@ -829,7 +829,6 @@
 		}
 	}
 	return nil
->>>>>>> 8bed43ea
 }
 
 func toRepository(repo *github.Repository) *Repository {
