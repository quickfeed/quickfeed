package scm

import (
	"context"
	"fmt"
	"strconv"

	"go.uber.org/zap"

	"github.com/google/go-github/v45/github"
	"github.com/gosimple/slug"
	"github.com/quickfeed/quickfeed/qf"
	"github.com/shurcooL/githubv4"
	"golang.org/x/oauth2"
)

// GithubSCM implements the SCM interface.
type GithubSCM struct {
	logger      *zap.SugaredLogger
	client      *github.Client
	clientV4    *githubv4.Client
	config      *Config
	token       string
	providerURL string
	tokenURL    string
}

// NewGithubSCMClient returns a new Github client implementing the SCM interface.
func NewGithubSCMClient(logger *zap.SugaredLogger, token string) *GithubSCM {
	src := oauth2.StaticTokenSource(
		&oauth2.Token{AccessToken: token},
	)
	httpClient := oauth2.NewClient(context.Background(), src)
	return &GithubSCM{
		logger:      logger,
		client:      github.NewClient(httpClient),
		clientV4:    githubv4.NewClient(httpClient),
		token:       token,
		providerURL: "github.com",
	}
}

// GetOrganization implements the SCM interface.
func (s *GithubSCM) GetOrganization(ctx context.Context, opt *GetOrgOptions) (*qf.Organization, error) {
	if !opt.valid() {
		return nil, ErrMissingFields{
			Method:  "GetOrganization",
			Message: fmt.Sprintf("%+v", opt),
		}
	}
	var orgNameOrID string
	var gitOrg *github.Organization
	var err error
	// priority is getting the organization by ID
	if opt.ID > 0 {
		orgNameOrID = strconv.Itoa(int(opt.ID))
		gitOrg, _, err = s.client.Organizations.GetByID(ctx, int64(opt.ID))
	} else {
		// if ID not provided, get by name
		orgNameOrID = slug.Make(opt.Name)
		gitOrg, _, err = s.client.Organizations.Get(ctx, slug.Make(opt.Name))
	}
	if err != nil || gitOrg == nil {
		return nil, ErrFailedSCM{
			Method:   "GetOrganization",
			Message:  fmt.Sprintf("could not find github organization %s. Make sure it allows third party access.", orgNameOrID), // this message is logged, never sent to user
			GitError: err,
		}
	}

	org := &qf.Organization{
		ID:          uint64(gitOrg.GetID()),
		Name:        gitOrg.GetLogin(),
		Avatar:      gitOrg.GetAvatarURL(),
		PaymentPlan: gitOrg.GetPlan().GetName(),
	}

	// If getting organization for the purpose of creating a new course,
	// ensure that the organization does not already contain any course repositories.
	if opt.NewCourse {
		repos, err := s.GetRepositories(ctx, org)
		if err != nil {
			return nil, err
		}
		if isDirty(repos) {
			return nil, ErrAlreadyExists
		}
	}

	// If user name is provided, return the organization only if the user is one of its owners.
	if opt.Username != "" {
		// fetch user membership in that organization, if exists
		membership, _, err := s.client.Organizations.GetOrgMembership(ctx, opt.Username, slug.Make(opt.Name))
		if err != nil {
			return nil, ErrFailedSCM{
				Method:   "GetOrganization",
				Message:  fmt.Sprintf("Failed to GetOrganization for (%q, %q)", opt.Username, slug.Make(opt.Name)),
				GitError: fmt.Errorf("failed to GetOrgMembership(%q, %q): %w", opt.Username, slug.Make(opt.Name), err),
			}
		}
		// membership role must be "admin", if not, return error (possibly to show user)
		if membership.GetRole() != OrgOwner {
			return nil, ErrNotOwner
		}
	}
	return org, nil
}

// CreateRepository implements the SCM interface.
func (s *GithubSCM) CreateRepository(ctx context.Context, opt *CreateRepositoryOptions) (*Repository, error) {
	if !opt.valid() {
		return nil, ErrMissingFields{
			Method:  "CreateRepository",
			Message: fmt.Sprintf("%+v", opt),
		}
	}

	// check that repo does not already exist for this user or group
	repo, _, err := s.client.Repositories.Get(ctx, opt.Organization, slug.Make(opt.Path))
	if repo != nil {
		s.logger.Debugf("CreateRepository: found existing repository (skipping creation): %s: %v", opt.Path, repo)
		return toRepository(repo), nil
	}
	// error expected to be 404 Not Found; logging here in case it's a different error
	s.logger.Debugf("CreateRepository: check for repository %s: %s", opt.Path, err)

	// repo does not exist, create it
	s.logger.Debugf("CreateRepository: creating %s", opt.Path)
	repo, _, err = s.client.Repositories.Create(ctx, opt.Organization, &github.Repository{
		Name:    &opt.Path,
		Private: &opt.Private,
	})
	if err != nil {
		return nil, ErrFailedSCM{
			Method:   "CreateRepository",
			Message:  fmt.Sprintf("failed to create repository %s, make sure it does not already exist", opt.Path),
			GitError: err,
		}
	}
	s.logger.Debugf("CreateRepository: done creating %s", opt.Path)

	return toRepository(repo), nil
}

// GetRepositories implements the SCM interface.
func (s *GithubSCM) GetRepositories(ctx context.Context, org *qf.Organization) ([]*Repository, error) {
	if !org.IsValid() {
		return nil, ErrMissingFields{
			Method:  "GetRepositories",
			Message: fmt.Sprintf("%+v", org),
		}
	}
	var path string
	if org.Name != "" {
		path = org.Name
	} else {
		opt := &GetOrgOptions{
			ID: org.ID,
		}
		org, err := s.GetOrganization(ctx, opt)
		if err != nil {
			return nil, err
		}
		path = org.Name
	}

	repos, _, err := s.client.Repositories.ListByOrg(ctx, path, nil)
	if err != nil {
		return nil, ErrFailedSCM{
			GitError: err,
			Method:   "GetRepositories",
			Message:  fmt.Sprintf("failed to access repositories for organization %s", path),
		}
	}

	repositories := make([]*Repository, 0, len(repos))
	for _, repo := range repos {
		repositories = append(repositories, toRepository(repo))
	}
	return repositories, nil
}

// DeleteRepository implements the SCM interface.
func (s *GithubSCM) DeleteRepository(ctx context.Context, opt *RepositoryOptions) error {
	if !opt.valid() {
		return fmt.Errorf("invalid argument: %+v", opt)
	}

	// if ID provided, get path and owner from github
	if opt.ID > 0 {
		repo, _, err := s.client.Repositories.GetByID(ctx, int64(opt.ID))
		if err != nil {
			return ErrFailedSCM{
				GitError: err,
				Method:   "DeleteRepository",
				Message:  fmt.Sprintf("failed to fetch repository %d: may not exists in the course organization", opt.ID),
			}
		}
		opt.Path = repo.GetName()
		opt.Owner = repo.Owner.GetLogin()
	}

	if _, err := s.client.Repositories.Delete(ctx, opt.Owner, opt.Path); err != nil {
		return ErrFailedSCM{
			GitError: err,
			Method:   "DeleteRepository",
			Message:  fmt.Sprintf("failed to delete repository %s", opt.Path),
		}
	}
	return nil
}

<<<<<<< HEAD
// UpdateRepoAccess implements the SCM interface.
func (s *GithubSCM) UpdateRepoAccess(ctx context.Context, repo *Repository, user, permission string) error {
	if repo == nil || !repo.valid() {
		return ErrMissingFields{
			Method:  "UpdateRepoAccess",
			Message: fmt.Sprintf("%+v", repo),
		}
	}
	opt := &github.RepositoryAddCollaboratorOptions{
		Permission: permission,
	}
	if _, _, err := s.client.Repositories.AddCollaborator(ctx, repo.Owner, repo.Path, user, opt); err != nil {
		return ErrFailedSCM{
			GitError: err,
			Method:   "UpdateRepoAccess",
			Message:  fmt.Sprintf("failed to grant %s permission to user %s for repository %s", opt.Permission, user, repo.Path),
		}
	}
	return nil
}

// RepositoryIsEmpty returns true if repository has no content or does not exist.
=======
// RepositoryIsEmpty implements the SCM interface
>>>>>>> 02ee49b1
func (s *GithubSCM) RepositoryIsEmpty(ctx context.Context, opt *RepositoryOptions) bool {
	_, contents, resp, err := s.client.Repositories.GetContents(
		context.Background(),
		opt.Owner,
		opt.Path,
		"",
		&github.RepositoryContentGetOptions{},
	)
	// GitHub returns 404 both when repository does not exist and when it is empty with no commits.
	// If there are commits but no contents, GitHub returns no error and an empty slice for directory contents.
	// We want to return true if error is 404 or there is no error and no contents, otherwise false.
	return (err != nil && resp.StatusCode == 404) || (err == nil && len(contents) == 0)
}

// CreateTeam implements the SCM interface.
func (s *GithubSCM) CreateTeam(ctx context.Context, opt *NewTeamOptions) (*Team, error) {
	if !opt.valid() || opt.TeamName == "" || opt.Organization == "" {
		return nil, ErrMissingFields{
			Method:  "CreateTeam",
			Message: fmt.Sprintf("%+v", opt),
		}
	}

	// check that the team name does not already exist for this organization
	team, _, err := s.client.Teams.GetTeamBySlug(ctx, slug.Make(opt.Organization), slug.Make(opt.TeamName))
	if err != nil {
		// error expected to be 404 Not Found; logging here in case it's a different error
		s.logger.Debugf("CreateTeam: check for team %s: %s", opt.TeamName, err)
	}

	if team == nil {
		s.logger.Debugf("CreateTeam: creating %s", opt.TeamName)
		team, _, err = s.client.Teams.CreateTeam(ctx, opt.Organization, github.NewTeam{
			Name: opt.TeamName,
		})
		if err != nil {
			if opt.TeamName != TeachersTeam && opt.TeamName != StudentsTeam {
				return nil, ErrFailedSCM{
					Method:   "CreateTeam",
					Message:  fmt.Sprintf("failed to create GitHub team %s, make sure it does not already exist", opt.TeamName),
					GitError: fmt.Errorf("failed to create GitHub team %s: %w", opt.TeamName, err),
				}
			}
			// continue if it is one of standard teacher/student teams. Such teams can be safely reused
			s.logger.Debugf("Team %s already exists on organization %s", opt.TeamName, opt.Organization)
		}
		s.logger.Debugf("CreateTeam: done creating %s", opt.TeamName)
	}
	for _, user := range opt.Users {
		s.logger.Debugf("CreateTeam: adding user %s to %s", user, opt.TeamName)
		_, _, err = s.client.Teams.AddTeamMembershipByID(ctx, team.GetOrganization().GetID(), team.GetID(), user, nil)
		if err != nil {
			return nil, ErrFailedSCM{
				Method:   "CreateTeam",
				Message:  fmt.Sprintf("failed to add user '%s' to GitHub team '%s'", user, team.GetName()),
				GitError: fmt.Errorf("failed to add '%s' to GitHub team '%s': %w", user, team.GetName(), err),
			}
		}
	}
	return &Team{
		ID:           uint64(team.GetID()),
		Name:         team.GetName(),
		Organization: team.GetOrganization().GetLogin(),
	}, nil
}

// DeleteTeam implements the SCM interface.
func (s *GithubSCM) DeleteTeam(ctx context.Context, opt *TeamOptions) error {
	if !opt.valid() {
		return ErrMissingFields{
			Method:  "DeleteTeam",
			Message: fmt.Sprintf("%+v", opt),
		}
	}

	var err error
	if opt.TeamID > 0 {
		_, err = s.client.Teams.DeleteTeamByID(ctx, int64(opt.OrganizationID), int64(opt.TeamID))
	} else {
		_, err = s.client.Teams.DeleteTeamBySlug(ctx, slug.Make(opt.Organization), slug.Make(opt.TeamName))
	}

	if err != nil {
		return ErrFailedSCM{
			Method:   "DeleteTeam",
			Message:  fmt.Sprintf("failed to delete GitHub team '%s'", opt.TeamName),
			GitError: fmt.Errorf("failed to get GitHub team '%s': %w", opt.TeamName, err),
		}
	}
	return err
}

// UpdateTeamMembers implements the SCM interface
func (s *GithubSCM) UpdateTeamMembers(ctx context.Context, opt *UpdateTeamOptions) error {
	if !opt.valid() {
		return ErrMissingFields{
			Method:  "UpdateTeamMembers",
			Message: fmt.Sprintf("%+v", opt),
		}
	}

	// find current team members
	oldUsers, _, err := s.client.Teams.ListTeamMembersByID(ctx, int64(opt.OrganizationID), int64(opt.TeamID), nil)
	if err != nil {
		return ErrFailedSCM{
			GitError: err,
			Method:   "UpdateTeamMember",
			Message:  fmt.Sprintf("failed to get members for team ID %d", opt.TeamID),
		}
	}

	// check whether group members are already in team; add missing members
	for _, member := range opt.Users {
		_, _, err = s.client.Teams.AddTeamMembershipByID(ctx, int64(opt.OrganizationID), int64(opt.TeamID), member, nil)
		if err != nil {
			return ErrFailedSCM{
				GitError: err,
				Method:   "UpdateTeamMember",
				Message:  fmt.Sprintf("failed to add user %s to team ID %d", member, opt.TeamID),
			}
		}
	}

	// check if all the team members are in the new group;
	for _, teamMember := range oldUsers {
		toRemove := true
		for _, groupMember := range opt.Users {
			if teamMember.GetLogin() == groupMember {
				toRemove = false
			}
		}
		if toRemove {
			_, err = s.client.Teams.RemoveTeamMembershipByID(ctx, int64(opt.OrganizationID), int64(opt.TeamID), teamMember.GetLogin())
			if err != nil {
				return ErrFailedSCM{
					GitError: err,
					Method:   "UpdateTeamMember",
					Message:  fmt.Sprintf("failed to remove user %s from team ID %d", teamMember.GetLogin(), opt.TeamID),
				}
			}
		}
	}
	return nil
}

// AddTeamRepo implements the SCM interface.
func (s *GithubSCM) AddTeamRepo(ctx context.Context, opt *AddTeamRepoOptions) error {
	if !opt.valid() {
		return ErrMissingFields{
			Method:  "AddTeamRepo",
			Message: fmt.Sprintf("%+v", opt),
		}
	}

	_, err := s.client.Teams.AddTeamRepoByID(ctx, int64(opt.OrganizationID), int64(opt.TeamID), opt.Owner, opt.Repo,
		&github.TeamAddTeamRepoOptions{
			Permission: opt.Permission, // make sure users can pull and push
		})
	if err != nil {
		return ErrFailedSCM{
			GitError: fmt.Errorf("failed to make GitHub repository '%s' a team repository for team %d: %w", opt.Repo, opt.TeamID, err),
			Method:   "AddTeamRepo",
			Message:  fmt.Sprintf("failed to make GitHub repository '%s' a team repository", opt.Repo),
		}
	}
	return nil
}

// CreateIssue implements the SCM interface
func (s *GithubSCM) CreateIssue(ctx context.Context, opt *IssueOptions) (*Issue, error) {
	if !opt.valid() {
		return nil, ErrMissingFields{
			Method:  "CreateIssue",
			Message: fmt.Sprintf("%+v", opt),
		}
	}
	newIssue := &github.IssueRequest{
		Title:     &opt.Title,
		Body:      &opt.Body,
		Assignee:  opt.Assignee,
		Assignees: opt.Assignees,
	}

	s.logger.Debugf("Creating issue %q on %s", opt.Title, opt.Repository)
	issue, _, err := s.client.Issues.Create(ctx, opt.Organization, opt.Repository, newIssue)
	if err != nil {
		return nil, ErrFailedSCM{
			Method:   "CreateIssue",
			Message:  fmt.Sprintf("failed to create issue %q", opt.Title),
			GitError: err,
		}
	}
	s.logger.Debugf("Created issue %q", opt.Title)

	return toIssue(issue), nil
}

// UpdateIssue implements the SCM interface
func (s *GithubSCM) UpdateIssue(ctx context.Context, opt *IssueOptions) (*Issue, error) {
	if !opt.valid() {
		return nil, ErrMissingFields{
			Method:  "UpdateIssue",
			Message: fmt.Sprintf("%+v", opt),
		}
	}

	issueReq := &github.IssueRequest{
		Title:     &opt.Title,
		Body:      &opt.Body,
		State:     &opt.State,
		Assignee:  opt.Assignee,
		Assignees: opt.Assignees,
	}
	s.logger.Debugf("Updating issue %d on %s", opt.Number, opt.Repository)
	issue, _, err := s.client.Issues.Edit(ctx, opt.Organization, opt.Repository, opt.Number, issueReq)
	if err != nil {
		return nil, ErrFailedSCM{
			Method:   "UpdateIssue",
			Message:  fmt.Sprintf("failed to update issue %d on %s/%s", opt.Number, opt.Organization, opt.Repository),
			GitError: err,
		}
	}
	s.logger.Debugf("Updated issue number %d", opt.Number)
	return toIssue(issue), nil
}

// GetIssue implements the SCM interface
func (s *GithubSCM) GetIssue(ctx context.Context, opt *RepositoryOptions, number int) (*Issue, error) {
	if !opt.valid() {
		return nil, ErrMissingFields{
			Method:  "GetIssue",
			Message: fmt.Sprintf("%+v", opt),
		}
	}
	issue, _, err := s.client.Issues.Get(ctx, opt.Owner, opt.Path, number)
	if err != nil {
		return nil, ErrFailedSCM{
			Method:   "GetIssue",
			Message:  fmt.Sprintf("failed to get issue %d", number),
			GitError: err,
		}
	}
	return toIssue(issue), nil
}

// GetIssues implements the SCM interface
func (s *GithubSCM) GetIssues(ctx context.Context, opt *RepositoryOptions) ([]*Issue, error) {
	if !opt.valid() {
		return nil, ErrMissingFields{
			Method:  "GetIssues",
			Message: fmt.Sprintf("%+v", opt),
		}
	}
	issueList, _, err := s.client.Issues.ListByRepo(ctx, opt.Owner, opt.Path, &github.IssueListByRepoOptions{})
	if err != nil {
		return nil, ErrFailedSCM{
			Method:   "GetIssues",
			Message:  fmt.Sprintf("failed to get issues for %s", opt.Path),
			GitError: err,
		}
	}
	var issues []*Issue
	for _, issue := range issueList {
		issues = append(issues, toIssue(issue))
	}

	return issues, nil
}

// RequestReviewers implements the SCM interface
func (s *GithubSCM) RequestReviewers(ctx context.Context, opt *RequestReviewersOptions) error {
	if !opt.valid() {
		return ErrMissingFields{
			Method:  "RequestReviewers",
			Message: fmt.Sprintf("%+v", opt),
		}
	}
	reviewersRequest := github.ReviewersRequest{
		Reviewers: opt.Reviewers,
	}
	if _, _, err := s.client.PullRequests.RequestReviewers(ctx, opt.Organization, opt.Repository, opt.Number, reviewersRequest); err != nil {
		return ErrFailedSCM{
			Method:   "RequestReviewers",
			Message:  fmt.Sprintf("failed to request reviewers for pull request #%d on %s/%s", opt.Number, opt.Organization, opt.Repository),
			GitError: err,
		}
	}
	return nil
}

// CreateIssueComment implements the SCM interface
func (s *GithubSCM) CreateIssueComment(ctx context.Context, opt *IssueCommentOptions) (int64, error) {
	if !opt.valid() {
		return 0, ErrMissingFields{
			Method:  "CreateIssueComment",
			Message: fmt.Sprintf("%+v", opt),
		}
	}
	createdComment, _, err := s.client.Issues.CreateComment(ctx, opt.Organization, opt.Repository, opt.Number, &github.IssueComment{Body: &opt.Body})
	if err != nil {
		return 0, ErrFailedSCM{
			Method:   "CreateIssueComment",
			Message:  fmt.Sprintf("failed to create comment for issue #%d, in repository: %s, for organization: %s", opt.Number, opt.Repository, opt.Organization),
			GitError: err,
		}
	}
	return createdComment.GetID(), nil
}

// UpdateIssueComment implements the SCM interface
func (s *GithubSCM) UpdateIssueComment(ctx context.Context, opt *IssueCommentOptions) error {
	if !opt.valid() {
		return ErrMissingFields{
			Method:  "UpdateIssueComment",
			Message: fmt.Sprintf("%+v", opt),
		}
	}
	if _, _, err := s.client.Issues.EditComment(ctx, opt.Organization, opt.Repository, opt.CommentID, &github.IssueComment{Body: &opt.Body}); err != nil {
		return ErrFailedSCM{
			Method:   "UpdateIssueComment",
			Message:  fmt.Sprintf("failed to edit comment in repository: %s, for organization: %s", opt.Repository, opt.Organization),
			GitError: err,
		}
	}
	return nil
}

// CreateCourse creates repositories and teams for a new course.
func (s *GithubSCM) CreateCourse(ctx context.Context, opt *CourseOptions) ([]*Repository, error) {
	// Get and check the organization's suitability for the course
	org, err := s.GetOrganization(ctx, &GetOrgOptions{ID: opt.OrganizationID, NewCourse: true})
	if err != nil {
		return nil, err
	}

	// Set restrictions to prevent students from creating new repositories and prevent access
	// to organization repositories. This will not affect organization owners (teachers).
	defaultPermissions := OrgNone
	createRepoPermissions := false
	if _, _, err = s.client.Organizations.Edit(ctx, org.Name, &github.Organization{
		DefaultRepoPermission: &defaultPermissions,
		MembersCanCreateRepos: &createRepoPermissions,
	}); err != nil {
		return nil, fmt.Errorf("failed to update permissions for GitHub organization %s: %w", org.Name, err)
	}

	// Create course repositories
	repositories := make([]*Repository, 0, len(RepoPaths)+1)
	for path, private := range RepoPaths {
		repoOptions := &CreateRepositoryOptions{
			Path:         path,
			Organization: org.Name,
			Private:      private,
		}
		repo, err := s.CreateRepository(ctx, repoOptions)
		if err != nil {
			return nil, err
		}
		repositories = append(repositories, repo)
	}

	// Create teacher team with course creator
	teamOpt := &NewTeamOptions{
		Organization: org.Name,
		TeamName:     TeachersTeam,
		Users:        []string{opt.CourseCreator},
	}
	if _, err = s.CreateTeam(ctx, teamOpt); err != nil {
		return nil, fmt.Errorf("failed to create teachers team: %w", err)
	}

	// Create student team without any members
	studOpt := &NewTeamOptions{Organization: org.Name, TeamName: StudentsTeam}
	if _, err = s.CreateTeam(ctx, studOpt); err != nil {
		return nil, fmt.Errorf("failed to create students team: %w", err)
	}

	// Create student repository for the course creator
	repo, err := s.createStudentRepo(ctx, org.Name, opt.CourseCreator)
	if err != nil {
		return nil, err
	}
	repositories = append(repositories, repo)
	return repositories, nil
}

// UpdateEnrollment updates organization and team membership and creates user repositories.
func (s *GithubSCM) UpdateEnrollment(ctx context.Context, opt *UpdateEnrollmentOptions) (*Repository, error) {
	if !opt.valid() {
		return nil, ErrMissingFields{
			Method:  "UpdateEnrollment",
			Message: fmt.Sprintf("%+v", opt),
		}
	}
	org, err := s.GetOrganization(ctx, &GetOrgOptions{
		Name: opt.Organization,
	})
	if err != nil {
		return nil, err
	}
	switch opt.Status {
	case qf.Enrollment_STUDENT:
		// Give access to the course's info and assignments repositories
		if err := s.grantPullAccessToCourseRepos(ctx, org.Name, opt.User); err != nil {
			return nil, err
		}
		// Add student to the organization's "students" team
		if err := s.addUserToStudentsTeam(ctx, org.Name, opt.User); err != nil {
			return nil, err
		}
		return s.createStudentRepo(ctx, org.Name, opt.User)

	case qf.Enrollment_TEACHER:
		// Promote user to organization owner
		role := OrgOwner
		if _, _, err := s.client.Organizations.EditOrgMembership(ctx, opt.User, org.Name, &github.Membership{Role: &role}); err != nil {
			return nil, err
		}
		err = s.promoteToTeacher(ctx, org.Name, opt.User)
	}
	return nil, err
}

// RejectEnrollment removes user's repository and revokes user's membership in the course organization.
func (s *GithubSCM) RejectEnrollment(ctx context.Context, opt *RejectEnrollmentOptions) error {
	if !opt.valid() {
		return ErrMissingFields{
			Method:  "RejectEnrollment",
			Message: fmt.Sprintf("%+v", opt),
		}
	}
	org, err := s.GetOrganization(ctx, &GetOrgOptions{ID: opt.OrganizationID})
	if err != nil {
		return err
	}
	if _, err := s.client.Organizations.RemoveMember(ctx, org.Name, opt.User); err != nil {
		return err
	}
	return s.DeleteRepository(ctx, &RepositoryOptions{ID: opt.RepositoryID})
}

// DemoteTeacherToStudent removes user from teachers team, revokes owner status in the organization.
func (s *GithubSCM) DemoteTeacherToStudent(ctx context.Context, opt *UpdateEnrollmentOptions) error {
	if _, err := s.client.Teams.RemoveTeamMembershipBySlug(ctx, opt.Organization, TeachersTeam, opt.User); err != nil {
		return err
	}
	teamMember := &github.TeamAddTeamMembershipOptions{Role: TeamMember}
	if _, _, err := s.client.Teams.AddTeamMembershipBySlug(ctx, opt.Organization, StudentsTeam, opt.User, teamMember); err != nil {
		return err
	}
	role := OrgMember
	_, _, err := s.client.Organizations.EditOrgMembership(ctx, opt.User, opt.Organization, &github.Membership{Role: &role})
	return err
}

// createStudentRepo creates {username}-labs repository and provides pull/push access to it for the given student.
func (s *GithubSCM) createStudentRepo(ctx context.Context, organization string, login string) (*Repository, error) {
	// create repo, or return existing repo if it already exists
	// if repo is found, it is safe to reuse it
	repo, err := s.CreateRepository(ctx, &CreateRepositoryOptions{
		Organization: organization,
		Path:         qf.StudentRepoName(login),
		Private:      true,
	})
	if err != nil {
		return nil, fmt.Errorf("failed to create repo: %w", err)
	}

	// add push access to student repo
	opt := &github.RepositoryAddCollaboratorOptions{
		Permission: RepoPush,
	}
	if _, _, err := s.client.Repositories.AddCollaborator(ctx, repo.Owner, repo.Path, login, opt); err != nil {
		return nil, fmt.Errorf("failed to grant push access to %s/%s for user %s: %w", repo.Owner, repo.Path, login, err)
	}
	return repo, nil
}

// grantPullAccessToCourseRepos gives pull access to the course's info and assignments repositories.
func (s *GithubSCM) grantPullAccessToCourseRepos(ctx context.Context, org, login string) error {
	commonRepos := []string{qf.InfoRepo, qf.AssignmentsRepo}
	for _, repoType := range commonRepos {
		opt := &github.RepositoryAddCollaboratorOptions{
			Permission: RepoPull,
		}
		if _, _, err := s.client.Repositories.AddCollaborator(ctx, org, repoType, login, opt); err != nil {
			return fmt.Errorf("failed to grant pull access to %s/%s for user %s: %w", org, repoType, login, err)
		}
	}
	return nil
}

// addUserToStudentsTeam adds user to the organization's "students" team.
func (s *GithubSCM) addUserToStudentsTeam(ctx context.Context, org, login string) error {
	teamMember := &github.TeamAddTeamMembershipOptions{Role: TeamMember}
	_, _, err := s.client.Teams.AddTeamMembershipBySlug(ctx, org, StudentsTeam, login, teamMember)
	return err
}

// promoteToTeacher adds user to the organization's "teachers" team, and removes the user from the "students" team.
func (s *GithubSCM) promoteToTeacher(ctx context.Context, org, login string) error {
	if _, err := s.client.Teams.RemoveTeamMembershipBySlug(ctx, org, StudentsTeam, login); err != nil {
		return err
	}
	teamMaintainer := &github.TeamAddTeamMembershipOptions{Role: TeamMaintainer}
	_, _, err := s.client.Teams.AddTeamMembershipBySlug(ctx, org, TeachersTeam, login, teamMaintainer)
	return err
}

// Client returns GitHub client.
func (s *GithubSCM) Client() *github.Client {
	return s.client
}

func toRepository(repo *github.Repository) *Repository {
	return &Repository{
		ID:      uint64(repo.GetID()),
		Path:    repo.GetName(),
		Owner:   repo.Owner.GetLogin(),
		HTMLURL: repo.GetHTMLURL(),
		OrgID:   uint64(repo.Organization.GetID()),
		Size:    uint64(repo.GetSize()),
	}
}

func toIssue(issue *github.Issue) *Issue {
	return &Issue{
		ID:         uint64(issue.GetID()),
		Title:      issue.GetTitle(),
		Body:       issue.GetBody(),
		Repository: issue.Repository.GetName(),
		Assignee:   issue.Assignee.GetName(),
		Number:     issue.GetNumber(),
		Status:     issue.GetState(),
	}
}<|MERGE_RESOLUTION|>--- conflicted
+++ resolved
@@ -210,32 +210,7 @@
 	return nil
 }
 
-<<<<<<< HEAD
-// UpdateRepoAccess implements the SCM interface.
-func (s *GithubSCM) UpdateRepoAccess(ctx context.Context, repo *Repository, user, permission string) error {
-	if repo == nil || !repo.valid() {
-		return ErrMissingFields{
-			Method:  "UpdateRepoAccess",
-			Message: fmt.Sprintf("%+v", repo),
-		}
-	}
-	opt := &github.RepositoryAddCollaboratorOptions{
-		Permission: permission,
-	}
-	if _, _, err := s.client.Repositories.AddCollaborator(ctx, repo.Owner, repo.Path, user, opt); err != nil {
-		return ErrFailedSCM{
-			GitError: err,
-			Method:   "UpdateRepoAccess",
-			Message:  fmt.Sprintf("failed to grant %s permission to user %s for repository %s", opt.Permission, user, repo.Path),
-		}
-	}
-	return nil
-}
-
-// RepositoryIsEmpty returns true if repository has no content or does not exist.
-=======
 // RepositoryIsEmpty implements the SCM interface
->>>>>>> 02ee49b1
 func (s *GithubSCM) RepositoryIsEmpty(ctx context.Context, opt *RepositoryOptions) bool {
 	_, contents, resp, err := s.client.Repositories.GetContents(
 		context.Background(),
