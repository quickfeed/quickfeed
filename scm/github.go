--- conflicted
+++ resolved
@@ -668,7 +668,6 @@
 	return repositories, nil
 }
 
-<<<<<<< HEAD
 // UpdateEnrollment updates organization and team membership and creates user repositories.
 func (s *GithubSCM) UpdateEnrollment(ctx context.Context, opt *UpdateEnrollmentOptions) (*Repository, error) {
 	if !opt.valid() {
@@ -761,33 +760,17 @@
 		Organization: org.Name,
 		Path:         qf.StudentRepoName(login),
 		Private:      true,
-=======
-// createStudentRepo creates {username}-labs repository and enables push/pull access for the given student.
-func (s *GithubSCM) createStudentRepo(ctx context.Context, org *qf.Organization, student string) (*Repository, error) {
-	// Create repo, or return existing repo if it already exists;
-	// if repo is found, it is safe to reuse it.
-	repo, err := s.CreateRepository(ctx, &CreateRepositoryOptions{
-		Organization: org.Name,
-		Path:         qf.StudentRepoName(student),
-		Private:      private,
->>>>>>> a2613150
 	})
 	if err != nil {
 		return nil, fmt.Errorf("failed to create repo: %w", err)
 	}
 
-<<<<<<< HEAD
 	// add push access to student repo
 	opt := &github.RepositoryAddCollaboratorOptions{
 		Permission: RepoPush,
 	}
 	if _, _, err := s.client.Repositories.AddCollaborator(ctx, repo.Owner, repo.Path, login, opt); err != nil {
 		return nil, fmt.Errorf("failed to update repo push access: %w", err)
-=======
-	// Enable push and pull access to student repo
-	if err = s.UpdateRepoAccess(ctx, repo, student, RepoPush); err != nil {
-		return nil, fmt.Errorf("failed to enable push/pull access for repo: %w", err)
->>>>>>> a2613150
 	}
 	return repo, nil
 }
