package scm

import "errors"

const (
	// Organization roles //

	// OrgOwner is organization's owner
	OrgOwner = "admin"
	// OrgMember is organization's member
	OrgMember = "member"

	// Team roles //

	// TeamMaintainer can add and delete team users and repos
	TeamMaintainer = "maintainer"
	// TeamMember is a regular member
	TeamMember = "member"

	// Repository permission levels for organization //

	// OrgPull allows only pull access to organization repositories
	OrgPull = "read"
	// OrgPush allows pull and push access to organization repositories
	OrgPush = "write"
	// OrgFull allows to pull/push, create, remove and update organization repositories
	OrgFull = "admin"
	// OrgNone allows no access to organization repositories
	OrgNone = "none"

	// Repository permission levels for a user //

	// RepoPull allows only pull access to repository
	RepoPull = "pull"
	// RepoPush allows pull and push access to repository
	RepoPush = "push"
	// RepoFull allows full access to repository
	RepoFull = "admin"

	// Standard team names

	// TeachersTeam is the team with all teachers and teaching assistants of a course.
	TeachersTeam = "allteachers"
	// StudentsTeam is the team with all students of a course.
	StudentsTeam = "allstudents"
)

var (
	// ErrNotMember indicates that the requested organization exists, but the current user
	// is not its member.
	ErrNotMember = errors.New("user is not a member of the organization")
	// ErrNotOwner indicates that user has no admin rights in the requested organization.
	ErrNotOwner = errors.New("user is not an owner of the organization")
)

// Validators //

func (opt OrganizationOptions) valid() bool {
	return opt.Path != "" && opt.DefaultPermission != ""
}

func (opt GetOrgOptions) valid() bool {
	return opt.ID != 0 || opt.Name != ""
}

func (r Repository) valid() bool {
	return r.Path != "" && r.Owner != ""
}

func (opt AddTeamRepoOptions) valid() bool {
	return opt.TeamID > 0 &&
		opt.OrganizationID > 0 &&
		opt.Repo != "" &&
		opt.Owner != "" &&
		opt.Permission != ""
}

func (opt UpdateTeamOptions) valid() bool {
	return opt.TeamID > 0 && opt.OrganizationID > 0
}

func (opt CreateRepositoryOptions) valid() bool {
	return opt.Organization != nil && opt.Path != ""
}

func (opt CreateHookOptions) valid() bool {
	return opt.URL != "" &&
		(opt.Organization != "" || (opt.Repository != nil &&
			opt.Repository.valid()))
}

func (opt TeamOptions) valid() bool {
	return opt.TeamName != "" && opt.Organization != "" ||
		opt.TeamID > 0 && opt.OrganizationID > 0
}

func (opt NewTeamOptions) valid() bool {
	return opt.TeamName != "" && opt.Organization != ""
}

func (opt TeamMembershipOptions) valid() bool {
	return (opt.TeamID > 0 && opt.OrganizationID > 0 ||
		opt.TeamName != "" && opt.Organization != "") &&
		opt.Username != ""
}

func (opt OrgMembershipOptions) valid() bool {
	return opt.Organization != "" && opt.Username != ""
}

func (opt RepositoryOptions) valid() bool {
	return opt.ID > 0 || (opt.Path != "" && opt.Owner != "")
}

<<<<<<< HEAD
func (opt CreateIssueOptions) valid() bool {
	return (opt.Organization != "" && opt.Repository != "" && opt.Title != "" && opt.Body != "")
}

func (opt IssueOptions) valid() bool {
	return (opt.IssueNumber >= 0 && opt.Organization != "" && opt.Repository != "")
=======
func (opt RepositoryInvitationOptions) valid() bool {
	return opt.Login != "" && opt.Owner != ""
>>>>>>> 8bed43ea
}

// Errors //

// ErrNotSupported is returned when the source code management solution used
// does not provide a sufficient API for the method called.
type ErrNotSupported struct {
	SCM    string
	Method string
}

func (e ErrNotSupported) Error() string {
	return "method " + e.Method + " not supported by " + e.SCM + " SCM"
}

// ErrMissingFields is returned when scm struct validation fails.
// This error only used for development/debugging and never goes to frontend user.
type ErrMissingFields struct {
	Message string
	Method  string
}

func (e ErrMissingFields) Error() string {
	return "github method " + e.Method + " called with missing required fields: " + e.Message
}

// ErrFailedSCM is returned to provide detailed information
// to user about source of the error and possible solution
type ErrFailedSCM struct {
	Method   string
	Message  string
	GitError error
}

// Error message includes name of the failed method and the original error message
// from GitHub, to make it suitable for informative back-end logging
func (e ErrFailedSCM) Error() string {
	return "github method " + e.Method + " failed: " + e.GitError.Error() + "\n" + e.Message
}<|MERGE_RESOLUTION|>--- conflicted
+++ resolved
@@ -112,17 +112,16 @@
 	return opt.ID > 0 || (opt.Path != "" && opt.Owner != "")
 }
 
-<<<<<<< HEAD
 func (opt CreateIssueOptions) valid() bool {
 	return (opt.Organization != "" && opt.Repository != "" && opt.Title != "" && opt.Body != "")
 }
 
 func (opt IssueOptions) valid() bool {
 	return (opt.IssueNumber >= 0 && opt.Organization != "" && opt.Repository != "")
-=======
+}
+
 func (opt RepositoryInvitationOptions) valid() bool {
 	return opt.Login != "" && opt.Owner != ""
->>>>>>> 8bed43ea
 }
 
 // Errors //
