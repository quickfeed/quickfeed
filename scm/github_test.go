package scm_test

import (
	"context"
	"os"
	"testing"

	"github.com/google/go-cmp/cmp"
	"github.com/google/go-cmp/cmp/cmpopts"
	"github.com/google/go-github/v45/github"
	"github.com/quickfeed/quickfeed/internal/qtest"
	"github.com/quickfeed/quickfeed/kit/score"
	"github.com/quickfeed/quickfeed/qf"
	"github.com/quickfeed/quickfeed/scm"
	"golang.org/x/oauth2"
)

const (
	qf101Org   = "qf101"
	qf101OrdID = 77283363
	secret     = "the-secret-quickfeed-test"
)

// To run this test, please see instructions in the developer guide (dev.md).

// These tests only test listing existing hooks and creating a new one.
// They do not cover processing push events on a server.
// See web/hooks package for tests involving processing push events.

func TestGetOrganization(t *testing.T) {
	qfTestOrg := scm.GetTestOrganization(t)
	s, qfTestUser := scm.GetTestSCM(t)
	org, err := s.GetOrganization(context.Background(), &scm.GetOrgOptions{
		Name:     qfTestOrg,
		Username: qfTestUser,
	})
	if err != nil {
		t.Fatal(err)
	}
	if qfTestOrg == qf101Org {
		if org.ID != qf101OrdID {
			t.Errorf("GetOrganization(%q) = %d, expected %d", qfTestOrg, org.ID, qf101OrdID)
		}
	} else {
		// Otherwise, we just print the organization result
		t.Logf("org: %v", org)
	}
}

// Test case for Creating new Issue on a git Repository
func TestCreateIssue(t *testing.T) {
	qfTestOrg := scm.GetTestOrganization(t)
	s, qfTestUser := scm.GetTestSCM(t)

	issue, cleanup := createIssue(t, s, qfTestOrg, qf.StudentRepoName(qfTestUser))
	defer cleanup()

	if !(issue.Title == "Test Issue" && issue.Body == "Test Body") {
		t.Errorf("scm.TestCreateIssue: issue: %v", issue)
	}
}

func TestGetIssues(t *testing.T) {
<<<<<<< HEAD
	s := scm.NewMockSCMClient()
=======
	qfTestOrg := scm.GetTestOrganization(t)
	s, qfTestUser := scm.GetTestSCM(t)
>>>>>>> 7c9693b5

	ctx := context.Background()
	opt := &scm.RepositoryOptions{
		Owner: qtest.MockOrg,
		Path:  "test-labs",
	}

	wantIssueIDs := []int{}
	for i := 1; i <= 5; i++ {
		issue, cleanup := createIssue(t, s, opt.Owner, opt.Path)
		defer cleanup()
		wantIssueIDs = append(wantIssueIDs, issue.Number)
	}

	gotIssueIDs := []int{}
	gotIssues, err := s.GetIssues(ctx, opt)
	if err != nil {
		t.Fatal(err)
	}
	for _, issue := range gotIssues {
		gotIssueIDs = append(gotIssueIDs, issue.Number)
	}

	less := func(a, b int) bool { return a < b }
	if equal := cmp.Equal(wantIssueIDs, gotIssueIDs, cmpopts.SortSlices(less)); !equal {
		t.Errorf("scm.GetIssues() mismatch wantIssueIDs: %v, gotIssueIDs: %v", wantIssueIDs, gotIssueIDs)
	}
}

func TestGetIssue(t *testing.T) {
	qfTestOrg := scm.GetTestOrganization(t)
	s, qfTestUser := scm.GetTestSCM(t)

	ctx := context.Background()
	opt := &scm.RepositoryOptions{
		Owner: qfTestOrg,
		Path:  qf.StudentRepoName(qfTestUser),
	}

	wantIssue, cleanup := createIssue(t, s, opt.Owner, opt.Path)
	defer cleanup()

	gotIssue, err := s.GetIssue(ctx, opt, wantIssue.Number)
	if err != nil {
		t.Fatal(err)
	}

	if diff := cmp.Diff(wantIssue, gotIssue); diff != "" {
		t.Errorf("scm.TestGetIssue() mismatch (-wantIssue +gotIssue):\n%s", diff)
	}
}

// Test case for Updating existing Issue in a git Repository
func TestUpdateIssue(t *testing.T) {
	qfTestOrg := scm.GetTestOrganization(t)
	s, qfTestUser := scm.GetTestSCM(t)

	ctx := context.Background()

	opt := &scm.IssueOptions{
		Organization: qfTestOrg,
		Repository:   qf.StudentRepoName(qfTestUser),
		Title:        "Updated Issue",
		Body:         "Updated Issue Body",
	}

	issue, cleanup := createIssue(t, s, opt.Organization, opt.Repository)
	defer cleanup()

	opt.Number = issue.Number
	gotIssue, err := s.UpdateIssue(ctx, opt)
	if err != nil {
		t.Fatal(err)
	}

	if gotIssue.Title != opt.Title || gotIssue.Body != opt.Body {
		t.Fatalf("scm.TestUpdateIssue() want (title: %s, body: %s), got (title: %s, body: %s)", opt.Title, opt.Body, gotIssue.Title, gotIssue.Body)
	}
}

// TestRequestReviewers tests the ability to request reviewers for a pull request.
// It will first create a pull request, then request reviewers for it and then closes the pull request.
//
// Note: This test requires manual steps before execution:
// 1. Create branch test-request-reviewers on the qfTestUser repo
// 2. Make edits on the test-request-reviewers branch
// 3. Push the changes to the qfTestUser repo
//
// The test is skipped unless run with: SCM_TESTS=1 go test -v -run TestRequestReviewers
func TestRequestReviewers(t *testing.T) {
	if os.Getenv("SCM_TESTS") == "" {
		t.SkipNow()
	}
	qfTestOrg := scm.GetTestOrganization(t)
	s, qfTestUser := scm.GetTestSCM(t)
	repo := qf.StudentRepoName(qfTestUser)

	testReqReviewersBranch := "test-request-reviewers"

	client := githubTestClient(t)
	ctx := context.Background()
	pullReq, _, err := client.PullRequests.Create(ctx, qfTestOrg, repo, &github.NewPullRequest{
		Title: github.String("Test Request Reviewers"),
		Body:  github.String("Test Request Reviewers Body"),
		Head:  github.String(testReqReviewersBranch),
		Base:  github.String("master"),
	})
	if err != nil {
		t.Fatal(err)
	}
	t.Logf("PullRequest %d opened", *pullReq.Number)

	// Pick a reviewer that is not the current user (that created the PR above).
	var reviewer string
	for _, r := range []string{"meling", "JosteinLindhom"} {
		if r != qfTestUser {
			reviewer = r
			break
		}
	}

	opt := &scm.RequestReviewersOptions{
		Organization: qfTestOrg,
		Repository:   repo,
		Number:       *pullReq.Number,
		Reviewers:    []string{reviewer},
	}
	if err := s.RequestReviewers(ctx, opt); err != nil {
		t.Fatal(err)
	}
	t.Logf("PullRequest %d created with reviewer %v", *pullReq.Number, reviewer)

	_, _, err = client.PullRequests.Edit(ctx, qfTestOrg, repo, *pullReq.Number, &github.PullRequest{
		State: github.String("closed"),
	})
	if err != nil {
		t.Fatal(err)
	}
	t.Logf("PullRequest %d closed", *pullReq.Number)
}

func githubTestClient(t *testing.T) *github.Client {
	t.Helper()
	src := oauth2.StaticTokenSource(&oauth2.Token{AccessToken: scm.GetAccessToken(t)})
	return github.NewClient(oauth2.NewClient(context.Background(), src))
}

func TestCreateIssueComment(t *testing.T) {
	qfTestOrg := scm.GetTestOrganization(t)
	s, qfTestUser := scm.GetTestSCM(t)

	body := "Test"
	opt := &scm.IssueCommentOptions{
		Organization: qfTestOrg,
		Repository:   qf.StudentRepoName(qfTestUser),
		Body:         body,
	}

	issue, cleanup := createIssue(t, s, opt.Organization, opt.Repository)
	defer cleanup()

	opt.Number = issue.Number
	_, err := s.CreateIssueComment(context.Background(), opt)
	if err != nil {
		t.Fatal(err)
	}
}

func TestUpdateIssueComment(t *testing.T) {
	qfTestOrg := scm.GetTestOrganization(t)
	s, qfTestUser := scm.GetTestSCM(t)

	body := "Issue Comment"
	opt := &scm.IssueCommentOptions{
		Organization: qfTestOrg,
		Repository:   qf.StudentRepoName(qfTestUser),
		Body:         body,
	}

	issue, cleanup := createIssue(t, s, opt.Organization, opt.Repository)
	defer cleanup()

	opt.Number = issue.Number
	// The created comment will be deleted when the parent issue is deleted.
	commentID, err := s.CreateIssueComment(context.Background(), opt)
	if err != nil {
		t.Fatal(err)
	}

	// NOTE: We do not currently return the updated comment, so we cannot verify its content.
	opt.Body = "Updated Issue Comment"
	opt.CommentID = commentID
	if err := s.UpdateIssueComment(context.Background(), opt); err != nil {
		t.Fatal(err)
	}
}

// TestFeedbackCommentFormat tests creating a feedback comment on a pull request, with the given result.
// Note: Manual step required to view the resulting comment: disable the cleanup() function.
// The test is skipped unless run with: SCM_TESTS=1 go test -v -run TestFeedbackCommentFormat
func TestFeedbackCommentFormat(t *testing.T) {
	if os.Getenv("SCM_TESTS") == "" {
		t.SkipNow()
	}
	qfTestOrg := scm.GetTestOrganization(t)
	s, qfTestUser := scm.GetTestSCM(t)

	opt := &scm.IssueCommentOptions{
		Organization: qfTestOrg,
		Repository:   qf.StudentRepoName(qfTestUser),
		Body:         "Some initial feedback",
	}
	// Using the IssueCommentOptions opt fields to create the issue; the opt will be used below.
	issue, cleanup := createIssue(t, s, opt.Organization, opt.Repository)
	defer cleanup()

	opt.Number = issue.Number
	// The created comment will be deleted when the parent issue is deleted.
	commentID, err := s.CreateIssueComment(context.Background(), opt)
	if err != nil {
		t.Fatal(err)
	}

	results := &score.Results{
		Scores: []*score.Score{
			{TestName: "Test1", TaskName: "1", Score: 5, MaxScore: 7, Weight: 2},
			{TestName: "Test2", TaskName: "1", Score: 3, MaxScore: 9, Weight: 3},
			{TestName: "Test3", TaskName: "1", Score: 8, MaxScore: 8, Weight: 5},
			{TestName: "Test4", TaskName: "1", Score: 2, MaxScore: 5, Weight: 1},
			{TestName: "Test5", TaskName: "1", Score: 5, MaxScore: 7, Weight: 1},
			{TestName: "Test6", TaskName: "2", Score: 5, MaxScore: 7, Weight: 1},
			{TestName: "Test7", TaskName: "3", Score: 5, MaxScore: 7, Weight: 1},
		},
	}
	body := results.MarkdownComment("1", 80)
	opt.CommentID = commentID
	opt.Body = body
	if err := s.UpdateIssueComment(context.Background(), opt); err != nil {
		t.Fatal(err)
	}
}

// createIssue on the given repository; returns the issue and a cleanup function.
func createIssue(t *testing.T, s scm.SCM, org, repo string) (*scm.Issue, func()) {
	t.Helper()
	issue, err := s.CreateIssue(context.Background(), &scm.IssueOptions{
		Organization: org,
		Repository:   repo,
		Title:        "Test Issue",
		Body:         "Test Body",
	})
	if err != nil {
		t.Fatal(err)
	}

	return issue, func() {
		if err := s.DeleteIssue(context.Background(), &scm.RepositoryOptions{
			Owner: org, Path: repo,
		}, issue.Number); err != nil {
			t.Fatal(err)
		}
	}
}<|MERGE_RESOLUTION|>--- conflicted
+++ resolved
@@ -61,12 +61,7 @@
 }
 
 func TestGetIssues(t *testing.T) {
-<<<<<<< HEAD
 	s := scm.NewMockSCMClient()
-=======
-	qfTestOrg := scm.GetTestOrganization(t)
-	s, qfTestUser := scm.GetTestSCM(t)
->>>>>>> 7c9693b5
 
 	ctx := context.Background()
 	opt := &scm.RepositoryOptions{
