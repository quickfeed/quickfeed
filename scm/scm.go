package scm

import (
	"context"
	"errors"

	pb "github.com/autograde/quickfeed/ag"
	"go.uber.org/zap"
)

// SCM is a common interface for different source code management solutions,
// i.e., GitHub and GitLab.
type SCM interface {
	// Creates a new organization.
	CreateOrganization(context.Context, *OrganizationOptions) (*pb.Organization, error)
	// Updates an organization
	UpdateOrganization(context.Context, *OrganizationOptions) error
	// Gets an organization.
	GetOrganization(context.Context, *GetOrgOptions) (*pb.Organization, error)
	// Create a new repository.
	CreateRepository(context.Context, *CreateRepositoryOptions) (*Repository, error)
	// Get repository by ID or name
	GetRepository(context.Context, *RepositoryOptions) (*Repository, error)
	// Get repositories within organization.
	GetRepositories(context.Context, *pb.Organization) ([]*Repository, error)
	// Delete repository.
	DeleteRepository(context.Context, *RepositoryOptions) error
	// Add user as repository collaborator with provided permissions
	UpdateRepoAccess(context.Context, *Repository, string, string) error
	// Returns true if there are no commits in the given repository
	RepositoryIsEmpty(context.Context, *RepositoryOptions) bool
	// List the webhooks associated with the provided repository or organization.
	ListHooks(context.Context, *Repository, string) ([]*Hook, error)
	// Creates a new webhook for organization if the name of organization
	// is provided. Otherwise creates a hook for the given repo.
	CreateHook(context.Context, *CreateHookOptions) error
	// Create team.
	CreateTeam(context.Context, *NewTeamOptions) (*Team, error)
	// Delete team.
	DeleteTeam(context.Context, *TeamOptions) error
	// Get a single team by ID or name.
	GetTeam(context.Context, *TeamOptions) (*Team, error)
	// Fetch all teams for organization.
	GetTeams(context.Context, *pb.Organization) ([]*Team, error)
	// Add repo to team.
	AddTeamRepo(context.Context, *AddTeamRepoOptions) error
	// AddTeamMember adds a member to a team.
	AddTeamMember(context.Context, *TeamMembershipOptions) error
	// RemoveTeamMember removes team member.
	RemoveTeamMember(context.Context, *TeamMembershipOptions) error
	// UpdateTeamMembers adds or removes members of an existing team based on list of users in TeamOptions.
	UpdateTeamMembers(context.Context, *UpdateTeamOptions) error
	// GetUserName returns the currently logged in user's login name.
	GetUserName(context.Context) (string, error)
	// GetUserNameByID returns the login name of user with the given remoteID.
	GetUserNameByID(context.Context, uint64) (string, error)
	// Returns a provider specific clone path.
	CreateCloneURL(*URLPathOptions) string
	// Promotes or demotes organization member, based on Role field in OrgMembership.
	UpdateOrgMembership(context.Context, *OrgMembershipOptions) error
	// RevokeOrgMembership removes user from the organization.
	RemoveMember(context.Context, *OrgMembershipOptions) error
	// Lists all authorizations for authenticated user.
	GetUserScopes(context.Context) *Authorization
<<<<<<< HEAD

	// CreateIssue on a Repository
	CreateIssue(context.Context, *CreateIssueOptions) (*Issue, error)
	// GetRepoIssue a particular issue in a Repository
	GetRepoIssue(context.Context, *IssueOptions) (*Issue, error)
	// List all the issues in a Repository
	GetRepoIssues(context.Context, *IssueOptions) ([]*Issue, error)
	// Edit a particular issue in a Repository
	EditRepoIssue(context.Context, *IssueOptions, *CreateIssueOptions) (*Issue, error)
=======
	// Accepts repository invite.
	AcceptRepositoryInvites(context.Context, *RepositoryInvitationOptions) error
>>>>>>> 8bed43ea
}

// NewSCMClient returns a new provider client implementing the SCM interface.
func NewSCMClient(logger *zap.SugaredLogger, provider, token string) (SCM, error) {
	switch provider {
	case "github":
		return NewGithubSCMClient(logger, token), nil
	case "gitlab":
		return NewGitlabSCMClient(token), nil
	case "fake":
		return NewFakeSCMClient(), nil
	}
	return nil, errors.New("invalid provider: " + provider)
}

// OrganizationOptions contains information on how an organization should be
// created.
type OrganizationOptions struct {
	Path              string
	Name              string
	DefaultPermission string
	// prohibit students from creating new repos
	// on the course organization
	RepoPermissions bool
}

// GetOrgOptions contains information on the organization to fetch
type GetOrgOptions struct {
	ID   uint64
	Name string
	// Username field is used to filter organizations
	// where the given user has a certain role.
	Username string
}

// Repository represents a git remote repository.
type Repository struct {
	ID      uint64
	Path    string
	Owner   string // Only used by GitHub.
	WebURL  string // Repository website.
	SSHURL  string // SSH clone URL, used by GitLab.
	HTTPURL string // HTTP(S) clone URL.
	OrgID   uint64
	Size    uint64
}

// RepositoryOptions is used to fetch a single repository by ID or name.
// Either ID or both Path and Owner fields must be set.
type RepositoryOptions struct {
	ID    uint64
	Path  string
	Owner string
}

// Hook contains information about a webhook for a repository.
type Hook struct {
	ID     uint64
	Name   string
	URL    string
	Events []string
}

// CreateRepositoryOptions contains information on how a repository should be created.
type CreateRepositoryOptions struct {
	Organization *pb.Organization
	Path         string
	Private      bool
	Owner        string // The owner of an organization's repo is always the organization itself.
	Permission   string // Default permission level for the given repo. Can be "read", "write", "admin", "none".
}

// CreateHookOptions contains information on how to create a webhook.
// If Organization string is provided, will create a new hook on
// the organization's level. This hook will be triggered on push to any
// of the organization's repositories.
type CreateHookOptions struct {
	URL          string
	Secret       string
	Organization string
	Repository   *Repository
}

// TeamOptions contains information about the team and the organization it belongs to.
// It must include either both IDs or both names for the team and organization/
type TeamOptions struct {
	Organization   string
	OrganizationID uint64
	TeamName       string
	TeamID         uint64
}

// NewTeamOptions used when creating a new team
type NewTeamOptions struct {
	Organization string
	TeamName     string
	Users        []string
}

// UpdateTeamOptions used when updating team members.
type UpdateTeamOptions struct {
	OrganizationID uint64
	TeamID         uint64
	Users          []string
}

// TeamMembershipOptions contain information on organization team and associated user.
// Username and either team ID, or names of both the team and organization must be provided.
type TeamMembershipOptions struct {
	Organization   string
	OrganizationID uint64
	TeamID         uint64
	TeamName       string
	Username       string // GitHub username.
	Role           string // "Member" or "maintainer". A maintainer can add, remove and promote team members.
}

// OrgMembershipOptions represent user's membership in organization
type OrgMembershipOptions struct {
	Organization string
	Username     string // GitHub username.
	Role         string // Role can be "admin" (organization owner) or "member".
}

// URLPathOptions holds elements used when constructing a clone URL string.
type URLPathOptions struct {
	UserToken    string
	Organization string
	Repository   string
}

// AddTeamRepoOptions contains information about the repos to be added to a team.
// All fields must be provided.
type AddTeamRepoOptions struct {
	OrganizationID uint64
	TeamID         uint64
	Repo           string
	Owner          string // Name of the organization. Only used by GitHub.
	Permission     string // Permission level for team members. Can be "push", "pull", "admin".
}

// Team represents a git Team
type Team struct {
	ID           uint64
	Name         string
	Organization string
}

// Authorization stores information about user scopes
type Authorization struct {
	Scopes []string
}

<<<<<<< HEAD
// CreateNewIssueOptions contains information on how to create an Issue.
//type NewIssue struct {
//	Title string
//	Body   *Repository
//	Labels *[]string
//	Assignee *string
//	Assignees *[]string
//}

// Repository represents a git remote repository.
type Issue struct {
	ID         uint64
	Title      string
	Body       string
	Repository string
	Assignee   string
	Status     string
	//	Assignees string
	IssueNumber int
}

// CreateIssueOptions contains information on how to create an Issue.
type CreateIssueOptions struct {
	Organization string
	Repository   string
	Title        string
	Body         string
	Labels       *[]string
	Assignee     *string
	Assignees    *[]string
}

// IssueOptions to get certain get issue
type IssueOptions struct {
	Organization string
	Repository   string
	IssueNumber  int
=======
// RepositoryInvitationOptions contains information on which organization and user to accept invitations for.
type RepositoryInvitationOptions struct {
	Login string // GitHub username.
	Owner string // Name of the organization.
>>>>>>> 8bed43ea
}<|MERGE_RESOLUTION|>--- conflicted
+++ resolved
@@ -62,7 +62,6 @@
 	RemoveMember(context.Context, *OrgMembershipOptions) error
 	// Lists all authorizations for authenticated user.
 	GetUserScopes(context.Context) *Authorization
-<<<<<<< HEAD
 
 	// CreateIssue on a Repository
 	CreateIssue(context.Context, *CreateIssueOptions) (*Issue, error)
@@ -72,10 +71,9 @@
 	GetRepoIssues(context.Context, *IssueOptions) ([]*Issue, error)
 	// Edit a particular issue in a Repository
 	EditRepoIssue(context.Context, *IssueOptions, *CreateIssueOptions) (*Issue, error)
-=======
+
 	// Accepts repository invite.
 	AcceptRepositoryInvites(context.Context, *RepositoryInvitationOptions) error
->>>>>>> 8bed43ea
 }
 
 // NewSCMClient returns a new provider client implementing the SCM interface.
@@ -229,7 +227,6 @@
 	Scopes []string
 }
 
-<<<<<<< HEAD
 // CreateNewIssueOptions contains information on how to create an Issue.
 //type NewIssue struct {
 //	Title string
@@ -267,10 +264,10 @@
 	Organization string
 	Repository   string
 	IssueNumber  int
-=======
+}
+
 // RepositoryInvitationOptions contains information on which organization and user to accept invitations for.
 type RepositoryInvitationOptions struct {
 	Login string // GitHub username.
 	Owner string // Name of the organization.
->>>>>>> 8bed43ea
 }