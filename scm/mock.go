package scm

import (
	"context"
	"errors"
	"fmt"
	"net/url"
	"os"
	"path/filepath"

	"github.com/quickfeed/quickfeed/internal/qtest"
	"github.com/quickfeed/quickfeed/qf"
)

// MockSCM implements the SCM interface.
// TODO(meling) many of the methods below are not implemented.
type MockSCM struct {
	Repositories  map[uint64]*Repository
	Organizations map[uint64]*qf.Organization
	Hooks         map[uint64]*Hook
	Teams         map[uint64]*Team
}

// NewMockSCMClient returns a new mock client implementing the SCM interface.
func NewMockSCMClient() *MockSCM {
	s := &MockSCM{
		Repositories:  make(map[uint64]*Repository),
		Organizations: make(map[uint64]*qf.Organization),
		Hooks:         make(map[uint64]*Hook),
		Teams:         make(map[uint64]*Team),
	}
	// initialize four test course organizations
	for _, course := range qtest.MockCourses {
		s.Organizations[course.OrganizationID] = &qf.Organization{
			ID:   course.OrganizationID,
			Name: course.OrganizationName,
		}
	}
	return s
}

<<<<<<< HEAD
func (MockSCM) Clone(_ context.Context, opt *CloneOptions) (string, error) {
	cloneDir := filepath.Join(opt.DestDir, opt.Repository)
=======
func (s MockSCM) Clone(ctx context.Context, opt *CloneOptions) (string, error) {
	if _, err := s.GetOrganization(ctx, &GetOrgOptions{
		Name: opt.Organization,
	}); err != nil {
		return "", err
	}
	cloneDir := filepath.Join("testdata", repoDir(opt))
>>>>>>> fb0f6852
	// This is a hack to make sure the lab1 directory exists,
	// required by the web/rebuild_test.go:TestRebuildSubmissions()
	lab1Dir := filepath.Join(cloneDir, "lab1")
	err := os.MkdirAll(lab1Dir, 0o700)
	if err != nil {
		return "", err
	}
	return cloneDir, nil
}

// UpdateOrganization implements the SCM interface.
func (s *MockSCM) UpdateOrganization(ctx context.Context, opt *OrganizationOptions) error {
	if !opt.valid() {
		return fmt.Errorf("invalid argument: %+v", opt)
	}
	if _, err := s.GetOrganization(ctx, &GetOrgOptions{Name: opt.Name}); err != nil {
		return errors.New("organization not found")
	}
	return nil
}

// GetOrganization implements the SCM interface.
func (s *MockSCM) GetOrganization(_ context.Context, opt *GetOrgOptions) (*qf.Organization, error) {
	if !opt.valid() {
		return nil, fmt.Errorf("invalid argument: %+v", opt)
	}
	if opt.ID < 1 {
		for _, org := range s.Organizations {
			if org.Name == opt.Name {
				return org, nil
			}
		}
	}
	org, ok := s.Organizations[opt.ID]
	if !ok {
		return nil, errors.New("organization not found")
	}
	return org, nil
}

// CreateRepository implements the SCM interface.
func (s *MockSCM) CreateRepository(ctx context.Context, opt *CreateRepositoryOptions) (*Repository, error) {
	if !opt.valid() {
		return nil, fmt.Errorf("invalid argument: %+v", opt)
	}
	org, err := s.GetOrganization(ctx, &GetOrgOptions{
		Name: opt.Organization,
	})
	if err != nil {
		return nil, err
	}
	url, err := url.JoinPath("https://example.com", opt.Organization, opt.Path)
	if err != nil {
		return nil, err
	}
	repo := &Repository{
		ID:      generateID(s.Repositories),
		Path:    opt.Path,
		Owner:   org.Name,
		HTMLURL: url,
		OrgID:   org.ID,
	}
	s.Repositories[repo.ID] = repo
	return repo, nil
}

// GetRepository implements the SCM interface.
func (s *MockSCM) GetRepository(_ context.Context, opt *RepositoryOptions) (*Repository, error) {
	if !opt.valid() {
		return nil, fmt.Errorf("invalid argument: %+v", opt)
	}
	if opt.ID > 0 {
		repo, ok := s.Repositories[opt.ID]
		if !ok {
			return nil, errors.New("repository not found")
		}
		return repo, nil
	}
	for _, repo := range s.Repositories {
		if repo.Path == opt.Path && repo.Owner == opt.Owner {
			return repo, nil
		}
	}
	return nil, errors.New("repository not found")
}

// GetRepositories implements the SCM interface.
func (s *MockSCM) GetRepositories(_ context.Context, org *qf.Organization) ([]*Repository, error) {
	var repos []*Repository
	for _, repo := range s.Repositories {
		if repo.OrgID == org.ID {
			repos = append(repos, repo)
		}
	}
	return repos, nil
}

// DeleteRepository implements the SCM interface.
func (s *MockSCM) DeleteRepository(_ context.Context, opt *RepositoryOptions) error {
	if !opt.valid() {
		return fmt.Errorf("invalid argument: %+v", opt)
	}
	if _, ok := s.Repositories[opt.ID]; !ok {
		return errors.New("repository not found")
	}
	delete(s.Repositories, opt.ID)
	return nil
}

// UpdateRepoAccess implements the SCM interface.
func (s *MockSCM) UpdateRepoAccess(ctx context.Context, repo *Repository, _, _ string) error {
	if !repo.valid() {
		return fmt.Errorf("invalid argument: %+v", repo)
	}
	_, err := s.GetRepository(ctx, &RepositoryOptions{
		ID:    repo.ID,
		Path:  repo.Path,
		Owner: repo.Owner,
	})
	return err
}

// RepositoryIsEmpty implements the SCM interface
func (*MockSCM) RepositoryIsEmpty(_ context.Context, _ *RepositoryOptions) bool {
	return false
}

// ListHooks implements the SCM interface.
func (s *MockSCM) ListHooks(_ context.Context, _ *Repository, _ string) ([]*Hook, error) {
	var hooks []*Hook
	for _, v := range s.Hooks {
		hooks = append(hooks, v)
	}
	return hooks, nil
}

// CreateHook implements the SCM interface.
func (s *MockSCM) CreateHook(_ context.Context, opt *CreateHookOptions) error {
	if !opt.valid() {
		return fmt.Errorf("invalid argument: %+v", opt)
	}
	hook := &Hook{
		ID:   generateID(s.Hooks),
		Name: opt.Organization,
	}
	s.Hooks[hook.ID] = hook
	return nil
}

// CreateTeam implements the SCM interface.
func (s *MockSCM) CreateTeam(_ context.Context, opt *NewTeamOptions) (*Team, error) {
	if !opt.valid() {
		return nil, fmt.Errorf("invalid argument: %+v", opt)
	}
	newTeam := &Team{
		ID:           generateID(s.Teams),
		Name:         opt.TeamName,
		Organization: opt.Organization,
	}
	s.Teams[newTeam.ID] = newTeam
	return newTeam, nil
}

// DeleteTeam implements the SCM interface.
func (s *MockSCM) DeleteTeam(_ context.Context, opt *TeamOptions) error {
	if !opt.valid() {
		return fmt.Errorf("invalid argument: %+v", opt)
	}
	delete(s.Teams, opt.TeamID)
	return nil
}

// GetTeam implements the SCM interface
func (s *MockSCM) GetTeam(_ context.Context, opt *TeamOptions) (*Team, error) {
	if !opt.valid() {
		return nil, fmt.Errorf("invalid argument: %+v", opt)
	}
	if opt.TeamID > 0 {
		team, ok := s.Teams[opt.TeamID]
		if !ok {
			return nil, errors.New("team not found")
		}
		return team, nil
	}
	for _, team := range s.Teams {
		if team.Name == opt.TeamName && team.Organization == opt.Organization {
			return team, nil
		}
	}
	return nil, errors.New("team not found")
}

// GetTeams implements the SCM interface
func (s *MockSCM) GetTeams(_ context.Context, org *qf.Organization) ([]*Team, error) {
	var teams []*Team
	for _, team := range s.Teams {
		if team.Organization == org.Name {
			teams = append(teams, team)
		}
	}
	return teams, nil
}

// AddTeamMember implements the scm interface
func (s *MockSCM) AddTeamMember(_ context.Context, opt *TeamMembershipOptions) error {
	if !opt.valid() {
		return fmt.Errorf("invalid argument: %+v", opt)
	}
	if !s.teamExists(opt.TeamID, opt.TeamName, opt.Organization) {
		return errors.New("team not found")
	}
	return nil
}

// RemoveTeamMember implements the scm interface
func (s *MockSCM) RemoveTeamMember(_ context.Context, opt *TeamMembershipOptions) error {
	if !opt.valid() {
		return fmt.Errorf("invalid argument: %+v", opt)
	}
	if !s.teamExists(opt.TeamID, opt.TeamName, opt.Organization) {
		return errors.New("team not found")
	}
	return nil
}

// UpdateTeamMembers implements the SCM interface.
func (s *MockSCM) UpdateTeamMembers(_ context.Context, opt *UpdateTeamOptions) error {
	if !opt.valid() {
		return fmt.Errorf("invalid argument: %+v", opt)
	}
	if !s.teamExists(opt.TeamID, "", "") {
		return errors.New("team not found")
	}
	return nil
}

// CreateCloneURL implements the SCM interface.
func (*MockSCM) CreateCloneURL(_ *URLPathOptions) string {
	return ""
}

// AddTeamRepo implements the SCM interface.
func (s *MockSCM) AddTeamRepo(_ context.Context, opt *AddTeamRepoOptions) error {
	if !opt.valid() {
		return fmt.Errorf("invalid argument: %+v", opt)
	}
	if !s.teamExists(opt.TeamID, opt.Repo, opt.Owner) {
		return errors.New("team not found")
	}
	repo := &Repository{
		ID:    generateID(s.Repositories),
		Path:  opt.Repo,
		Owner: opt.Owner,
		OrgID: opt.OrganizationID,
	}
	s.Repositories[repo.ID] = repo
	return nil
}

// GetUserName implements the SCM interface.
func (*MockSCM) GetUserName(_ context.Context) (string, error) {
	return "", nil
}

// GetUserNameByID implements the SCM interface.
func (*MockSCM) GetUserNameByID(_ context.Context, _ uint64) (string, error) {
	return "", nil
}

// UpdateOrgMembership implements the SCM interface
func (s *MockSCM) UpdateOrgMembership(ctx context.Context, opt *OrgMembershipOptions) error {
	if !opt.valid() {
		return fmt.Errorf("invalid argument: %+v", opt)
	}
	if _, err := s.GetOrganization(ctx, &GetOrgOptions{Name: opt.Organization}); err != nil {
		return errors.New("organization not found")
	}
	return nil
}

// RemoveMember implements the SCM interface
func (s *MockSCM) RemoveMember(ctx context.Context, opt *OrgMembershipOptions) error {
	if !opt.valid() {
		return fmt.Errorf("invalid argument: %+v", opt)
	}
	if _, err := s.GetOrganization(ctx, &GetOrgOptions{Name: opt.Organization}); err != nil {
		return errors.New("organization not found")
	}
	return nil
}

// CreateIssue implements the SCM interface
func (*MockSCM) CreateIssue(_ context.Context, _ *IssueOptions) (*Issue, error) {
	return nil, ErrNotSupported{
		SCM:    "MockSCM",
		Method: "CreateIssue",
	}
}

// UpdateIssue implements the SCM interface
func (*MockSCM) UpdateIssue(_ context.Context, _ *IssueOptions) (*Issue, error) {
	return nil, ErrNotSupported{
		SCM:    "MockSCM",
		Method: "UpdateIssue",
	}
}

// GetIssue implements the SCM interface
func (*MockSCM) GetIssue(_ context.Context, _ *RepositoryOptions, _ int) (*Issue, error) {
	return nil, ErrNotSupported{
		SCM:    "MockSCM",
		Method: "GetIssue",
	}
}

// GetIssues implements the SCM interface
func (*MockSCM) GetIssues(_ context.Context, _ *RepositoryOptions) ([]*Issue, error) {
	return nil, ErrNotSupported{
		SCM:    "MockSCM",
		Method: "GetIssues",
	}
}

func (*MockSCM) DeleteIssue(_ context.Context, _ *RepositoryOptions, _ int) error {
	return nil
}

func (*MockSCM) DeleteIssues(_ context.Context, _ *RepositoryOptions) error {
	return nil
}

// CreateIssueComment implements the SCM interface
func (*MockSCM) CreateIssueComment(_ context.Context, _ *IssueCommentOptions) (int64, error) {
	return 0, ErrNotSupported{
		SCM:    "MockSCM",
		Method: "CreateIssueComment",
	}
}

// UpdateIssueComment implements the SCM interface
func (*MockSCM) UpdateIssueComment(_ context.Context, _ *IssueCommentOptions) error {
	return ErrNotSupported{
		SCM:    "MockSCM",
		Method: "UpdateIssueComment",
	}
}

// RequestReviewers implements the SCM interface
func (*MockSCM) RequestReviewers(_ context.Context, _ *RequestReviewersOptions) error {
	return ErrNotSupported{
		SCM:    "MockSCM",
		Method: "RequestReviewers",
	}
}

// AcceptRepositoryInvite implements the SCMInvite interface
func (*MockSCM) AcceptRepositoryInvites(_ context.Context, _ *RepositoryInvitationOptions) error {
	return ErrNotSupported{
		SCM:    "MockSCM",
		Method: "AcceptRepositoryInvites",
	}
}

// teamExists checks teams by ID, or by team and organization name.
func (s *MockSCM) teamExists(id uint64, team, org string) bool {
	if id > 0 {
		if _, ok := s.Teams[id]; ok {
			return true
		}
	} else {
		for _, t := range s.Teams {
			if t.Name == team && t.Organization == org {
				return true
			}
		}
	}
	return false
}

// generateID generates a new, unused map key to use as ID in tests.
func generateID[T any](data map[uint64]T) uint64 {
	id := uint64(1)
	_, ok := data[id]
	for ok {
		id++
		_, ok = data[id]
	}
	return id
}<|MERGE_RESOLUTION|>--- conflicted
+++ resolved
@@ -5,7 +5,6 @@
 	"errors"
 	"fmt"
 	"net/url"
-	"os"
 	"path/filepath"
 
 	"github.com/quickfeed/quickfeed/internal/qtest"
@@ -39,25 +38,13 @@
 	return s
 }
 
-<<<<<<< HEAD
-func (MockSCM) Clone(_ context.Context, opt *CloneOptions) (string, error) {
-	cloneDir := filepath.Join(opt.DestDir, opt.Repository)
-=======
 func (s MockSCM) Clone(ctx context.Context, opt *CloneOptions) (string, error) {
 	if _, err := s.GetOrganization(ctx, &GetOrgOptions{
 		Name: opt.Organization,
 	}); err != nil {
 		return "", err
 	}
-	cloneDir := filepath.Join("testdata", repoDir(opt))
->>>>>>> fb0f6852
-	// This is a hack to make sure the lab1 directory exists,
-	// required by the web/rebuild_test.go:TestRebuildSubmissions()
-	lab1Dir := filepath.Join(cloneDir, "lab1")
-	err := os.MkdirAll(lab1Dir, 0o700)
-	if err != nil {
-		return "", err
-	}
+	cloneDir := filepath.Join(opt.DestDir, opt.Repository)
 	return cloneDir, nil
 }
 
