package scm

import (
	"fmt"
	"net/http"
	"slices"
	"strings"

	"github.com/google/go-github/v62/github"
	"github.com/quickfeed/quickfeed/internal/env"
	"github.com/shurcooL/githubv4"
	"go.uber.org/zap"
)

var jsonFolderContent = `[
  {
    "name": "Dockerfile",
    "path": "scripts/Dockerfile",
    "sha": "873c7550c0fc40b07cf173382bc93028f8f87c06",
    "size": 316,
    "type": "file"
  },
  {
    "name": "run.sh",
    "path": "scripts/run.sh",
    "sha": "fa3515649d92a369bb4c212760bf54b5d4d00d4e",
    "size": 1381,
    "type": "file"
  }
]`

// MockedGithubSCM implements the SCM interface.
type MockedGithubSCM struct {
	*GithubSCM
	*mockOptions
	repoID      int64
	issueID     int64
	issueNumber map[string]int // owner/repo -> issue number
	commentID   int64
}

// nextIssueNumber returns the next issue number for the given owner and repo.
func (s *MockedGithubSCM) nextIssueNumber(owner, repo string) *int {
	key := fmt.Sprintf("%s/%s", owner, repo)
	if s.issueNumber == nil {
		s.issueNumber = make(map[string]int)
	}
	s.issueNumber[key]++
	return github.Int(s.issueNumber[key])
}

// NewMockedGithubSCMClient returns a mocked Github client implementing the SCM interface.
// This is intentionally breaking the cyclomatic complexity rule (GO-R1005) to keep the
// initialization of all the mock handlers in one place. It is not production code; it is
// only used for testing.
func NewMockedGithubSCMClient(logger *zap.SugaredLogger, opts ...MockOption) *MockedGithubSCM { // skipcq: GO-R1005
	mockOpts := newMockOptions()
	for _, o := range opts {
		o(mockOpts)
	}
	s := &MockedGithubSCM{
		mockOptions: mockOpts,
	}

	if s.issues == nil {
		// initial empty issues map: owner -> repo -> issues
		s.issues = make(map[string]map[string][]github.Issue)
	}
	for i := range s.repos {
		repo := &s.repos[i]
		org := repo.GetOrganization().GetLogin()
		if s.issues[org] == nil {
			s.issues[org] = make(map[string][]github.Issue)
			s.issues[org][repo.GetName()] = make([]github.Issue, 0)
		}
	}
	if s.comments == nil {
		// initial empty comments map: owner -> repo -> issue ID -> comments
		s.comments = make(map[string]map[string]map[int64][]github.IssueComment)
	}
	for org, repos := range s.issues {
		if s.comments[org] == nil {
			s.comments[org] = make(map[string]map[int64][]github.IssueComment)
		}
		for repo := range repos {
			if s.comments[org][repo] == nil {
				s.comments[org][repo] = make(map[int64][]github.IssueComment)
			}
		}
	}
	// To assist with debugging; this may be useful
	// logger.Debug(s.DumpState())

	getOrganizationsByIDHandler := WithRequestMatchHandler(
		getOrganizationsByID,
		http.HandlerFunc(func(w http.ResponseWriter, r *http.Request) {
			id := mustParse[int64](r.PathValue("id"))
			logger.Debug(replaceArgs(getOrganizationsByID, id))

			for _, org := range s.orgs {
				if org.GetID() == id {
					mustWrite(w, org)
					return
				}
			}
			w.WriteHeader(http.StatusNotFound) // org not found
		}),
	)
	getOrgsByOrgHandler := WithRequestMatchHandler(
		getOrgsByOrg,
		http.HandlerFunc(func(w http.ResponseWriter, r *http.Request) {
			org := r.PathValue("org")
			logger.Debug(replaceArgs(getOrgsByOrg, org))

			found := s.matchOrgFunc(org, func(o github.Organization) {
				mustWrite(w, o)
			})
			if !found {
				w.WriteHeader(http.StatusNotFound) // org not found
			}
		}),
	)
	patchOrgsByOrgHandler := WithRequestMatchHandler(
		patchOrgsByOrg,
		http.HandlerFunc(func(w http.ResponseWriter, r *http.Request) {
			org := r.PathValue("org")
			newOrg := mustRead[github.Organization](r.Body)
			logger.Debug(replaceArgs(patchOrgsByOrg, org), " newOrg=", newOrg)

			found := s.matchOrgFunc(org, func(o github.Organization) {
				o.Login = newOrg.Login
				o.DefaultRepoPermission = newOrg.DefaultRepoPermission
				o.MembersCanCreateRepos = newOrg.MembersCanCreateRepos
				w.WriteHeader(http.StatusOK)
				mustWrite(w, o)
			})
			if !found {
				w.WriteHeader(http.StatusNotFound) // org not found
			}
		}),
	)
	getOrgsReposByOrgHandler := WithRequestMatchHandler(
		getOrgsReposByOrg,
		http.HandlerFunc(func(w http.ResponseWriter, r *http.Request) {
			org := r.PathValue("org")
			logger.Debug(replaceArgs(getOrgsReposByOrg, org))

			found := s.matchOrgFunc(org, func(o github.Organization) {
				foundRepos := make([]github.Repository, 0)
				for i := range s.repos {
					repo := &s.repos[i]
					if repo.GetOrganization().GetLogin() == o.GetLogin() {
						foundRepos = append(foundRepos, *repo)
					}
				}
				mustWrite(w, foundRepos)
			})
			if !found {
				w.WriteHeader(http.StatusNotFound) // org not found
			}
		}),
	)
	postOrgsReposByOrgHandler := WithRequestMatchHandler(
		postOrgsReposByOrg,
		http.HandlerFunc(func(w http.ResponseWriter, r *http.Request) {
			org := r.PathValue("org")
			repo := mustRead[github.Repository](r.Body)
			logger.Debug(replaceArgs(postOrgsReposByOrg, org), " repo=", repo)

			found := s.matchOrgFunc(org, func(o github.Organization) {
				s.repoID++
				repo.ID = &s.repoID
				repo.Owner = &github.User{Login: github.String(org)}
				repo.Organization = &o
				s.repos = append(s.repos, repo)
				if s.groups[org] == nil {
					s.groups[org] = make(map[string][]github.User)
				}
				s.groups[org][repo.GetName()] = make([]github.User, 0)
				mustWrite(w, repo)
			})
			if !found {
				w.WriteHeader(http.StatusNotFound) // org not found
			}
		}),
	)
	// repos/%v/%v/forks
	postReposForksByOwnerByRepoHandler := WithRequestMatchHandler(
		postReposForksByOwnerByRepo,
		http.HandlerFunc(func(w http.ResponseWriter, r *http.Request) {
			srcOwner := r.PathValue("owner")
			srcRepo := r.PathValue("repo")
			logger.Debug(replaceArgs(postReposForksByOwnerByRepo, srcOwner, srcRepo))
			opts := mustRead[github.RepositoryCreateForkOptions](r.Body)
			dstOrg := opts.Organization

			found := s.matchOrgFunc(dstOrg, func(o github.Organization) {
				s.repoID++
				fork := github.Repository{
					ID:           &s.repoID,
					Organization: &o,
					Name:         github.String(opts.Name),
					Owner:        &github.User{Login: github.String(dstOrg)},
					Fork:         github.Bool(true),
				}
				s.repos = append(s.repos, fork)
				if s.groups[dstOrg] == nil {
					s.groups[dstOrg] = make(map[string][]github.User)
				}
				s.groups[dstOrg][fork.GetName()] = make([]github.User, 0)
				mustWrite(w, fork)
			})
			if !found {
				w.WriteHeader(http.StatusNotFound) // repo not found
			}
		}),
	)
	getOrgsMembershipsByOrgByUsernameHandler := WithRequestMatchHandler(
		getOrgsMembershipsByOrgByUsername,
		http.HandlerFunc(func(w http.ResponseWriter, r *http.Request) {
			org := r.PathValue("org")
			username := r.PathValue("username")
			logger.Debug(replaceArgs(getOrgsMembershipsByOrgByUsername, org, username))

			found := s.matchOrgFunc(org, func(o github.Organization) {
				for _, m := range s.members {
					if m.GetOrganization().GetLogin() == o.GetLogin() && m.GetUser().GetLogin() == username {
						mustWrite(w, m)
						return
					}
				}
				w.WriteHeader(http.StatusNotFound) // member not found
			})
			if !found {
				w.WriteHeader(http.StatusNotFound) // org not found
			}
		}),
	)
	putOrgsMembershipsByOrgByUsernameHandler := WithRequestMatchHandler(
		putOrgsMembershipsByOrgByUsername,
		http.HandlerFunc(func(w http.ResponseWriter, r *http.Request) {
			org := r.PathValue("org")
			username := r.PathValue("username")
			membership := mustRead[github.Membership](r.Body)
			logger.Debug(replaceArgs(putOrgsMembershipsByOrgByUsername, org, username), " membership=", membership)

			found := s.matchOrgFunc(org, func(o github.Organization) {
				for i, m := range s.members {
					if m.GetOrganization().GetLogin() == o.GetLogin() && m.GetUser().GetLogin() == username {
						s.members[i].Role = membership.Role
						mustWrite(w, membership)
						return
					}
				}
				w.WriteHeader(http.StatusNotFound) // member not found
			})
			if !found {
				w.WriteHeader(http.StatusNotFound) // org not found
			}
		}),
	)
	deleteOrgsMembersByOrgByUsernameHandler := WithRequestMatchHandler(
		deleteOrgsMembersByOrgByUsername,
		http.HandlerFunc(func(w http.ResponseWriter, r *http.Request) {
			org := r.PathValue("org")
			username := r.PathValue("username")
			logger.Debug(replaceArgs(deleteOrgsMembersByOrgByUsername, org, username))

			found := s.matchOrgFunc(org, func(o github.Organization) {
				for i, m := range s.members {
					if m.GetOrganization().GetLogin() == o.GetLogin() && m.GetUser().GetLogin() == username {
						s.members = slices.Delete(s.members, i, i+1)
						w.WriteHeader(http.StatusNoContent)
						return
					}
				}
				w.WriteHeader(http.StatusNotFound) // member not found
			})
			if !found {
				w.WriteHeader(http.StatusNotFound) // org not found
			}
		}),
	)
	getReposByOwnerByRepoHandler := WithRequestMatchHandler(
		getReposByOwnerByRepo,
		http.HandlerFunc(func(w http.ResponseWriter, r *http.Request) {
			owner := r.PathValue("owner")
			repo := r.PathValue("repo")
			logger.Debug(replaceArgs(getReposByOwnerByRepo, owner, repo))

			for i := range s.repos {
				re := s.repos[i]
				if re.GetOrganization().GetLogin() == owner && re.GetName() == repo {
					re.Owner = &github.User{Login: github.String(owner)}
					mustWrite(w, re)
					return
				}
			}
			w.WriteHeader(http.StatusNotFound) // repo not found
		}),
	)
	deleteReposByOwnerByRepoHandler := WithRequestMatchHandler(
		deleteReposByOwnerByRepo,
		http.HandlerFunc(func(w http.ResponseWriter, r *http.Request) {
			owner := r.PathValue("owner")
			repo := r.PathValue("repo")
			logger.Debug(replaceArgs(deleteReposByOwnerByRepo, owner, repo))

			for i := range s.repos {
				re := s.repos[i]
				if re.GetOrganization().GetLogin() == owner && re.GetName() == repo {
					s.repos = slices.Delete(s.repos, i, i+1)
					delete(s.groups[owner], repo)
					w.WriteHeader(http.StatusNoContent)
					return
				}
			}
			w.WriteHeader(http.StatusNotFound) // repo not found
		}),
	)
	getRepositoriesByIDHandler := WithRequestMatchHandler(
		getRepositoriesByID,
		http.HandlerFunc(func(w http.ResponseWriter, r *http.Request) {
			id := mustParse[int64](r.PathValue("repository_id"))
			logger.Debug(replaceArgs(getRepositoriesByID, id))

			for i := range s.repos {
				repo := &s.repos[i]
				if repo.GetID() == id {
					repo.Owner = &github.User{Login: github.String(repo.GetOrganization().GetLogin())}
					mustWrite(w, repo)
					return
				}
			}
			w.WriteHeader(http.StatusNotFound) // repo not found
		}),
	)
	getReposContentsByOwnerByRepoByPathHandler := WithRequestMatchHandler(
		getReposContentsByOwnerByRepoByPath,
		http.HandlerFunc(func(w http.ResponseWriter, r *http.Request) {
			// we only care about the owner and repo; we ignore the path component
			owner := r.PathValue("owner")
			repo := r.PathValue("repo")
			logger.Debug(replaceArgs(getReposContentsByOwnerByRepoByPath, owner, repo, ""))

			if !s.hasOrgRepo(owner, repo) {
				w.WriteHeader(http.StatusNotFound) // org and repo not found
				return
			}
			mustWrite(w, jsonFolderContent)
		}),
	)
	getReposCollaboratorsByOwnerByRepoHandler := WithRequestMatchHandler(
		getReposCollaboratorsByOwnerByRepo,
		http.HandlerFunc(func(w http.ResponseWriter, r *http.Request) {
			owner := r.PathValue("owner")
			repo := r.PathValue("repo")
			logger.Debug(replaceArgs(getReposCollaboratorsByOwnerByRepo, owner, repo))

			collaborators := s.groups[owner][repo]
			if collaborators == nil {
				w.WriteHeader(http.StatusNotFound) // org and repo not found
				return
			}
			w.WriteHeader(http.StatusOK)
			mustWrite(w, collaborators)
		}),
	)
	putReposCollaboratorsByOwnerByRepoByUsernameHandler := WithRequestMatchHandler(
		putReposCollaboratorsByOwnerByRepoByUsername,
		http.HandlerFunc(func(w http.ResponseWriter, r *http.Request) {
			owner := r.PathValue("owner")
			repo := r.PathValue("repo")
			username := r.PathValue("username")
			repoCollaboratorOptions := mustRead[github.RepositoryAddCollaboratorOptions](r.Body)
			logger.Debug(replaceArgs(putReposCollaboratorsByOwnerByRepoByUsername, owner, repo, username), " options=", repoCollaboratorOptions)

			collaborators := s.groups[owner][repo]
			if collaborators == nil {
				if !slices.ContainsFunc(s.repos, func(r github.Repository) bool {
					return r.GetOrganization().GetLogin() == owner && r.GetName() == repo
				}) {
					w.WriteHeader(http.StatusNotFound) // org and repo not found
					return
				}
				collaborators = make([]github.User, 0)
				if s.groups[owner] == nil {
					s.groups[owner] = make(map[string][]github.User)
				}
				s.groups[owner][repo] = collaborators
			}
			if slices.ContainsFunc(collaborators, func(u github.User) bool { return u.GetLogin() == username }) {
				// already exists; no need to add again
				w.WriteHeader(http.StatusNoContent)
				return
			}

			userID := s.getUserID(username)
			permissions := map[string]bool{repoCollaboratorOptions.Permission: true}
			ghUser := github.User{ID: github.Int64(userID), Login: github.String(username), Permissions: permissions}
			// this simulates that the user accepts the invitation (mocking the invite response is not supported yet)
			s.groups[owner][repo] = append(collaborators, ghUser)
			s.members = append(s.members, github.Membership{
				Organization: &github.Organization{Login: github.String(owner)},
				User:         &github.User{ID: github.Int64(userID), Login: github.String(username)},
				Role:         github.String(repoCollaboratorOptions.Permission),
			})
			invite := github.CollaboratorInvitation{
				Repo: &github.Repository{
					Owner:       &github.User{Login: github.String(owner)},
					Name:        github.String(repo),
					Permissions: permissions,
				},
				Invitee: &ghUser,
			}
			w.WriteHeader(http.StatusCreated)
			mustWrite(w, invite)
		}),
	)
	deleteReposCollaboratorsByOwnerByRepoByUsernameHandler := WithRequestMatchHandler(
		deleteReposCollaboratorsByOwnerByRepoByUsername,
		http.HandlerFunc(func(w http.ResponseWriter, r *http.Request) {
			owner := r.PathValue("owner")
			repo := r.PathValue("repo")
			username := r.PathValue("username")
			logger.Debug(replaceArgs(deleteReposCollaboratorsByOwnerByRepoByUsername, owner, repo, username))

			collaborators := s.groups[owner][repo]
			if collaborators == nil {
				w.WriteHeader(http.StatusNotFound) // org and repo not found
				return
			}

			collaborators = slices.DeleteFunc(collaborators, func(u github.User) bool {
				return u.GetLogin() == username
			})
			s.groups[owner][repo] = collaborators
			w.WriteHeader(http.StatusNoContent)
		}),
	)
	postReposIssuesByOwnerByRepoHandler := WithRequestMatchHandler(
		postReposIssuesByOwnerByRepo,
		http.HandlerFunc(func(w http.ResponseWriter, r *http.Request) {
			owner := r.PathValue("owner")
			repo := r.PathValue("repo")
			issueReq := mustRead[github.IssueRequest](r.Body)
			logger.Debug(replaceArgs(postReposIssuesByOwnerByRepo, owner, repo), " issue_req=", issueReq)

			if !s.hasOrgRepo(owner, repo) {
				w.WriteHeader(http.StatusNotFound) // org and repo not found
				return
			}
			if issueReq.Title == nil || issueReq.Body == nil {
				w.WriteHeader(http.StatusBadRequest)
				return
			}
			if s.issues[owner] == nil {
				s.issues[owner] = make(map[string][]github.Issue)
			}
			if s.issues[owner][repo] == nil {
				s.issues[owner][repo] = make([]github.Issue, 0)
			}

			s.issueID++
			issue := github.Issue{
				ID:       github.Int64(s.issueID),
				Number:   s.nextIssueNumber(owner, repo),
				Title:    issueReq.Title,
				Body:     issueReq.Body,
				Assignee: &github.User{Name: issueReq.Assignee},
				Repository: &github.Repository{
					Owner: &github.User{Login: github.String(owner)},
					Name:  github.String(repo),
				},
			}
			s.issues[owner][repo] = append(s.issues[owner][repo], issue)
			w.WriteHeader(http.StatusCreated)
			mustWrite(w, issue)
		}),
	)
	patchReposIssuesByOwnerByRepoByIssueNumberHandler := WithRequestMatchHandler(
		patchReposIssuesByOwnerByRepoByIssueNumber,
		http.HandlerFunc(func(w http.ResponseWriter, r *http.Request) {
			owner := r.PathValue("owner")
			repo := r.PathValue("repo")
			issueNumber := mustParse[int](r.PathValue("issue_number"))
			issueReq := mustRead[github.IssueRequest](r.Body)
			logger.Debug(replaceArgs(patchReposIssuesByOwnerByRepoByIssueNumber, owner, repo, issueNumber), " issue_req=", issueReq)

			for i, ghIssue := range s.issues[owner][repo] {
				if *ghIssue.Number == issueNumber {
					ghIssue.Title = issueReq.Title
					ghIssue.Body = issueReq.Body
					ghIssue.Assignee = &github.User{Name: issueReq.Assignee}
					ghIssue.State = issueReq.State
					s.issues[owner][repo][i] = ghIssue
					w.WriteHeader(http.StatusOK)
					mustWrite(w, ghIssue)
					return
				}
			}
			w.WriteHeader(http.StatusNotFound) // issue not found
		}),
	)
	getReposIssuesByOwnerByRepoByIssueNumberHandler := WithRequestMatchHandler(
		getReposIssuesByOwnerByRepoByIssueNumber,
		http.HandlerFunc(func(w http.ResponseWriter, r *http.Request) {
			owner := r.PathValue("owner")
			repo := r.PathValue("repo")
			issueNumber := mustParse[int](r.PathValue("issue_number"))
			logger.Debug(replaceArgs(getReposIssuesByOwnerByRepoByIssueNumber, owner, repo, issueNumber))

			for _, issue := range s.issues[owner][repo] {
				if *issue.Number == issueNumber {
					w.WriteHeader(http.StatusOK)
					mustWrite(w, issue)
					return
				}
			}
			w.WriteHeader(http.StatusNotFound) // issue not found
		}),
	)
	getReposIssuesByOwnerByRepoHandler := WithRequestMatchHandler(
		getReposIssuesByOwnerByRepo,
		http.HandlerFunc(func(w http.ResponseWriter, r *http.Request) {
			owner := r.PathValue("owner")
			repo := r.PathValue("repo")
			logger.Debug(replaceArgs(getReposIssuesByOwnerByRepo, owner, repo))

			issues := s.issues[owner][repo]
			if issues == nil {
				w.WriteHeader(http.StatusNotFound) // org and repo not found
				return
			}
			w.WriteHeader(http.StatusOK)
			mustWrite(w, issues)
		}),
	)
	postReposIssuesCommentsByOwnerByRepoByIssueNumberHandler := WithRequestMatchHandler(
		postReposIssuesCommentsByOwnerByRepoByIssueNumber,
		http.HandlerFunc(func(w http.ResponseWriter, r *http.Request) {
			owner := r.PathValue("owner")
			repo := r.PathValue("repo")
			issueNumber := mustParse[int](r.PathValue("issue_number"))
			comment := mustRead[github.IssueComment](r.Body)
			logger.Debug(replaceArgs(postReposIssuesCommentsByOwnerByRepoByIssueNumber, owner, repo, issueNumber), " comment=", comment)

			for _, ghIssue := range s.issues[owner][repo] {
				if *ghIssue.Number == issueNumber {
					s.commentID++
					comment.ID = github.Int64(s.commentID)
					if s.comments[owner][repo] == nil {
						s.comments[owner][repo] = make(map[int64][]github.IssueComment)
					}
					s.comments[owner][repo][*ghIssue.ID] = append(s.comments[owner][repo][*ghIssue.ID], comment)
					w.WriteHeader(http.StatusCreated)
					mustWrite(w, comment)
					return
				}
			}
			w.WriteHeader(http.StatusNotFound) // issue not found
		}),
	)
	patchReposIssuesCommentsByOwnerByRepoByCommentIDHandler := WithRequestMatchHandler(
		patchReposIssuesCommentsByOwnerByRepoByCommentID,
		http.HandlerFunc(func(w http.ResponseWriter, r *http.Request) {
			owner := r.PathValue("owner")
			repo := r.PathValue("repo")
			commentID := mustParse[int64](r.PathValue("comment_id"))
			comment := mustRead[github.IssueComment](r.Body)
			logger.Debug(replaceArgs(patchReposIssuesCommentsByOwnerByRepoByCommentID, owner, repo, commentID), " comment=", comment)

			for _, ghIssue := range s.issues[owner][repo] {
				for i, ghComment := range s.comments[owner][repo][*ghIssue.ID] {
					if *ghComment.ID == commentID {
						comment.ID = ghComment.ID
						s.comments[owner][repo][*ghIssue.ID][i] = comment
						w.WriteHeader(http.StatusOK)
						mustWrite(w, comment)
						return
					}
				}
			}
			w.WriteHeader(http.StatusNotFound) // comment not found
		}),
	)
	postReposPullsRequestedReviewersByOwnerByRepoByPullNumberHandler := WithRequestMatchHandler(
		postReposPullsRequestedReviewersByOwnerByRepoByPullNumber,
		http.HandlerFunc(func(w http.ResponseWriter, r *http.Request) {
			owner := r.PathValue("owner")
			repo := r.PathValue("repo")
			pullNumber := mustParse[int](r.PathValue("pull_number"))
			reviewers := mustRead[github.ReviewersRequest](r.Body)
			logger.Debug(replaceArgs(postReposPullsRequestedReviewersByOwnerByRepoByPullNumber, owner, repo, pullNumber), " reviewers=", reviewers)

			if _, exists := s.reviewers[owner][repo][pullNumber]; !exists {
				w.WriteHeader(http.StatusNotFound) // pull request not found
				return
			}
			s.reviewers[owner][repo][pullNumber] = reviewers
			users := make([]*github.User, 0, len(reviewers.Reviewers))
			for _, reviewer := range reviewers.Reviewers {
				users = append(users, &github.User{Login: github.String(reviewer)})
			}
			pr := github.PullRequest{
				Number:             github.Int(pullNumber),
				RequestedReviewers: users,
			}
			w.WriteHeader(http.StatusCreated)
			mustWrite(w, pr)
		}),
	)
	postAppManifestsByCodeConversionsHandler := WithRequestMatchHandler(
		postAppManifestsByCodeConversions,
		http.HandlerFunc(func(w http.ResponseWriter, r *http.Request) {
			code := r.PathValue("code")
			logger.Debug(replaceArgs(postAppManifestsByCodeConversions, code))
			config, ok := s.appConfigs[code]
			if !ok {
				w.WriteHeader(http.StatusNotFound)
				return
			}
			w.WriteHeader(http.StatusCreated)
			mustWrite(w, config)
		}),
	)
<<<<<<< HEAD
	getUsersByIDHandler := WithRequestMatchHandler(
		getUsersByID,
		http.HandlerFunc(func(w http.ResponseWriter, r *http.Request) {
			id := mustParse[int64](r.PathValue("id"))
			logger.Debug(replaceArgs(getUsersByID, id))

			for _, member := range s.members {
				if member.GetUser().GetID() == id {
					mustWrite(w, member.GetUser())
					return
				}
			}
			// user not found, but return status OK with empty body to avoid 404 errors in some tests
			w.WriteHeader(http.StatusOK)
=======
	postReposMergeUpstreamByOwnerByRepoHandler := WithRequestMatchHandler(
		postReposMergeUpstreamByOwnerByRepo,
		http.HandlerFunc(func(w http.ResponseWriter, r *http.Request) {
			owner := r.PathValue("owner")
			repo := r.PathValue("repo")
			logger.Debug(replaceArgs(postReposMergeUpstreamByOwnerByRepo, owner, repo))
			// Always return success for merge-upstream
			result := github.RepoMergeUpstreamResult{
				Message:    github.String("Successfully fetched and fast-forwarded from upstream"),
				MergeType:  github.String("fast-forward"),
				BaseBranch: github.String("main"),
			}
			w.WriteHeader(http.StatusOK)
			mustWrite(w, result)
>>>>>>> 82887b11
		}),
	)
	// Mock query handler for fetching the issue ID based on issue number
	queryHandler := func(w http.ResponseWriter, vars map[string]any) {
		owner := vars["repositoryOwner"].(string)
		repo := vars["repositoryName"].(string)
		issueNumber := int(vars["issueNumber"].(float64))
		logger.Debugf("/graphql query | owner: %s, repo: %s, issue number: %d", owner, repo, issueNumber)

		var id int64
		for _, issue := range s.issues[owner][repo] {
			if issue.GetNumber() == issueNumber {
				id = issue.GetID()
				break
			}
		}
		if id == 0 {
			w.WriteHeader(http.StatusNotFound) // issue not found
			return
		}

		respBody := map[string]any{
			"data": map[string]any{
				"repository": map[string]any{
					"issue": map[string]any{
						"id": id,
					},
				},
			},
		}
		w.Header().Set("Content-Type", "application/json")
		w.WriteHeader(http.StatusOK)
		mustWrite(w, respBody)
	}
	// Mock mutation handler for deleting an issue based on issue ID
	mutationHandler := func(w http.ResponseWriter, vars map[string]any) {
		id := int64(vars["issueId"].(float64))
		logger.Debugf("/graphql mutation | issue ID: %d", id)

		var foundRepo string
		for owner := range s.issues {
			for repo := range s.issues[owner] {
				for _, issue := range s.issues[owner][repo] {
					if issue.GetID() == id {
						foundRepo = repo
						issues := s.issues[owner][repo]
						issues = slices.DeleteFunc(issues, func(i github.Issue) bool { return i.GetID() == id })
						s.issues[owner][repo] = issues
						break
					}
				}
			}
		}
		if foundRepo == "" {
			w.WriteHeader(http.StatusNotFound) // issue not found
			return
		}

		respBody := map[string]any{
			"data": map[string]any{
				"deleteIssue": map[string]any{
					"repository": map[string]any{
						"name": foundRepo,
					},
				},
			},
		}
		w.Header().Set("Content-Type", "application/json")
		w.WriteHeader(http.StatusOK)
		mustWrite(w, respBody)
	}
	graphQLHandler := WithRequestMatchHandler("/graphql", http.HandlerFunc(func(w http.ResponseWriter, r *http.Request) {
		type request struct {
			Query     string         `json:"query"`
			Variables map[string]any `json:"variables"`
		}
		req := mustRead[request](r.Body)

		if strings.HasPrefix(req.Query, "mutation") {
			mutationHandler(w, req.Variables["input"].(map[string]any))
		} else {
			queryHandler(w, req.Variables)
		}
	}))

	httpClient := NewMockedHTTPClient(
		getOrganizationsByIDHandler,
		getOrgsByOrgHandler,
		patchOrgsByOrgHandler,
		getOrgsReposByOrgHandler,
		postOrgsReposByOrgHandler,
		postReposForksByOwnerByRepoHandler,
		getOrgsMembershipsByOrgByUsernameHandler,
		putOrgsMembershipsByOrgByUsernameHandler,
		deleteOrgsMembersByOrgByUsernameHandler,
		getReposByOwnerByRepoHandler,
		deleteReposByOwnerByRepoHandler,
		getRepositoriesByIDHandler,
		getReposContentsByOwnerByRepoByPathHandler,
		getReposCollaboratorsByOwnerByRepoHandler,
		putReposCollaboratorsByOwnerByRepoByUsernameHandler,
		deleteReposCollaboratorsByOwnerByRepoByUsernameHandler,
		postReposIssuesByOwnerByRepoHandler,
		patchReposIssuesByOwnerByRepoByIssueNumberHandler,
		getReposIssuesByOwnerByRepoByIssueNumberHandler,
		getReposIssuesByOwnerByRepoHandler,
		postReposIssuesCommentsByOwnerByRepoByIssueNumberHandler,
		patchReposIssuesCommentsByOwnerByRepoByCommentIDHandler,
		postReposPullsRequestedReviewersByOwnerByRepoByPullNumberHandler,
		postReposMergeUpstreamByOwnerByRepoHandler,
		postAppManifestsByCodeConversionsHandler,
		getUsersByIDHandler,
		graphQLHandler,
	)
	s.GithubSCM = &GithubSCM{
		logger:      logger,
		client:      github.NewClient(httpClient),
		clientV4:    githubv4.NewClient(httpClient),
		providerURL: "file://" + env.RepositoryPath(),
	}
	return s
}<|MERGE_RESOLUTION|>--- conflicted
+++ resolved
@@ -624,7 +624,6 @@
 			mustWrite(w, config)
 		}),
 	)
-<<<<<<< HEAD
 	getUsersByIDHandler := WithRequestMatchHandler(
 		getUsersByID,
 		http.HandlerFunc(func(w http.ResponseWriter, r *http.Request) {
@@ -639,7 +638,8 @@
 			}
 			// user not found, but return status OK with empty body to avoid 404 errors in some tests
 			w.WriteHeader(http.StatusOK)
-=======
+		}),
+	)
 	postReposMergeUpstreamByOwnerByRepoHandler := WithRequestMatchHandler(
 		postReposMergeUpstreamByOwnerByRepo,
 		http.HandlerFunc(func(w http.ResponseWriter, r *http.Request) {
@@ -654,7 +654,6 @@
 			}
 			w.WriteHeader(http.StatusOK)
 			mustWrite(w, result)
->>>>>>> 82887b11
 		}),
 	)
 	// Mock query handler for fetching the issue ID based on issue number
