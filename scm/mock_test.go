package scm_test

import (
	"context"
	"path/filepath"
	"sort"
	"testing"

	"github.com/google/go-cmp/cmp"
	"github.com/quickfeed/quickfeed/internal/qtest"
	"github.com/quickfeed/quickfeed/qf"
	"github.com/quickfeed/quickfeed/scm"
)

var (
	mockIssues = []*scm.Issue{
		{
			ID:         1,
			Title:      "Test issue",
			Body:       "This is a test issue.",
			Repository: qf.StudentRepoName("test"),
			Number:     1,
			Assignee:   user,
		},
		{
			ID:         2,
			Number:     2,
			Title:      "Task 1",
			Body:       "Finish Task 1",
			Repository: qf.StudentRepoName("test"),
			Assignee:   "",
		},
		{
			ID:         3,
			Number:     3,
			Title:      "Task 1",
			Body:       "Finish Task 1",
			Repository: qf.StudentRepoName(user),
			Assignee:   "",
		},
	}
	mockRepos = []*scm.Repository{
		{
			ID:    1,
			OrgID: 1,
			Owner: qtest.MockOrg,
			Path:  qf.StudentRepoName("test"),
		},
		{
			ID:    2,
			OrgID: 1,
			Owner: qtest.MockOrg,
			Path:  qf.StudentRepoName(user),
		},
	}
)

func TestMockSCMWithCourse(t *testing.T) {
	s := scm.NewMockSCMClientWithCourse()
	wantRepos := map[uint64]*scm.Repository{
		1: {
			ID:    1,
			Path:  "info",
			Owner: qtest.MockOrg,
			OrgID: 1,
		},
		2: {
			ID:    2,
			Path:  "assignments",
			Owner: qtest.MockOrg,
			OrgID: 1,
		},
		3: {
			ID:    3,
			Path:  "tests",
			Owner: qtest.MockOrg,
			OrgID: 1,
		},
		4: {
			ID:    4,
			Path:  qf.StudentRepoName("user"),
			Owner: qtest.MockOrg,
			OrgID: 1,
		},
	}
	if diff := cmp.Diff(wantRepos, s.Repositories); diff != "" {
		t.Errorf("mismatch repos (-want +got):\n%s", diff)
	}
	wantTeams := map[uint64]*scm.Team{
		1: {
			ID:           1,
			Name:         scm.TeachersTeam,
			Organization: qtest.MockOrg,
		},
		2: {
			ID:           2,
			Name:         scm.StudentsTeam,
			Organization: qtest.MockOrg,
		},
	}
	if diff := cmp.Diff(wantTeams, s.Teams); diff != "" {
		t.Errorf("mismatch teams (-want +got):\n%s", diff)
	}
}

func TestMockClone(t *testing.T) {
	dstDir := t.TempDir()
	s := scm.NewMockSCMClient()
	ctx := context.Background()
	cloneTests := []struct {
		name     string
		opt      *scm.CloneOptions
		wantPath string
		wantErr  bool
	}{
		{
			name: "student repository",
			opt: &scm.CloneOptions{
				Organization: qtest.MockOrg,
				Repository:   qf.StudentRepoName("user"),
				DestDir:      dstDir,
			},
			wantPath: filepath.Join(dstDir, "user-labs"),
			wantErr:  false,
		},
		{
			name: "assignments repository",
			opt: &scm.CloneOptions{
				Organization: qtest.MockOrg,
				Repository:   qf.AssignmentsRepo,
				DestDir:      dstDir,
			},
			wantPath: filepath.Join(dstDir, "assignments"),
			wantErr:  false,
		},
		{
			name: "tests repository",
			opt: &scm.CloneOptions{
				Organization: qtest.MockOrg,
				Repository:   qf.TestsRepo,
				DestDir:      dstDir,
			},
			wantPath: filepath.Join(dstDir, "tests"),
			wantErr:  false,
		},
		{
			name: "missing organization info",
			opt: &scm.CloneOptions{
				Repository: qf.StudentRepoName(user),
				DestDir:    dstDir,
			},
			wantPath: "",
			wantErr:  true,
		},
	}
	for _, tt := range cloneTests {
		path, err := s.Clone(ctx, tt.opt)
		if (err != nil) != tt.wantErr {
			t.Errorf("%s: expected error %v, got = %v, ", tt.name, tt.wantErr, err)
		}
		if path != tt.wantPath {
			t.Errorf("%s: expected path '%s', got '%s'", tt.name, tt.wantPath, path)
		}
	}
}

const user = "test_user"

func TestMockOrganizations(t *testing.T) {
	s := scm.NewMockSCMClient()
	ctx := context.Background()
	for _, course := range qtest.MockCourses {
		if _, err := s.GetOrganization(ctx, &scm.OrganizationOptions{ID: course.OrganizationID}); err != nil {
			t.Error(err)
		}
		if _, err := s.GetOrganization(ctx, &scm.OrganizationOptions{Name: course.OrganizationName}); err != nil {
			t.Error(err)
		}
	}

	invalidOrgs := []struct {
		name       string
		id         uint64
		username   string
		permission string
		err        string
	}{
		{id: 0, name: "", username: "", permission: "", err: "invalid argument"},
		{id: 123, name: "test_missing_org", username: user, permission: "read", err: "organization not found"},
	}

	for _, org := range invalidOrgs {
		if _, err := s.GetOrganization(ctx, &scm.OrganizationOptions{ID: org.id, Name: org.name}); err == nil {
			t.Errorf("expected error: %s", org.err)
		}
	}
}

<<<<<<< HEAD
func TestMockRepositories(t *testing.T) {
	s := scm.NewMockSCMClient()
	ctx := context.Background()
	course, course2 := qtest.MockCourses[0], qtest.MockCourses[2]
	repos := []*scm.Repository{
		{
			OrgID: course.OrganizationID,
			Owner: course.OrganizationName,
			Path:  "info",
		},
		{
			OrgID: course.OrganizationID,
			Owner: course.OrganizationName,
			Path:  "tests",
		},
		{
			OrgID: course2.OrganizationID,
			Owner: course2.OrganizationName,
			Path:  "assignments",
		},
		{
			OrgID: course2.OrganizationID,
			Owner: course2.OrganizationName,
			Path:  "tests",
		},
	}

	for _, repo := range repos {
		r, err := s.CreateRepository(ctx, &scm.CreateRepositoryOptions{
			Organization: repo.Owner,
			Path:         repo.Path,
			Permission:   "read",
		})
		if err != nil {
			t.Error(err)
		}
		repo.ID = r.ID
		gotRepo, ok := s.Repositories[repo.ID]
		if !ok {
			t.Errorf("expected repository %s to be found", repo.Path)
		}
		if diff := cmp.Diff(repo, gotRepo, cmpopts.IgnoreFields(scm.Repository{}, "HTMLURL")); diff != "" {
			t.Errorf("mismatch repositories (-want +got):\n%s", diff)
		}
	}

	wantRepos := []*scm.Repository{repos[0], repos[1]}
	courseRepos, err := s.GetRepositories(ctx, &qf.Organization{ID: course.OrganizationID})
	if err != nil {
		t.Error(err)
	}
	sort.Slice(courseRepos, func(i, j int) bool {
		return courseRepos[i].ID < courseRepos[j].ID
	})
	if diff := cmp.Diff(wantRepos, courseRepos, cmpopts.IgnoreFields(scm.Repository{}, "HTMLURL")); diff != "" {
		t.Errorf("mismatch repositories (-want +got):\n%s", diff)
	}
}

=======
>>>>>>> bf2115d3
var mockTeams = []*scm.Team{
	{
		ID:           1,
		Organization: qtest.MockOrg,
		Name:         "a_team",
	},
	{
		ID:           2,
		Organization: qtest.MockOrg,
		Name:         "another_team",
	},
	{
		ID:           3,
		Organization: qtest.MockOrg,
		Name:         "best_team",
	},
}

func TestUpdateMockTeamMembers(t *testing.T) {
	s := scm.NewMockSCMClient()
	ctx := context.Background()
	course := qtest.MockCourses[0]
	team := &scm.Team{
		ID:           1,
		Name:         "test-team",
		Organization: course.OrganizationName,
	}
	s.Teams[1] = team
	tests := []struct {
		name    string
		opt     *scm.UpdateTeamOptions
		wantErr bool
	}{
		{
			name: "valid team and opts",
			opt: &scm.UpdateTeamOptions{
				OrganizationID: course.OrganizationID,
				TeamID:         team.ID,
			},
			wantErr: false,
		},
		{
			name: "missing team ID",
			opt: &scm.UpdateTeamOptions{
				OrganizationID: course.OrganizationID,
			},
			wantErr: true,
		},
		{
			name: "valid team, missing org ID",
			opt: &scm.UpdateTeamOptions{
				TeamID: team.ID,
			},
			wantErr: true,
		},
		{
			name: "invalid team",
			opt: &scm.UpdateTeamOptions{
				TeamID:         123,
				OrganizationID: course.OrganizationID,
			},
			wantErr: true,
		},
	}
	for _, tt := range tests {
		if err := s.UpdateTeamMembers(ctx, tt.opt); (err != nil) != tt.wantErr {
			t.Errorf("%s: expected error %v, got = %v, ", tt.name, tt.wantErr, err)
		}
	}
}

func TestMockCreateIssue(t *testing.T) {
	s := scm.NewMockSCMClient()
	ctx := context.Background()
	s.Repositories = map[uint64]*scm.Repository{
		1: mockRepos[0],
	}
	issue := mockIssues[0]

	tests := []struct {
		name      string
		opt       *scm.IssueOptions
		wantIssue *scm.Issue
		wantErr   bool
	}{
		{
			"correct options",
			&scm.IssueOptions{
				Organization: qtest.MockOrg,
				Repository:   issue.Repository,
				Title:        issue.Title,
				Body:         issue.Body,
				Assignee:     &issue.Assignee,
			},
			issue,
			false,
		},
		{
			"incorrect organization",
			&scm.IssueOptions{
				Organization: "another-organization",
				Repository:   issue.Repository,
				Title:        issue.Title,
				Body:         issue.Body,
				Assignee:     &issue.Assignee,
			},
			nil,
			true,
		},
		{
			"missing repository",
			&scm.IssueOptions{
				Organization: qtest.MockOrg,
				Title:        issue.Title,
				Body:         issue.Body,
				Assignee:     &issue.Assignee,
			},
			nil,
			true,
		},
		{
			"missing title",
			&scm.IssueOptions{
				Organization: qtest.MockOrg,
				Repository:   issue.Repository,
				Body:         issue.Body,
				Assignee:     &issue.Assignee,
			},
			nil,
			true,
		},
		{
			"missing body",
			&scm.IssueOptions{
				Organization: qtest.MockOrg,
				Repository:   issue.Repository,
				Title:        issue.Title,
				Assignee:     &issue.Assignee,
			},
			nil,
			true,
		},
	}
	for _, tt := range tests {
		t.Run(tt.name, func(t *testing.T) {
			got, err := s.CreateIssue(ctx, tt.opt)
			if (err != nil) != tt.wantErr {
				t.Errorf("%s: expected error: %v, got = %v", tt.name, tt.wantErr, err)
			}
			if diff := cmp.Diff(tt.wantIssue, got); diff != "" {
				t.Errorf("%s mismatch issue (-want +got):\n%s", tt.name, diff)
			}
		})
	}
}

func TestMockUpdateIssue(t *testing.T) {
	s := scm.NewMockSCMClient()
	ctx := context.Background()
	issue := mockIssues[0]
	s.Repositories = map[uint64]*scm.Repository{
		1: mockRepos[0],
	}
	s.Issues = map[uint64]*scm.Issue{
		1: issue,
	}

	tests := []struct {
		name      string
		opt       *scm.IssueOptions
		wantIssue *scm.Issue
		wantErr   bool
	}{
		{
			"correct issue, no updates",
			&scm.IssueOptions{
				Number:       issue.Number,
				Organization: qtest.MockOrg,
				Repository:   issue.Repository,
				Title:        issue.Title,
				Body:         issue.Body,
				State:        issue.Status,
				Assignee:     &issue.Assignee,
			},
			issue,
			false,
		},
		{
			"correct issue, update title and body",
			&scm.IssueOptions{
				Number:       issue.Number,
				Organization: qtest.MockOrg,
				Repository:   issue.Repository,
				Title:        "New Title",
				Body:         "New Body",
				State:        issue.Status,
				Assignee:     &issue.Assignee,
			},
			&scm.Issue{
				ID:         issue.ID,
				Number:     issue.Number,
				Title:      "New Title",
				Body:       "New Body",
				Repository: issue.Repository,
				Status:     issue.Status,
				Assignee:   issue.Assignee,
			},
			false,
		},
		{
			"incorrect organization",
			&scm.IssueOptions{
				Number:       issue.Number,
				Organization: "some-org",
				Repository:   issue.Repository,
				Title:        issue.Title,
				Body:         issue.Body,
				State:        issue.Status,
				Assignee:     &issue.Assignee,
			},
			nil,
			true,
		},
		{
			"invalid opts",
			&scm.IssueOptions{
				Number:       issue.Number,
				Organization: qtest.MockOrg,
				Title:        issue.Title,
				Body:         issue.Body,
				State:        issue.Status,
				Assignee:     &issue.Assignee,
			},
			nil,
			true,
		},
	}

	for _, tt := range tests {
		gotIssue, err := s.UpdateIssue(ctx, tt.opt)
		if (err != nil) != tt.wantErr {
			t.Errorf("%s: expected error: %v, got = %v", tt.name, tt.wantErr, err)
		}
		if diff := cmp.Diff(tt.wantIssue, gotIssue); diff != "" {
			t.Errorf("%s mismatch issue (-want +got):\n%s", tt.name, diff)
		}
	}
}

func TestMockGetIssue(t *testing.T) {
	s := scm.NewMockSCMClient()
	ctx := context.Background()
	issue := mockIssues[0]
	s.Repositories = map[uint64]*scm.Repository{
		1: mockRepos[0],
	}
	s.Issues = map[uint64]*scm.Issue{
		1: issue,
	}

	tests := []struct {
		name      string
		opt       *scm.RepositoryOptions
		number    int
		wantIssue *scm.Issue
		wantErr   bool
	}{
		{
			"correct issue",
			&scm.RepositoryOptions{
				Path:  issue.Repository,
				Owner: qtest.MockOrg,
			},
			issue.Number,
			issue,
			false,
		},
		{
			"incorrect issue number",
			&scm.RepositoryOptions{
				Path:  issue.Repository,
				Owner: qtest.MockOrg,
			},
			13,
			nil,
			true,
		},
		{
			"incorrect organization name",
			&scm.RepositoryOptions{
				Path:  issue.Repository,
				Owner: "some-org",
			},
			issue.Number,
			nil,
			true,
		},
	}
	for _, tt := range tests {
		gotIssue, err := s.GetIssue(ctx, tt.opt, tt.number)
		if (err != nil) != tt.wantErr {
			t.Errorf("%s: expected error: %v, got = %v", tt.name, tt.wantErr, err)
		}
		if diff := cmp.Diff(tt.wantIssue, gotIssue); diff != "" {
			t.Errorf("%s mismatch issue (-want +got):\n%s", tt.name, diff)
		}

	}
}

func TestMockGetIssues(t *testing.T) {
	s := scm.NewMockSCMClient()
	ctx := context.Background()
	s.Repositories = map[uint64]*scm.Repository{
		1: mockRepos[0],
		2: mockRepos[1],
	}

	for _, issue := range mockIssues {
		if _, err := s.CreateIssue(ctx, &scm.IssueOptions{
			Organization: qtest.MockOrg,
			Repository:   issue.Repository,
			Title:        issue.Title,
			Body:         issue.Body,
			Assignee:     &issue.Assignee,
		}); err != nil {
			t.Fatal(err)
		}
	}

	tests := []struct {
		name       string
		opt        *scm.RepositoryOptions
		wantIssues []*scm.Issue
		wantErr    bool
	}{
		{
			"issues for 'test-labs' repo",
			&scm.RepositoryOptions{
				Owner: qtest.MockOrg,
				Path:  mockIssues[0].Repository,
			},
			[]*scm.Issue{mockIssues[0], mockIssues[1]},
			false,
		},
		{
			"issues for 'user-labs' repo",
			&scm.RepositoryOptions{
				Owner: qtest.MockOrg,
				Path:  mockIssues[2].Repository,
			},
			[]*scm.Issue{mockIssues[2]},
			false,
		},
		{
			"incorrect repository",
			&scm.RepositoryOptions{
				Owner: qtest.MockOrg,
				Path:  "unknown-labs",
			},
			nil,
			true,
		},
		{
			"incorrect organization",
			&scm.RepositoryOptions{
				Owner: "some-org",
				Path:  mockIssues[0].Repository,
			},
			nil,
			true,
		},
	}
	for _, tt := range tests {
		gotIssues, err := s.GetIssues(ctx, tt.opt)
		sort.Slice(gotIssues, func(i, j int) bool {
			return gotIssues[i].ID < gotIssues[j].ID
		})
		if (err != nil) != tt.wantErr {
			t.Errorf("%s: expected error: %v, got = %v", tt.name, tt.wantErr, err)
		}
		if diff := cmp.Diff(tt.wantIssues, gotIssues); diff != "" {
			t.Errorf("%s mismatch issue (-want +got):\n%s", tt.name, diff)
		}
	}
}

func TestMockDeleteIssue(t *testing.T) {
	s := scm.NewMockSCMClient()
	ctx := context.Background()
	s.Repositories = map[uint64]*scm.Repository{
		1: mockRepos[0],
		2: mockRepos[1],
	}

	for _, issue := range mockIssues {
		issueOptions := &scm.IssueOptions{
			Organization: qtest.MockOrg,
			Repository:   issue.Repository,
			Title:        issue.Title,
			Body:         issue.Body,
			Assignee:     &issue.Assignee,
		}
		if _, err := s.CreateIssue(ctx, issueOptions); err != nil {
			t.Fatal(err)
		}
		opt := &scm.RepositoryOptions{
			Owner: qtest.MockOrg,
			Path:  issue.Repository,
		}
		if err := s.DeleteIssue(ctx, opt, issue.Number); err != nil {
			t.Error(err)
		}
		if _, err := s.GetIssue(ctx, opt, issue.Number); err == nil {
			t.Error("expected error 'issue not found'")
		}
	}
}

func TestMockDeleteIssues(t *testing.T) {
	ctx := context.Background()
	course := qtest.MockCourses[0]
	s := scm.NewMockSCMClient()
	s.Repositories = map[uint64]*scm.Repository{
		1: mockRepos[0],
		2: mockRepos[1],
	}

	tests := []struct {
		name       string
		opt        *scm.RepositoryOptions
		wantIssues map[uint64]*scm.Issue
		wantErr    bool
	}{
		{
			"delete all issues for 'user-labs' repo (issue 3)",
			&scm.RepositoryOptions{
				Path:  qf.StudentRepoName(user),
				Owner: course.OrganizationName,
			},
			map[uint64]*scm.Issue{1: mockIssues[0], 2: mockIssues[1]},
			false,
		},
		{
			"delete all issues for 'test-labs' repo (issues 1 and 2)",
			&scm.RepositoryOptions{
				Path:  "test-labs",
				Owner: course.OrganizationName,
			},
			map[uint64]*scm.Issue{3: mockIssues[2]},
			false,
		},
		{
			"missing repository, nothing deleted",
			&scm.RepositoryOptions{
				Owner: course.OrganizationName,
				Path:  "some-labs",
			},
			map[uint64]*scm.Issue{1: mockIssues[0], 2: mockIssues[1], 3: mockIssues[2]},
			true,
		},
		{
			"incorrect organization name",
			&scm.RepositoryOptions{
				Owner: "organization",
				Path:  "test-labs",
			},
			map[uint64]*scm.Issue{1: mockIssues[0], 2: mockIssues[1], 3: mockIssues[2]},
			true,
		},
		{
			"invalid opt",
			&scm.RepositoryOptions{},
			map[uint64]*scm.Issue{1: mockIssues[0], 2: mockIssues[1], 3: mockIssues[2]},
			true,
		},
	}
	for _, tt := range tests {
		issues := make(map[uint64]*scm.Issue)
		for _, issue := range mockIssues {
			issues[issue.ID] = issue
		}
		s.Issues = issues
		if err := s.DeleteIssues(ctx, tt.opt); (err != nil) != tt.wantErr {
			t.Errorf("%s: expected error: %v, got = %v", tt.name, tt.wantErr, err)
		}
		if diff := cmp.Diff(tt.wantIssues, s.Issues); diff != "" {
			t.Errorf("%s mismatch issues (-want +got):\n%s", tt.name, diff)
		}
	}
}

func TestMockCreateIssueComment(t *testing.T) {
	s := scm.NewMockSCMClient()
	ctx := context.Background()
	s.Repositories = map[uint64]*scm.Repository{
		1: mockRepos[0],
	}
	s.Issues = map[uint64]*scm.Issue{
		1: mockIssues[0],
		2: mockIssues[2],
	}

	tests := []struct {
		name       string
		opt        *scm.IssueCommentOptions
		wantNumber int64
		wantErr    bool
	}{
		{
			"comment 1 for issue 1",
			&scm.IssueCommentOptions{
				Organization: qtest.MockOrg,
				Repository:   qf.StudentRepoName("test"),
				Body:         "Comment",
				Number:       1,
			},
			1,
			false,
		},
		{
			"comment 2 for issue 1",
			&scm.IssueCommentOptions{
				Organization: qtest.MockOrg,
				Repository:   qf.StudentRepoName("test"),
				Body:         "Comment",
				Number:       1,
			},
			2,
			false,
		},
		{
			"comment 1 for issue 2",
			&scm.IssueCommentOptions{
				Organization: qtest.MockOrg,
				Repository:   qf.StudentRepoName("test"),
				Body:         "Comment",
				Number:       2,
			},
			3,
			false,
		},
		{
			"comment 2 for issue 2",
			&scm.IssueCommentOptions{
				Organization: qtest.MockOrg,
				Repository:   qf.StudentRepoName("test"),
				Body:         "Comment",
				Number:       2,
			},
			4,
			false,
		},
		{
			"invalid opts, missing organization",
			&scm.IssueCommentOptions{
				Repository: qf.StudentRepoName("test"),
				Body:       "Comment",
				Number:     1,
			},
			0,
			true,
		},
		{
			"invalid opts, missing repository",
			&scm.IssueCommentOptions{
				Organization: qtest.MockOrg,
				Body:         "Comment",
				Number:       1,
			},
			0,
			true,
		},
		{
			"invalid opts, missing comment body",
			&scm.IssueCommentOptions{
				Organization: qtest.MockOrg,
				Repository:   qf.StudentRepoName(user),
				Number:       1,
			},
			0,
			true,
		},
		{
			"incorrect organization name",
			&scm.IssueCommentOptions{
				Organization: "organization",
				Repository:   qf.StudentRepoName(user),
				Body:         "Comment",
				Number:       1,
			},
			0,
			true,
		},
		{
			"incorrect issue number",
			&scm.IssueCommentOptions{
				Organization: qtest.MockOrg,
				Repository:   qf.StudentRepoName(user),
				Body:         "Comment",
				Number:       5,
			},
			0,
			true,
		},
	}
	for _, tt := range tests {
		commentNumber, err := s.CreateIssueComment(ctx, tt.opt)
		if (err != nil) != tt.wantErr {
			t.Errorf("%s: expected error: %v, got = %v", tt.name, tt.wantErr, err)
		}
		if diff := cmp.Diff(tt.wantNumber, commentNumber); diff != "" {
			t.Errorf("%s mismatch comment number (-want +got):\n%s", tt.name, diff)
		}
	}
}

func TestMockUpdateIssueComment(t *testing.T) {
	s := scm.NewMockSCMClient()
	ctx := context.Background()
	s.Repositories = map[uint64]*scm.Repository{
		1: mockRepos[0],
	}
	s.Issues = map[uint64]*scm.Issue{
		1: mockIssues[0],
	}
	s.IssueComments = map[uint64]string{
		1: "Not updated",
		2: "Not updated",
	}
	tests := []struct {
		name        string
		issueNimber int
		commentID   int64
		wantErr     bool
	}{
		{
			"update issue 1",
			1,
			1,
			false,
		},
		{
			"update issue 2",
			1,
			2,
			false,
		},
		{
			"incorrect issue number",
			5,
			1,
			true,
		},
		{
			"incorrect issue comment ID",
			1,
			4,
			true,
		},
	}
	for _, tt := range tests {
		if err := s.UpdateIssueComment(ctx, &scm.IssueCommentOptions{
			Organization: qtest.MockOrg,
			Repository:   mockRepos[0].Path,
			Number:       tt.issueNimber,
			CommentID:    tt.commentID,
			Body:         "Updated",
		}); (err != nil) != tt.wantErr {
			t.Errorf("%s: expected error: %v, got = %v", tt.name, tt.wantErr, err)
		}
		if !tt.wantErr {
			comment, ok := s.IssueComments[uint64(tt.commentID)]
			if !ok {
				t.Fatalf("%s: comment not found", tt.name)
			}
			if !ok || comment != "Updated" {
				t.Errorf("%s: expected comment body 'Updated', got '%s'", tt.name, comment)
			}
		}
	}
}

func TestMockCreateCourse(t *testing.T) {
	s := scm.NewMockSCMClient()
	ctx := context.Background()
	wantRepos := []string{qf.InfoRepo, qf.AssignmentsRepo, qf.TestsRepo, qf.StudentRepoName(user)}
	found := func(wantRepo string, repos []*scm.Repository) bool {
		for _, repo := range repos {
			if repo.Path == wantRepo {
				return true
			}
		}
		return false
	}

	tests := []struct {
		name      string
		opt       *scm.CourseOptions
		wantRepos int
		wantTeams map[uint64]*scm.Team
		wantErr   bool
	}{
		{
			"invalid opt, missing org ID",
			&scm.CourseOptions{
				CourseCreator: user,
			},
			0,
			map[uint64]*scm.Team{},
			true,
		},
		{
			"invalid opt, missing user",
			&scm.CourseOptions{
				OrganizationID: 1,
			},
			0,
			map[uint64]*scm.Team{},
			true,
		},
		{
			"incorrect organization ID",
			&scm.CourseOptions{
				OrganizationID: 123,
				CourseCreator:  user,
			},
			0,
			map[uint64]*scm.Team{},
			true,
		},
		{
			"correct arguments",
			&scm.CourseOptions{
				OrganizationID: 1,
				CourseCreator:  user,
			},
			len(wantRepos),
			map[uint64]*scm.Team{
				1: {
					ID:           1,
					Name:         scm.TeachersTeam,
					Organization: qtest.MockOrg,
				},
				2: {
					ID:           2,
					Name:         scm.StudentsTeam,
					Organization: qtest.MockOrg,
				},
			},
			false,
		},
	}
	for _, tt := range tests {
		repos, err := s.CreateCourse(ctx, tt.opt)
		if (err != nil) != tt.wantErr {
			t.Error(err)
		}
		if len(s.Repositories) != tt.wantRepos {
			t.Errorf("expected repositories: %d, got: %d", tt.wantRepos, len(repos))
		}
		if !tt.wantErr {
			for _, r := range wantRepos {
				if !found(r, repos) {
					t.Errorf("expected repository %s to be found", r)
				}
			}
			if diff := cmp.Diff(tt.wantTeams, s.Teams); diff != "" {
				t.Errorf("mismatch teams (-want +got):\n%s", diff)
			}
		}
	}
}

func TestMockUpdateEnrollment(t *testing.T) {
	s := scm.NewMockSCMClient()
	ctx := context.Background()
	tests := []struct {
		name      string
		opt       *scm.UpdateEnrollmentOptions
		wantRepos map[uint64]*scm.Repository
		wantErr   bool
	}{
		{
			"invalid opt, missing course",
			&scm.UpdateEnrollmentOptions{
				User:   user,
				Status: qf.Enrollment_STUDENT,
			},
			map[uint64]*scm.Repository{},
			true,
		},
		{
			"invalid opt, missing user name",
			&scm.UpdateEnrollmentOptions{
				Organization: qtest.MockOrg,
				Status:       qf.Enrollment_STUDENT,
			},
			map[uint64]*scm.Repository{},
			true,
		},
		{
			"enroll teacher, no new repos",
			&scm.UpdateEnrollmentOptions{
				Organization: qtest.MockOrg,
				User:         user,
				Status:       qf.Enrollment_TEACHER,
			},
			map[uint64]*scm.Repository{},
			false,
		},
		{
			"enroll student, new repo added",
			&scm.UpdateEnrollmentOptions{
				Organization: qtest.MockOrg,
				User:         user,
				Status:       qf.Enrollment_STUDENT,
			},
			map[uint64]*scm.Repository{
				1: {
					ID:    1,
					Path:  qf.StudentRepoName(user),
					Owner: qtest.MockOrg,
					OrgID: 1,
				},
			},
			false,
		},
	}

	for _, tt := range tests {
		if _, err := s.UpdateEnrollment(ctx, tt.opt); (err != nil) != tt.wantErr {
			t.Errorf("%s: expected error: %v, got = %v", tt.name, tt.wantErr, err)
		}
		if diff := cmp.Diff(s.Repositories, tt.wantRepos); diff != "" {
			t.Errorf("%s: mismatch repos (-want +got):\n%s", tt.name, diff)
		}
	}
}

func TestMockRejectEnrollment(t *testing.T) {
	s := scm.NewMockSCMClient()
	ctx := context.Background()
	repo := &scm.Repository{
		ID:    1,
		Owner: qtest.MockOrg,
		Path:  "testgrp",
		OrgID: 1,
	}
	s.Repositories = map[uint64]*scm.Repository{
		1: repo,
	}
	tests := []struct {
		name      string
		opt       *scm.RejectEnrollmentOptions
		wantRepos map[uint64]*scm.Repository
		wantErr   bool
	}{
		{
			"invalid options, missing repo ID",
			&scm.RejectEnrollmentOptions{
				OrganizationID: 1,
				User:           user,
			},
			map[uint64]*scm.Repository{1: repo},
			true,
		},
		{
			"invalid options, missing organization ID",
			&scm.RejectEnrollmentOptions{
				RepositoryID: 1,
				User:         user,
			},
			map[uint64]*scm.Repository{1: repo},
			true,
		},
		{
			"invalid options, missing user login",
			&scm.RejectEnrollmentOptions{
				RepositoryID:   1,
				OrganizationID: 1,
			},
			map[uint64]*scm.Repository{1: repo},
			true,
		},
		{
			"valid options, must remove repository",
			&scm.RejectEnrollmentOptions{
				OrganizationID: 1,
				RepositoryID:   1,
				User:           user,
			},
			map[uint64]*scm.Repository{},
			false,
		},
	}
	for _, tt := range tests {
		if err := s.RejectEnrollment(ctx, tt.opt); (err != nil) != tt.wantErr {
			t.Errorf("%s: expected error: %v, got = %v", tt.name, tt.wantErr, err)
		}
		if diff := cmp.Diff(s.Repositories, tt.wantRepos); diff != "" {
			t.Errorf("%s: mismatch repos (-want +got):\n%s", tt.name, diff)
		}
	}
}

func TestMockCreateGroup(t *testing.T) {
	s := scm.NewMockSCMClient()
	ctx := context.Background()
	teamRepos := []*scm.Repository{
		{
			ID:    1,
			Path:  mockTeams[0].Name,
			Owner: qtest.MockOrg,
			OrgID: 1,
		},
		{
			ID:    2,
			Path:  mockTeams[1].Name,
			Owner: qtest.MockOrg,
			OrgID: 1,
		},
	}
	tests := []struct {
		name      string
		opt       *scm.TeamOptions
		wantTeam  *scm.Team
		wantRepo  *scm.Repository
		wantTeams map[uint64]*scm.Team
		wantRepos map[uint64]*scm.Repository
		wantErr   bool
	}{
		{
			"invalid opts, missing organization",
			&scm.TeamOptions{
				TeamName: "test-team",
			},
			nil,
			nil,
			map[uint64]*scm.Team{},
			map[uint64]*scm.Repository{},
			true,
		},
		{
			"invalid opts, missing team name",
			&scm.TeamOptions{
				Organization: qtest.MockOrg,
			},
			nil,
			nil,
			map[uint64]*scm.Team{},
			map[uint64]*scm.Repository{},
			true,
		},
		{
			"organization does not exist",
			&scm.TeamOptions{
				Organization: "some-org",
				TeamName:     "team",
			},
			nil,
			nil,
			map[uint64]*scm.Team{},
			map[uint64]*scm.Repository{},
			true,
		},
		{
			"add a new group",
			&scm.TeamOptions{
				Organization: qtest.MockOrg,
				TeamName:     mockTeams[0].Name,
				Users:        []string{user},
			},
			mockTeams[0],
			teamRepos[0],
			map[uint64]*scm.Team{1: mockTeams[0]},
			map[uint64]*scm.Repository{1: teamRepos[0]},
			false,
		},
		{
			"add another group",
			&scm.TeamOptions{
				Organization: qtest.MockOrg,
				TeamName:     mockTeams[1].Name,
				Users:        []string{user},
			},
			mockTeams[1],
			teamRepos[1],
			map[uint64]*scm.Team{1: mockTeams[0], 2: mockTeams[1]},
			map[uint64]*scm.Repository{1: teamRepos[0], 2: teamRepos[1]},
			false,
		},
	}
	for _, tt := range tests {
		repo, team, err := s.CreateGroup(ctx, tt.opt)
		if (err != nil) != tt.wantErr {
			t.Errorf("%s: expected error: %v, got = %v", tt.name, tt.wantErr, err)
		}
		if diff := cmp.Diff(tt.wantRepo, repo); diff != "" {
			t.Errorf("%s: mismatch repo (-want +got):\n%s", tt.name, diff)
		}
		if diff := cmp.Diff(tt.wantTeam, team); diff != "" {
			t.Errorf("%s: mismatch team (-want +got):\n%s", tt.name, diff)
		}
		if diff := cmp.Diff(tt.wantRepos, s.Repositories); diff != "" {
			t.Errorf("%s: mismatch repos (-want +got):\n%s", tt.name, diff)
		}
		if diff := cmp.Diff(tt.wantTeams, s.Teams); diff != "" {
			t.Errorf("%s: mismatch teams (-want +got):\n%s", tt.name, diff)
		}
	}
}

func TestMockDeleteGroup(t *testing.T) {
	s := scm.NewMockSCMClient()
	ctx := context.Background()
	repositories := []*scm.Repository{
		{
			ID:    1,
			OrgID: 1,
			Owner: qtest.MockOrg,
			Path:  qf.StudentRepoName(user),
		},
		{
			ID:    2,
			OrgID: 1,
			Owner: qtest.MockOrg,
			Path:  mockTeams[0].Name,
		},
	}
	s.Repositories = map[uint64]*scm.Repository{
		1: repositories[0],
		2: repositories[1],
	}
	s.Teams = map[uint64]*scm.Team{
		1: mockTeams[0],
		2: mockTeams[1],
		3: mockTeams[2],
	}

	tests := []struct {
		name      string
		opt       *scm.GroupOptions
		wantRepos map[uint64]*scm.Repository
		wantTeams map[uint64]*scm.Team
		wantErr   bool
	}{
		{
			"invalid opt, missing organization",
			&scm.GroupOptions{
				TeamID:       1,
				RepositoryID: 2,
			},
			map[uint64]*scm.Repository{
				1: repositories[0],
				2: repositories[1],
			},
			map[uint64]*scm.Team{
				1: mockTeams[0],
				2: mockTeams[1],
				3: mockTeams[2],
			},
			true,
		},
		{
			"invalid opt, missing team ID",
			&scm.GroupOptions{
				OrganizationID: 1,
				RepositoryID:   1,
			},
			map[uint64]*scm.Repository{
				1: repositories[0],
				2: repositories[1],
			},
			map[uint64]*scm.Team{
				1: mockTeams[0],
				2: mockTeams[1],
				3: mockTeams[2],
			},
			true,
		},
		{
			"invalid opt, missing repo ID",
			&scm.GroupOptions{
				OrganizationID: 1,
				TeamID:         1,
			},
			map[uint64]*scm.Repository{
				1: repositories[0],
				2: repositories[1],
			},
			map[uint64]*scm.Team{
				1: mockTeams[0],
				2: mockTeams[1],
				3: mockTeams[2],
			},
			true,
		},
		{
			"incorrect organization ID",
			&scm.GroupOptions{
				OrganizationID: 1,
			},
			map[uint64]*scm.Repository{
				1: repositories[0],
				2: repositories[1],
			},
			map[uint64]*scm.Team{
				1: mockTeams[0],
				2: mockTeams[1],
				3: mockTeams[2],
			},
			true,
		},
		{
			"correct opt, delete group repo with ID 2, team ID 1",
			&scm.GroupOptions{
				OrganizationID: 1,
				TeamID:         1,
				RepositoryID:   2,
			},
			map[uint64]*scm.Repository{
				1: repositories[0],
			},
			map[uint64]*scm.Team{
				2: mockTeams[1],
				3: mockTeams[2],
			},
			false,
		},
	}
	for _, tt := range tests {
		if err := s.DeleteGroup(ctx, tt.opt); (err != nil) != tt.wantErr {
			t.Error(err)
		}
		if diff := cmp.Diff(tt.wantRepos, s.Repositories); diff != "" {
			t.Errorf("%s: mismatch repos (-want +got):\n%s", tt.name, diff)
		}
		if diff := cmp.Diff(tt.wantTeams, s.Teams); diff != "" {
			t.Errorf("%s: mismatch teams (-want +got):\n%s", tt.name, diff)
		}
	}
}<|MERGE_RESOLUTION|>--- conflicted
+++ resolved
@@ -196,68 +196,6 @@
 	}
 }
 
-<<<<<<< HEAD
-func TestMockRepositories(t *testing.T) {
-	s := scm.NewMockSCMClient()
-	ctx := context.Background()
-	course, course2 := qtest.MockCourses[0], qtest.MockCourses[2]
-	repos := []*scm.Repository{
-		{
-			OrgID: course.OrganizationID,
-			Owner: course.OrganizationName,
-			Path:  "info",
-		},
-		{
-			OrgID: course.OrganizationID,
-			Owner: course.OrganizationName,
-			Path:  "tests",
-		},
-		{
-			OrgID: course2.OrganizationID,
-			Owner: course2.OrganizationName,
-			Path:  "assignments",
-		},
-		{
-			OrgID: course2.OrganizationID,
-			Owner: course2.OrganizationName,
-			Path:  "tests",
-		},
-	}
-
-	for _, repo := range repos {
-		r, err := s.CreateRepository(ctx, &scm.CreateRepositoryOptions{
-			Organization: repo.Owner,
-			Path:         repo.Path,
-			Permission:   "read",
-		})
-		if err != nil {
-			t.Error(err)
-		}
-		repo.ID = r.ID
-		gotRepo, ok := s.Repositories[repo.ID]
-		if !ok {
-			t.Errorf("expected repository %s to be found", repo.Path)
-		}
-		if diff := cmp.Diff(repo, gotRepo, cmpopts.IgnoreFields(scm.Repository{}, "HTMLURL")); diff != "" {
-			t.Errorf("mismatch repositories (-want +got):\n%s", diff)
-		}
-	}
-
-	wantRepos := []*scm.Repository{repos[0], repos[1]}
-	courseRepos, err := s.GetRepositories(ctx, &qf.Organization{ID: course.OrganizationID})
-	if err != nil {
-		t.Error(err)
-	}
-	sort.Slice(courseRepos, func(i, j int) bool {
-		return courseRepos[i].ID < courseRepos[j].ID
-	})
-	if diff := cmp.Diff(wantRepos, courseRepos, cmpopts.IgnoreFields(scm.Repository{}, "HTMLURL")); diff != "" {
-		t.Errorf("mismatch repositories (-want +got):\n%s", diff)
-	}
-}
-
-=======
->>>>>>> bf2115d3
 var mockTeams = []*scm.Team{
 	{
 		ID:           1,
