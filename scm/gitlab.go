package scm

import (
	"context"
	"strconv"

	pb "github.com/autograde/quickfeed/ag"
	gitlab "github.com/xanzy/go-gitlab"
)

// GitlabSCM implements the SCM interface.
type GitlabSCM struct {
	client *gitlab.Client
}

// NewGitlabSCMClient returns a new GitLab client implementing the SCM interface.
func NewGitlabSCMClient(token string) *GitlabSCM {
	cli, _ := gitlab.NewOAuthClient(token, gitlab.WithoutRetries())
	return &GitlabSCM{
		client: cli,
	}
}

// CreateOrganization implements the SCM interface.
func (s *GitlabSCM) CreateOrganization(ctx context.Context, opt *OrganizationOptions) (*pb.Organization, error) {
	group, _, err := s.client.Groups.CreateGroup(&gitlab.CreateGroupOptions{
		Name:       &opt.Name,
		Path:       &opt.Path,
		Visibility: getVisibilityLevel(false),
	}, gitlab.WithContext(ctx))
	if err != nil {
		return nil, err
	}

	return &pb.Organization{
		ID:     uint64(group.ID),
		Path:   group.Path,
		Avatar: group.AvatarURL,
	}, nil
}

// UpdateOrganization implements the SCM interface.
func (*GitlabSCM) UpdateOrganization(_ context.Context, _ *OrganizationOptions) error {
	// TODO no implementation provided yet
	return ErrNotSupported{
		SCM:    "gitlab",
		Method: "UpdateOrganization",
	}
}

// GetOrganization implements the SCM interface.
func (s *GitlabSCM) GetOrganization(ctx context.Context, opt *GetOrgOptions) (*pb.Organization, error) {
	group, _, err := s.client.Groups.GetGroup(strconv.FormatUint(opt.ID, 10), &gitlab.GetGroupOptions{}, gitlab.WithContext(ctx))
	if err != nil {
		return nil, err
	}

	return &pb.Organization{
		ID:     uint64(group.ID),
		Path:   group.Path,
		Avatar: group.AvatarURL,
	}, nil
}

// CreateRepository implements the SCM interface.
func (s *GitlabSCM) CreateRepository(ctx context.Context, opt *CreateRepositoryOptions) (*Repository, error) {
	directoryID := int(opt.Organization.ID)
	repo, _, err := s.client.Projects.CreateProject(
		&gitlab.CreateProjectOptions{
			Path:        &opt.Path,
			NamespaceID: &directoryID,
		},
		gitlab.WithContext(ctx),
	)
	if err != nil {
		return nil, err
	}

	return &Repository{
		ID:      uint64(repo.ID),
		Path:    repo.Path,
		WebURL:  repo.WebURL,
		SSHURL:  repo.SSHURLToRepo,
		HTTPURL: repo.HTTPURLToRepo,
		OrgID:   opt.Organization.ID,
	}, nil
}

// GetRepository implements the SCM interface.
func (*GitlabSCM) GetRepository(_ context.Context, _ *RepositoryOptions) (*Repository, error) {
	// TODO no implementation provided yet
	return nil, ErrNotSupported{
		SCM:    "gitlab",
		Method: "GetRepository",
	}
}

// GetRepositories implements the SCM interface.
func (s *GitlabSCM) GetRepositories(ctx context.Context, directory *pb.Organization) ([]*Repository, error) {
	var gid interface{}
	if directory.Path != "" {
		gid = directory.Path
	} else {
		gid = strconv.FormatUint(directory.ID, 10)
	}

	repos, _, err := s.client.Groups.ListGroupProjects(gid, nil, gitlab.WithContext(ctx))
	if err != nil {
		return nil, err
	}

	var repositories []*Repository
	for _, repo := range repos {
		repositories = append(repositories, &Repository{
			ID:      uint64(repo.ID),
			Path:    repo.Path,
			WebURL:  repo.WebURL,
			SSHURL:  repo.SSHURLToRepo,
			HTTPURL: repo.HTTPURLToRepo,
			OrgID:   directory.ID,
		})
	}

	return repositories, nil
}

// DeleteRepository implements the SCM interface.
func (s *GitlabSCM) DeleteRepository(ctx context.Context, opt *RepositoryOptions) (err error) {
	_, err = s.client.Projects.DeleteProject(strconv.FormatUint(opt.ID, 10), gitlab.WithContext(ctx))
	return
}

// UpdateRepoAccess implements the SCM interface.
func (*GitlabSCM) UpdateRepoAccess(_ context.Context, _ *Repository, _, _ string) error {
	// TODO no implementation provided yet
	return ErrNotSupported{
		SCM:    "gitlab",
		Method: "UpdateRepoAccess",
	}
}

// RepositoryIsEmpty implements the SCM interface
func (*GitlabSCM) RepositoryIsEmpty(_ context.Context, _ *RepositoryOptions) bool {
	// TODO no implementation provided yet
	return false
}

// ListHooks implements the SCM interface.
func (*GitlabSCM) ListHooks(_ context.Context, _ *Repository, _ string) ([]*Hook, error) {
	// TODO no implementation provided yet
	return nil, ErrNotSupported{
		SCM:    "gitlab",
		Method: "ListHooks",
	}
}

// CreateHook implements the SCM interface.
func (s *GitlabSCM) CreateHook(ctx context.Context, opt *CreateHookOptions) (err error) {
	_, _, err = s.client.Projects.AddProjectHook(strconv.FormatUint(opt.Repository.ID, 10), &gitlab.AddProjectHookOptions{
		URL:   &opt.URL,
		Token: &opt.Secret,
	}, gitlab.WithContext(ctx))
	return
}

// CreateTeam implements the SCM interface.
func (*GitlabSCM) CreateTeam(_ context.Context, _ *NewTeamOptions) (*Team, error) {
	// TODO no implementation provided yet
	return nil, ErrNotSupported{
		SCM:    "gitlab",
		Method: "CreateTeam",
	}
}

// DeleteTeam implements the SCM interface.
func (*GitlabSCM) DeleteTeam(_ context.Context, _ *TeamOptions) error {
	// TODO no implementation provided yet
	return ErrNotSupported{
		SCM:    "gitlab",
		Method: "DeleteTeam",
	}
}

// GetTeam implements the SCM interface
func (*GitlabSCM) GetTeam(_ context.Context, _ *TeamOptions) (*Team, error) {
	// TODO no implementation provided yet
	return nil, ErrNotSupported{
		SCM:    "gitlab",
		Method: "GetTeam",
	}
}

// GetTeams implements the SCM interface
func (*GitlabSCM) GetTeams(_ context.Context, _ *pb.Organization) ([]*Team, error) {
	// TODO no implementation provided yet
	return nil, ErrNotSupported{
		SCM:    "gitlab",
		Method: "GetTeam",
	}
}

// AddTeamMember implements the scm interface
func (*GitlabSCM) AddTeamMember(_ context.Context, _ *TeamMembershipOptions) error {
	// TODO no implementation provided yet
	return ErrNotSupported{
		SCM:    "gitlab",
		Method: "AddTeamMember",
	}
}

// RemoveTeamMember implements the scm interface
func (*GitlabSCM) RemoveTeamMember(_ context.Context, _ *TeamMembershipOptions) error {
	// TODO no implementation provided yet
	return ErrNotSupported{
		SCM:    "gitlab",
		Method: "RemoveTeamMember",
	}
}

// UpdateTeamMembers implements the SCM interface
func (*GitlabSCM) UpdateTeamMembers(context.Context, *UpdateTeamOptions) error {
	// TODO no implementation provided yet
	return ErrNotSupported{
		SCM:    "gitlab",
		Method: "UpdateTeamMembers",
	}
}

// AddTeamRepo implements the SCM interface.
func (*GitlabSCM) AddTeamRepo(_ context.Context, _ *AddTeamRepoOptions) error {
	// TODO no implementation provided yet
	return ErrNotSupported{
		SCM:    "gitlab",
		Method: "AddTeamRepo",
	}
}

// GetUserName implements the SCM interface.
func (*GitlabSCM) GetUserName(_ context.Context) (string, error) {
	return "", nil
}

// GetUserNameByID implements the SCM interface.
func (*GitlabSCM) GetUserNameByID(_ context.Context, _ uint64) (string, error) {
	return "", nil
}

// CreateCloneURL implements the SCM interface.
func (*GitlabSCM) CreateCloneURL(_ *URLPathOptions) string {
	return ""
}

func getVisibilityLevel(private bool) *gitlab.VisibilityValue {
	if private {
		return gitlab.Visibility(gitlab.PrivateVisibility)
	}
	return gitlab.Visibility(gitlab.PublicVisibility)
}

// UpdateOrgMembership implements the SCM interface
func (*GitlabSCM) UpdateOrgMembership(_ context.Context, _ *OrgMembershipOptions) error {
	// TODO no implementation provided yet
	return ErrNotSupported{
		SCM:    "gitlab",
		Method: "UpdateOrgMembership",
	}
}

// RemoveMember implements the SCM interface
func (*GitlabSCM) RemoveMember(_ context.Context, _ *OrgMembershipOptions) error {
	// TODO no implementation provided yet
	return ErrNotSupported{
		SCM:    "gitlab",
		Method: "RemoveMember",
	}
}

// GetUserScopes implements the SCM interface
func (*GitlabSCM) GetUserScopes(_ context.Context) *Authorization {
	// TODO no implementation provided yet
	return nil
}

<<<<<<< HEAD
// CreateIssue implements the SCM interface
func (s *GitlabSCM) CreateIssue(ctx context.Context, opt *CreateIssueOptions) (*Issue, error) {
	// TODO no implementation provided yet
	return nil, ErrNotSupported{
		SCM:    "gitlab",
		Method: "CreateIssue",
	}
}

// GetRepoIssue implements the SCM interface
func (s *GitlabSCM) GetRepoIssue(context.Context, *IssueOptions) (*Issue, error) {
	// TODO no implementation provided yet
	return nil, ErrNotSupported{
		SCM:    "gitlab",
		Method: "GetRepoIssue",
	}
}

// GetRepoIssues implements the SCM interface
func (s *GitlabSCM) GetRepoIssues(context.Context, *IssueOptions) ([]*Issue, error) {
	// TODO no implementation provided yet
	return nil, ErrNotSupported{
		SCM:    "gitlab",
		Method: "GetRepoIssues",
	}
}

func (s *GitlabSCM) EditRepoIssue(context.Context, *IssueOptions, *CreateIssueOptions) (*Issue, error) {
	// TODO no implementation provided yet
	return nil, ErrNotSupported{
		SCM:    "gitlab",
		Method: "EditRepoIssue",
=======
// AcceptRepositoryInvite implements the SCM interface
func (*GitlabSCM) AcceptRepositoryInvites(_ context.Context, _ *RepositoryInvitationOptions) error {
	// TODO no implementation provided yet
	return ErrNotSupported{
		SCM:    "gitlab",
		Method: "AcceptRepositoryInvite",
>>>>>>> 8bed43ea
	}
}<|MERGE_RESOLUTION|>--- conflicted
+++ resolved
@@ -281,9 +281,8 @@
 	return nil
 }
 
-<<<<<<< HEAD
 // CreateIssue implements the SCM interface
-func (s *GitlabSCM) CreateIssue(ctx context.Context, opt *CreateIssueOptions) (*Issue, error) {
+func (*GitlabSCM) CreateIssue(ctx context.Context, opt *CreateIssueOptions) (*Issue, error) {
 	// TODO no implementation provided yet
 	return nil, ErrNotSupported{
 		SCM:    "gitlab",
@@ -292,7 +291,7 @@
 }
 
 // GetRepoIssue implements the SCM interface
-func (s *GitlabSCM) GetRepoIssue(context.Context, *IssueOptions) (*Issue, error) {
+func (*GitlabSCM) GetRepoIssue(context.Context, *IssueOptions) (*Issue, error) {
 	// TODO no implementation provided yet
 	return nil, ErrNotSupported{
 		SCM:    "gitlab",
@@ -301,7 +300,7 @@
 }
 
 // GetRepoIssues implements the SCM interface
-func (s *GitlabSCM) GetRepoIssues(context.Context, *IssueOptions) ([]*Issue, error) {
+func (*GitlabSCM) GetRepoIssues(context.Context, *IssueOptions) ([]*Issue, error) {
 	// TODO no implementation provided yet
 	return nil, ErrNotSupported{
 		SCM:    "gitlab",
@@ -309,18 +308,19 @@
 	}
 }
 
-func (s *GitlabSCM) EditRepoIssue(context.Context, *IssueOptions, *CreateIssueOptions) (*Issue, error) {
+func (*GitlabSCM) EditRepoIssue(context.Context, *IssueOptions, *CreateIssueOptions) (*Issue, error) {
 	// TODO no implementation provided yet
 	return nil, ErrNotSupported{
 		SCM:    "gitlab",
 		Method: "EditRepoIssue",
-=======
+	}
+}
+
 // AcceptRepositoryInvite implements the SCM interface
 func (*GitlabSCM) AcceptRepositoryInvites(_ context.Context, _ *RepositoryInvitationOptions) error {
 	// TODO no implementation provided yet
 	return ErrNotSupported{
 		SCM:    "gitlab",
 		Method: "AcceptRepositoryInvite",
->>>>>>> 8bed43ea
 	}
 }