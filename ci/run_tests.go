package ci

import (
	"context"
	"crypto/rand"
	"crypto/sha1"
	"fmt"
	"time"

	pb "github.com/autograde/quickfeed/ag"
	"github.com/autograde/quickfeed/database"
	"github.com/autograde/quickfeed/kit/score"
	"github.com/autograde/quickfeed/log"
	"github.com/jinzhu/gorm"
	"go.uber.org/zap"
)

const (
	scriptPath = "ci/scripts"
)

// RunData stores CI data
type RunData struct {
	Course     *pb.Course
	Assignment *pb.Assignment
	Repo       *pb.Repository
	CommitID   string
	JobOwner   string
}

// String returns a string representation of the run data structure
func (r RunData) String(secret string) string {
	return fmt.Sprintf("%s-%s-%s-%s", r.Course.GetCode(), r.Assignment.GetName(), r.JobOwner, secret)
}

// RunTests runs the assignment specified in the provided RunData structure.
func RunTests(logger *zap.SugaredLogger, db database.Database, runner Runner, rData *RunData) {
	info := newAssignmentInfo(rData.Course, rData.Assignment, rData.Repo.GetHTMLURL(), rData.Repo.GetTestURL())
	logger.Debugf("Running tests for %s", rData.JobOwner)
	ed, err := runTests(scriptPath, runner, info, rData)
	if err != nil {
		logger.Errorf("Failed to run tests: %v", err)
		if ed == nil {
			return
		}
		// we only get here if err was a timeout, so that we can log 'out' to the user
	}
	result, err := score.ExtractResults(ed.out, info.RandomSecret, ed.execTime)
	if err != nil {
		logger.Errorf("Failed to extract results from log: %v", err)
		return
	}
	logger.Debug("ci.ExtractResults",
		zap.Any("results", log.IndentJson(result)),
	)
	recordResults(logger, db, rData, result)
}

type execData struct {
	out      string
	execTime time.Duration
}

// runTests returns execData struct.
// An error is returned if the execution fails, or times out.
// If a timeout is the cause of the error, we also return an output string to the user.
func runTests(path string, runner Runner, info *AssignmentInfo, rData *RunData) (*execData, error) {
	job, err := parseScriptTemplate(path, info)
	if err != nil {
		return nil, fmt.Errorf("failed to parse script template: %w", err)
	}

	job.Name = rData.String(info.RandomSecret[:6])
	start := time.Now()

	timeout := containerTimeout
	t := rData.Assignment.GetContainerTimeout()
	if t > 0 {
		timeout = time.Duration(t) * time.Minute
	}
	ctx, cancel := context.WithTimeout(context.Background(), timeout)
	defer cancel()

	out, err := runner.Run(ctx, job)
	if err != nil && out == "" {
		return nil, fmt.Errorf("test execution failed: %w", err)
	}
	// this may return a timeout error as well
	return &execData{out: out, execTime: time.Since(start)}, err
}

// recordResults for the assignment given by the run data structure.
<<<<<<< HEAD
func recordResults(logger *zap.SugaredLogger, db database.Database, rData *RunData, result *score.Results) {
=======
func recordResults(logger *zap.SugaredLogger, db database.Database, rData *RunData, result *Result) {
	buildInfo, scores, err := result.Marshal()
	if err != nil {
		logger.Errorf("Failed to marshal build info and scores: %v", err)
		return
	}

>>>>>>> 53ca2f7e
	logger.Debugf("Fetching most recent submission for assignment %d", rData.Assignment.GetID())
	submissionQuery := &pb.Submission{
		AssignmentID: rData.Assignment.GetID(),
		UserID:       rData.Repo.GetUserID(),
		GroupID:      rData.Repo.GetGroupID(),
	}
	newest, err := db.GetSubmission(submissionQuery)
	if err != nil && err != gorm.ErrRecordNotFound {
		logger.Errorf("Failed to get submission data from database: %v", err)
		return
	}
	// keep approved status if already approved
	approvedStatus := newest.GetStatus()

	if rData.Assignment.AutoApprove && result.Sum() >= rData.Assignment.GetScoreLimit() {
		approvedStatus = pb.Submission_APPROVED
	}

	score := result.Sum()
	newSubmission := &pb.Submission{
		AssignmentID: rData.Assignment.ID,
		CommitHash:   rData.CommitID,
		Score:        score,
		Results:      result,
		UserID:       rData.Repo.GetUserID(),
		GroupID:      rData.Repo.GetGroupID(),
		Status:       approvedStatus,
	}
	err = db.CreateSubmission(newSubmission)
	if err != nil {
		logger.Errorf("Failed to add submission to database: %v", err)
		return
	}
	logger.Debugf("Created submission for assignment '%s' with status %s", rData.Assignment.GetName(), approvedStatus)
	updateSlipDays(logger, db, rData.Assignment, newSubmission)
}

func randomSecret() string {
	randomness := make([]byte, 10)
	_, err := rand.Read(randomness)
	if err != nil {
		panic("couldn't generate randomness")
	}
	return fmt.Sprintf("%x", sha1.Sum(randomness))
}

func updateSlipDays(logger *zap.SugaredLogger, db database.Database, assignment *pb.Assignment, submission *pb.Submission) {
	buildDate := submission.Results.BuildInfo.BuildDate
	buildTime, err := time.Parse(pb.TimeLayout, buildDate)
	if err != nil {
		logger.Errorf("Failed to parse time from build date (%s): %v", buildDate, err)
		return
	}

	enrollments := make([]*pb.Enrollment, 0)
	if submission.GroupID > 0 {
		group, err := db.GetGroup(submission.GroupID)
		if err != nil {
			logger.Errorf("Failed to get group %d: %v", submission.GroupID, err)
			return
		}
		enrollments = append(enrollments, group.Enrollments...)
	} else {
		enrol, err := db.GetEnrollmentByCourseAndUser(assignment.CourseID, submission.UserID)
		if err != nil {
			logger.Errorf("Failed to get enrollment for user %d: %v", submission.UserID, err)
			return
		}
		enrollments = append(enrollments, enrol)
	}

	for _, enrol := range enrollments {
		if err := enrol.UpdateSlipDays(buildTime, assignment, submission); err != nil {
			logger.Errorf("Failed to update slip days for submission %d: %v", submission.ID, err)
			return
		}
		if err := db.UpdateSlipDays(enrol.UsedSlipDays); err != nil {
			logger.Errorf("Failed to update slip days for enrollment %d: %v", enrol.ID, err)
			return
		}
	}
}<|MERGE_RESOLUTION|>--- conflicted
+++ resolved
@@ -90,17 +90,7 @@
 }
 
 // recordResults for the assignment given by the run data structure.
-<<<<<<< HEAD
 func recordResults(logger *zap.SugaredLogger, db database.Database, rData *RunData, result *score.Results) {
-=======
-func recordResults(logger *zap.SugaredLogger, db database.Database, rData *RunData, result *Result) {
-	buildInfo, scores, err := result.Marshal()
-	if err != nil {
-		logger.Errorf("Failed to marshal build info and scores: %v", err)
-		return
-	}
-
->>>>>>> 53ca2f7e
 	logger.Debugf("Fetching most recent submission for assignment %d", rData.Assignment.GetID())
 	submissionQuery := &pb.Submission{
 		AssignmentID: rData.Assignment.GetID(),
