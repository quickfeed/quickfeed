package ci

import (
	"fmt"

	"github.com/quickfeed/quickfeed/database"
	"github.com/quickfeed/quickfeed/kit/score"
	"github.com/quickfeed/quickfeed/qf"
	"go.uber.org/zap"
	"google.golang.org/protobuf/types/known/timestamppb"
	"gorm.io/gorm"
)

// RecordResults for the course and assignment given by the run data structure.
// If the results argument is nil, then the submission is considered to be a manual review.
func (r *RunData) RecordResults(logger *zap.SugaredLogger, db database.Database, results *score.Results) (*qf.Submission, error) {
	defer func() {
		if m := recover(); m != nil {
			logger.Errorf("Recovered from panic: %v", m)
		}
	}()
	logger.Debugf("Fetching (if any) previous submission for %s", r)
	previous, err := r.previousSubmission(db)
	if err != nil && err != gorm.ErrRecordNotFound {
		return nil, fmt.Errorf("failed to get previous submission: %w", err)
	}
	if previous == nil {
		logger.Debugf("Recording new submission for %s", r)
	} else {
		logger.Debugf("Updating submission %d for %s", previous.GetID(), r)
	}

	resType, newSubmission := r.newSubmission(previous, results)
	if err = db.CreateSubmission(newSubmission); err != nil {
		return nil, fmt.Errorf("failed to record submission %d for %s: %w", previous.GetID(), r, err)
	}
	logger.Debugf("Recorded %s for %s with status %s and score %d", resType, r, newSubmission.GetStatuses(), newSubmission.GetScore())

	if !r.Rebuild {
		if err := r.updateSlipDays(db, newSubmission); err != nil {
			return nil, fmt.Errorf("failed to update slip days for %s: %w", r, err)
		}
		logger.Debugf("Updated slip days for %s", r)
	}
	return newSubmission, nil
}

func (r *RunData) previousSubmission(db database.Database) (*qf.Submission, error) {
	submissionQuery := &qf.Submission{
		AssignmentID: r.Assignment.GetID(),
		UserID:       r.Repo.GetUserID(),
		GroupID:      r.Repo.GetGroupID(),
	}
	return db.GetSubmission(submissionQuery)
}

func (r *RunData) newSubmission(previous *qf.Submission, results *score.Results) (string, *qf.Submission) {
	if results != nil {
		return "test execution", r.newTestRunSubmission(previous, results)
	}
	return "manual review", r.newManualReviewSubmission(previous)
}

func (r *RunData) newManualReviewSubmission(previous *qf.Submission) *qf.Submission {
	return &qf.Submission{
		ID:           previous.GetID(),
		AssignmentID: r.Assignment.GetID(),
		UserID:       r.Repo.GetUserID(),
		GroupID:      r.Repo.GetGroupID(),
		CommitHash:   r.CommitID,
		Score:        previous.GetScore(),
		Grades:       previous.GetGrades(),
		Released:     previous.GetReleased(),
		BuildInfo: &score.BuildInfo{
			SubmissionDate: timestamppb.Now(),
			BuildDate:      timestamppb.Now(),
			BuildLog:       "No automated tests for this assignment",
			ExecTime:       1,
		},
	}
}

<<<<<<< HEAD
func (r RunData) newTestRunSubmission(previous *qf.Submission, results *score.Results) *qf.Submission {
	if r.Rebuild && previous != nil && previous.GetBuildInfo() != nil {
=======
func (r *RunData) newTestRunSubmission(previous *qf.Submission, results *score.Results) *qf.Submission {
	if r.Rebuild && previous != nil && previous.BuildInfo != nil {
>>>>>>> 8dddc470
		// Keep previous submission's delivery date if this is a rebuild.
		results.BuildInfo.SubmissionDate = previous.GetBuildInfo().GetSubmissionDate()
	}
	resultScore := results.Sum()
	return &qf.Submission{
		ID:           previous.GetID(),
		AssignmentID: r.Assignment.GetID(),
		UserID:       r.Repo.GetUserID(),
		GroupID:      r.Repo.GetGroupID(),
		CommitHash:   r.CommitID,
		Score:        resultScore,
		Grades:       r.Assignment.SubmissionStatus(previous, resultScore),
		BuildInfo:    results.BuildInfo,
		Scores:       results.Scores,
	}
}

func (r *RunData) updateSlipDays(db database.Database, submission *qf.Submission) error {
	enrollments := make([]*qf.Enrollment, 0)

	if submission.GetGroupID() > 0 {
		group, err := db.GetGroup(submission.GetGroupID())
		if err != nil {
			return fmt.Errorf("failed to get group %d: %w", submission.GetGroupID(), err)
		}
		enrollments = group.GetEnrollments()
	} else {
		enroll, err := db.GetEnrollmentByCourseAndUser(r.Assignment.GetCourseID(), submission.GetUserID())
		if err != nil {
			return fmt.Errorf("failed to get enrollment for user %d in course %d: %w", submission.GetUserID(), r.Assignment.GetCourseID(), err)
		}
		enrollments = []*qf.Enrollment{enroll}
	}

	for _, enroll := range enrollments {
		if err := enroll.UpdateSlipDays(r.Assignment, submission); err != nil {
			return fmt.Errorf("failed to update slip days for user %d in course %d: %w", enroll.GetUserID(), r.Assignment.GetCourseID(), err)
		}
		if err := db.UpdateSlipDays(enroll.GetUsedSlipDays()); err != nil {
			return fmt.Errorf("failed to update slip days for enrollment %d (user %d) (course %d): %w", enroll.GetID(), enroll.GetUserID(), enroll.GetCourseID(), err)
		}
	}
	return nil
}

// GetOwners returns the UserIDs of a user or group repository's owners.
// Returns an error if no owners could be found.
// This method should only be called for a user or group repository.
func (r *RunData) GetOwners(db database.Database) ([]uint64, error) {
	var owners []uint64
	if r.Repo.IsUserRepo() {
		owners = []uint64{r.Repo.GetUserID()}
	}
	if r.Repo.IsGroupRepo() {
		group, err := db.GetGroup(r.Repo.GetGroupID())
		if err == nil {
			owners = group.UserIDs()
		}
	}
	if len(owners) == 0 {
		return nil, fmt.Errorf("failed to get owners for %s", r)
	}
	return owners, nil
}<|MERGE_RESOLUTION|>--- conflicted
+++ resolved
@@ -80,13 +80,8 @@
 	}
 }
 
-<<<<<<< HEAD
-func (r RunData) newTestRunSubmission(previous *qf.Submission, results *score.Results) *qf.Submission {
-	if r.Rebuild && previous != nil && previous.GetBuildInfo() != nil {
-=======
 func (r *RunData) newTestRunSubmission(previous *qf.Submission, results *score.Results) *qf.Submission {
 	if r.Rebuild && previous != nil && previous.BuildInfo != nil {
->>>>>>> 8dddc470
 		// Keep previous submission's delivery date if this is a rebuild.
 		results.BuildInfo.SubmissionDate = previous.GetBuildInfo().GetSubmissionDate()
 	}
