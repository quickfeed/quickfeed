package kube_test

import (
	"context"
	"fmt"
	"strings"
	"testing"
	"time"

	"github.com/autograde/aguis/ci/kube"
)

var course = "agcicd"

//var scriptPath = "kube/kube_scripts"

func newKubeCI() *kube.K8s {
	return &kube.K8s{}
}

func newPodContainer(baseImage string, script []string) *kube.PodContainer {
	return &kube.PodContainer{
		BaseImage:    baseImage,
		ContainerCmd: script,
	}
}

type test struct {
	script, wantOut, out string
}

func TestK8s1(t *testing.T) {
	testK8s(t, "1")
}

func TestK8s2(t *testing.T) {
	testK8s(t, "2")
}

func TestK8s3(t *testing.T) {
	testK8s(t, "3")
}

func TestK8s4(t *testing.T) {
	testK8s(t, "4")
}

func testK8s(t *testing.T, echo string) {
	script := `echo -n ` + echo
	wantOut := echo
	jobName := time.Now().Format("20060102-150405-") + echo
	sec := "59fd5fe1c4f741604c1beeab875b9c789d2a7c73"

<<<<<<< HEAD
	err := kube.Jobsecrets(jobName, "agcicd", sec)
	if err != nil {
		panic(err)
	}
	container := &kube.Container{
		Image:    "golang",
		Commands: []string{script},
	}
=======
	container := newPodContainer("golang", []string{script})
>>>>>>> 3b1941df
	k := newKubeCI()
	out, err := k.KRun(context.Background(), container, jobName, "agcicd")
	if err != nil {
		t.Fatal(err)
	
	}
	kube.DeleteJobSecret(jobName,"agcicd")

	if out != wantOut {
		t.Errorf("have %#v want %#v", out, wantOut)
	}
}

func TestK8sFP(t *testing.T) {
	startTime := time.Now()
	fmt.Println(startTime.Format("20060102-150405"))

<<<<<<< HEAD
	sec := "59fd5fe1c4f741604c1beeab875b9c789d2a7c73"
	jobName := "jobname"
	err := kube.Jobsecrets(jobName, "agcicd", sec)
	if err != nil {
		panic(err)
	}
	//jobName := tea.Format("20060102-150405")
	ass := &kube.AssignmentInfo{
		AssignmentName:     "lab5",
		Language:           "go",
		CreatorAccessToken: "4ea3c76b91aae0bea6ef32c7d0dc6c29de447ad1",
		GetURL:             cloneURL,
		TestURL:            getURLTest,
		RawGetURL:          strings.TrimPrefix(strings.TrimSuffix(cloneURL, ".git"), "https://"),
		RawTestURL:         strings.TrimPrefix(strings.TrimSuffix(getURLTest, ".git"), "https://"),
		RandomSecret:       sec,
	}
	jobdock, err := kube.ParseKubeScriptTemplate("", ass)
=======
	jobName := startTime.Format("20060102-150405")
	info := getAssignmentInfo()
	jobdock, err := ci.ParseScriptTemplate("", info) ///root/work/aguisforYannic/aguis/ci/scripts
>>>>>>> 3b1941df
	if err != nil {
		panic(err)
	}
	wantOut := ""
	script := jobdock.Commands

<<<<<<< HEAD
	container := &kube.Container{
		Image:    "golang",
		Commands: script,
	}
=======
	container := newPodContainer("golang", script)
>>>>>>> 3b1941df

	k := newKubeCI()
	out, err := k.KRun(context.Background(), container, jobName, "agcicd")
	if err != nil {
		t.Fatal(err)
	}
	kube.DeleteJobSecret(jobName,"agcicd")

	if out != wantOut {
		t.Errorf("have %#v want %#v", out, wantOut)
	} else {
		fmt.Println(wantOut)
	}
<<<<<<< HEAD
	fmt.Println(time.Since(tea))
=======
	fmt.Println(time.Since(startTime))
}

func homeDir() string {
	if h := os.Getenv("HOME"); h != "" {
		return h
	}
	return os.Getenv("USERPROFILE") // windows
}

func getAssignmentInfo() *ci.AssignmentInfo {
	cloneURL := "https://github.com/dat320-2019/assignments.git"
	getURLTest := "https://github.com/dat320-2019/tests.git"

	info := &ci.AssignmentInfo{
		AssignmentName:     "lab5",
		Language:           "go",
		CreatorAccessToken: "a5aa206e0ff288d6063cce76cd7ddafe3e15113e",
		GetURL:             cloneURL,
		TestURL:            getURLTest,
		RawGetURL:          strings.TrimPrefix(strings.TrimSuffix(cloneURL, ".git"), "https://"),
		RawTestURL:         strings.TrimPrefix(strings.TrimSuffix(getURLTest, ".git"), "https://"),
		RandomSecret:       time.Now().Format("20060102-150405"),
	}
	return info
>>>>>>> 3b1941df
}<|MERGE_RESOLUTION|>--- conflicted
+++ resolved
@@ -3,6 +3,7 @@
 import (
 	"context"
 	"fmt"
+	"os"
 	"strings"
 	"testing"
 	"time"
@@ -51,7 +52,6 @@
 	jobName := time.Now().Format("20060102-150405-") + echo
 	sec := "59fd5fe1c4f741604c1beeab875b9c789d2a7c73"
 
-<<<<<<< HEAD
 	err := kube.Jobsecrets(jobName, "agcicd", sec)
 	if err != nil {
 		panic(err)
@@ -60,16 +60,13 @@
 		Image:    "golang",
 		Commands: []string{script},
 	}
-=======
-	container := newPodContainer("golang", []string{script})
->>>>>>> 3b1941df
 	k := newKubeCI()
 	out, err := k.KRun(context.Background(), container, jobName, "agcicd")
 	if err != nil {
 		t.Fatal(err)
-	
+
 	}
-	kube.DeleteJobSecret(jobName,"agcicd")
+	kube.DeleteJobSecret(jobName, "agcicd")
 
 	if out != wantOut {
 		t.Errorf("have %#v want %#v", out, wantOut)
@@ -80,60 +77,29 @@
 	startTime := time.Now()
 	fmt.Println(startTime.Format("20060102-150405"))
 
-<<<<<<< HEAD
-	sec := "59fd5fe1c4f741604c1beeab875b9c789d2a7c73"
-	jobName := "jobname"
-	err := kube.Jobsecrets(jobName, "agcicd", sec)
-	if err != nil {
-		panic(err)
-	}
-	//jobName := tea.Format("20060102-150405")
-	ass := &kube.AssignmentInfo{
-		AssignmentName:     "lab5",
-		Language:           "go",
-		CreatorAccessToken: "4ea3c76b91aae0bea6ef32c7d0dc6c29de447ad1",
-		GetURL:             cloneURL,
-		TestURL:            getURLTest,
-		RawGetURL:          strings.TrimPrefix(strings.TrimSuffix(cloneURL, ".git"), "https://"),
-		RawTestURL:         strings.TrimPrefix(strings.TrimSuffix(getURLTest, ".git"), "https://"),
-		RandomSecret:       sec,
-	}
-	jobdock, err := kube.ParseKubeScriptTemplate("", ass)
-=======
 	jobName := startTime.Format("20060102-150405")
 	info := getAssignmentInfo()
 	jobdock, err := ci.ParseScriptTemplate("", info) ///root/work/aguisforYannic/aguis/ci/scripts
->>>>>>> 3b1941df
 	if err != nil {
 		panic(err)
 	}
 	wantOut := ""
 	script := jobdock.Commands
 
-<<<<<<< HEAD
-	container := &kube.Container{
-		Image:    "golang",
-		Commands: script,
-	}
-=======
 	container := newPodContainer("golang", script)
->>>>>>> 3b1941df
 
 	k := newKubeCI()
 	out, err := k.KRun(context.Background(), container, jobName, "agcicd")
 	if err != nil {
 		t.Fatal(err)
 	}
-	kube.DeleteJobSecret(jobName,"agcicd")
+	kube.DeleteJobSecret(jobName, "agcicd")
 
 	if out != wantOut {
 		t.Errorf("have %#v want %#v", out, wantOut)
 	} else {
 		fmt.Println(wantOut)
 	}
-<<<<<<< HEAD
-	fmt.Println(time.Since(tea))
-=======
 	fmt.Println(time.Since(startTime))
 }
 
@@ -159,5 +125,4 @@
 		RandomSecret:       time.Now().Format("20060102-150405"),
 	}
 	return info
->>>>>>> 3b1941df
 }