--- conflicted
+++ resolved
@@ -122,12 +122,8 @@
 				Image:    "golang",
 				Commands: []string{s},
 			},
-<<<<<<< HEAD
 			course,
 			tm, kubeconfig)
-=======
-			"agcicd", tm, kubeconfig)
->>>>>>> 3db1651f
 
 		tests[i].out = out
 		fmt.Println(out)
@@ -141,15 +137,11 @@
 	}
 }
 
-<<<<<<< HEAD
-/*func setupEnv(t *testing.T, namespace string) (*kubernetes.Clientset, *kube.K8s) {
-=======
 func getTimeNow() string {
 	return time.Now().Format("20060102-150405")
 }
 
 func setupEnv(t *testing.T, jobId string) (*kubernetes.Clientset, *kube.K8s) {
->>>>>>> 3db1651f
 	const (
 		script  = `echo -n "hello world"`
 		wantOut = "hello world"
