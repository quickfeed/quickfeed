package kube_test

import (
	"context"
	"crypto/rand"
	"crypto/sha1"
	"flag"
	"fmt"
	"log"
	"os"
	"path/filepath"
	"strconv"
	"strings"
	"sync"
	"testing"
	"time"

	"github.com/autograde/aguis/ci"
	"github.com/autograde/aguis/ci/kube"
	apiv1 "k8s.io/api/core/v1"
)

var (
<<<<<<< HEAD
	home       = homeDir()
	kubeconfig = flag.String("kubeconfig", filepath.Join(home, ".kube", "config"), "(optional) absolute path to the kubeconfig file")
	course     = "agcicd"
	m          sync.Mutex
=======
	home   = homeDir()
	config = &kube.KubeConf{
		ConfigFlag: flag.String("kubeconfig", filepath.Join(home, ".kube", "config"), "(optional) absolute path to the kubeconfig file"),
	}
	m sync.Mutex
>>>>>>> 99bcb4c2
)

func init() { //TODO kube clinet
}

func newKubeCI() *kube.K8s {
	return &kube.K8s{}
}

func newTest(script, wantOut string) *test {
	t := &test{}
	t.script = script
	t.wantOut = wantOut
	return t
}

func newPod() *apiv1.Pod {
	return &apiv1.Pod{}
}

type test struct {
	script, wantOut, out string
}

<<<<<<< HEAD
func TestK8s(t *testing.T) {
	testK8s(t, "Hallo World")
}

func TestK8s1(t *testing.T) {
	testK8s(t, "1")
}

func TestK8s2(t *testing.T) {
	testK8s(t, "2")
}

func TestK8s3(t *testing.T) {
	testK8s(t, "3")
}

func TestK8s4(t *testing.T) {
	testK8s(t, "4")
}

func testK8s(t *testing.T, echo string) {
	script := `echo -n ` + echo
	wantOut := echo

	job := &ci.Job{
		Image:    "golang",
		Commands: []string{script},
	}

	k := newKubeCI()
	out, err := k.RunKubeJob(context.Background(), job, course, time.Now().Format("20060102-150405-")+echo, kubeconfig)
=======
func TestK8sZero(t *testing.T) {
	const (
		script  = `echo -n "hello world 0"`
		wantOut = "hello world 0"
	)

	container := &kube.PodContainer{
		BaseImage:    "golang",
		ContainerCmd: []string{script},
	}

	k := newKubeCI()
	out, err := k.RunKubeJob(context.Background(), container, "agcicd", time.Now().Format("20060102-150405-99999999"), config.ConfigFlag)
	if err != nil {
		t.Fatal(err)
	}

	if out != wantOut {
		t.Errorf("have %#v want %#v", out, wantOut)
	}
}
func randomSecret() string {
	randomness := make([]byte, 10)
	_, err := rand.Read(randomness)
	if err != nil {
		log.Fatal("couldn't generate randomness")
	}
	return fmt.Sprintf("%x", sha1.Sum(randomness))
}

func TestK8sFP(t *testing.T) {
	cloneURL := "https://github.com/dat320-2019/assignments.git"
	getURLTest := "https://github.com/dat320-2019/tests"
	ass := &ci.AssignmentInfo{
		AssignmentName:     "Lab5",
		Language:           "go",
		CreatorAccessToken: "course.GetAccessToken()",
		GetURL:             cloneURL,
		TestURL:            getURLTest,
		RawGetURL:          strings.TrimPrefix(strings.TrimSuffix(cloneURL, ".git"), "https://"),
		RawTestURL:         strings.TrimPrefix(strings.TrimSuffix(getURLTest, ".git"), "https://"),
		RandomSecret:       randomSecret(),
	}
	jobdock, err := ci.ParseScriptTemplate("ci/scripts", ass)
	if err != nil {
		panic(err)
	}
	wantOut := ""
	script := jobdock.Commands

	container := &kube.PodContainer{
		BaseImage:    "golang",
		ContainerCmd: script,
	}

	k := newKubeCI()
	out, err := k.RunKubeJob(context.Background(), container, "agcicd", time.Now().Format("20060102-150405-99999999"), config.ConfigFlag)
	fmt.Println(out)
>>>>>>> 99bcb4c2
	if err != nil {
		t.Fatal(err)
	}

	if out != wantOut {
		t.Errorf("have %#v want %#v", out, wantOut)
	} else {
		fmt.Println(wantOut)
	}

}

func TestSequentials1(t *testing.T) {
	testSequentialK8s(t, 1)
}
func TestSequentials2(t *testing.T) {
	testSequentialK8s(t, 2)
}
func TestSequentials3(t *testing.T) {
	testSequentialK8s(t, 3)
}
func TestSequentials4(t *testing.T) {
	testSequentialK8s(t, 4)
}

<<<<<<< HEAD
func testSequentialK8s(t *testing.T, j int) {
=======
func TestOneA(t *testing.T) {

>>>>>>> 99bcb4c2
	numberOfPods := 10
	tests := make([]test, numberOfPods)

	for i := 0; i < numberOfPods; i++ {
		t := newTest(`echo -n "`+strconv.Itoa(i)+`"`, strconv.Itoa(i))
		tests[i] = *t
	}

	for i := 0; i < numberOfPods; i++ {
		tm := "ci" + time.Now().Format("20060102-150405-") + strconv.Itoa(i) + strconv.Itoa(j)

		k := newKubeCI()
		s := tests[i].script
		out, _ := k.RunKubeJob(context.Background(),
			&kube.PodContainer{
				BaseImage:    "golang",
				ContainerCmd: []string{s},
			},
<<<<<<< HEAD
			course,
			tm, kubeconfig)
=======
			"agcicd", tm, config.ConfigFlag)
>>>>>>> 99bcb4c2

		tests[i].out = out
		fmt.Println(out)
	}

	for i := 0; i < numberOfPods; i++ {
		tst := tests[i]
		if tst.out != tst.wantOut {
			t.Errorf("have %#v want %#v", tst.out, tst.wantOut)
		}
	}
}

<<<<<<< HEAD
=======
func getTimeNow() string {
	return time.Now().Format("20060102-150405")
}

func setupEnv(t *testing.T, jobId string) (*kubernetes.Clientset, *kube.K8s) {
	const (
		script  = `echo -n "hello world"`
		wantOut = "hello world"
	)

	container := &kube.PodContainer{
		BaseImage:    "golang",
		ContainerCmd: []string{script},
	}

	k := newKubeCI()
	out, err := k.RunKubeJob(context.Background(), container, "agcicd", jobId, config.ConfigFlag)
	if err != nil {
		t.Fatal(err)
		fmt.Println(out)
	}

	config, err := clientcmd.BuildConfigFromFlags("", *config.ConfigFlag)
	if err != nil {
		t.Errorf(err.Error())
		return nil, nil
	}
	//K8s clinet
	clientset, err := kubernetes.NewForConfig(config)
	if err != nil {
		t.Errorf(err.Error())
		return nil, nil
	}
	return clientset, k
}

>>>>>>> 99bcb4c2
func homeDir() string {
	if h := os.Getenv("HOME"); h != "" {
		return h
	}
	return os.Getenv("USERPROFILE") // windows
}<|MERGE_RESOLUTION|>--- conflicted
+++ resolved
@@ -21,18 +21,10 @@
 )
 
 var (
-<<<<<<< HEAD
 	home       = homeDir()
 	kubeconfig = flag.String("kubeconfig", filepath.Join(home, ".kube", "config"), "(optional) absolute path to the kubeconfig file")
 	course     = "agcicd"
 	m          sync.Mutex
-=======
-	home   = homeDir()
-	config = &kube.KubeConf{
-		ConfigFlag: flag.String("kubeconfig", filepath.Join(home, ".kube", "config"), "(optional) absolute path to the kubeconfig file"),
-	}
-	m sync.Mutex
->>>>>>> 99bcb4c2
 )
 
 func init() { //TODO kube clinet
@@ -57,7 +49,6 @@
 	script, wantOut, out string
 }
 
-<<<<<<< HEAD
 func TestK8s(t *testing.T) {
 	testK8s(t, "Hallo World")
 }
@@ -89,7 +80,6 @@
 
 	k := newKubeCI()
 	out, err := k.RunKubeJob(context.Background(), job, course, time.Now().Format("20060102-150405-")+echo, kubeconfig)
-=======
 func TestK8sZero(t *testing.T) {
 	const (
 		script  = `echo -n "hello world 0"`
@@ -148,7 +138,6 @@
 	k := newKubeCI()
 	out, err := k.RunKubeJob(context.Background(), container, "agcicd", time.Now().Format("20060102-150405-99999999"), config.ConfigFlag)
 	fmt.Println(out)
->>>>>>> 99bcb4c2
 	if err != nil {
 		t.Fatal(err)
 	}
@@ -174,12 +163,7 @@
 	testSequentialK8s(t, 4)
 }
 
-<<<<<<< HEAD
 func testSequentialK8s(t *testing.T, j int) {
-=======
-func TestOneA(t *testing.T) {
-
->>>>>>> 99bcb4c2
 	numberOfPods := 10
 	tests := make([]test, numberOfPods)
 
@@ -198,12 +182,8 @@
 				BaseImage:    "golang",
 				ContainerCmd: []string{s},
 			},
-<<<<<<< HEAD
 			course,
 			tm, kubeconfig)
-=======
-			"agcicd", tm, config.ConfigFlag)
->>>>>>> 99bcb4c2
 
 		tests[i].out = out
 		fmt.Println(out)
@@ -217,45 +197,6 @@
 	}
 }
 
-<<<<<<< HEAD
-=======
-func getTimeNow() string {
-	return time.Now().Format("20060102-150405")
-}
-
-func setupEnv(t *testing.T, jobId string) (*kubernetes.Clientset, *kube.K8s) {
-	const (
-		script  = `echo -n "hello world"`
-		wantOut = "hello world"
-	)
-
-	container := &kube.PodContainer{
-		BaseImage:    "golang",
-		ContainerCmd: []string{script},
-	}
-
-	k := newKubeCI()
-	out, err := k.RunKubeJob(context.Background(), container, "agcicd", jobId, config.ConfigFlag)
-	if err != nil {
-		t.Fatal(err)
-		fmt.Println(out)
-	}
-
-	config, err := clientcmd.BuildConfigFromFlags("", *config.ConfigFlag)
-	if err != nil {
-		t.Errorf(err.Error())
-		return nil, nil
-	}
-	//K8s clinet
-	clientset, err := kubernetes.NewForConfig(config)
-	if err != nil {
-		t.Errorf(err.Error())
-		return nil, nil
-	}
-	return clientset, k
-}
-
->>>>>>> 99bcb4c2
 func homeDir() string {
 	if h := os.Getenv("HOME"); h != "" {
 		return h
