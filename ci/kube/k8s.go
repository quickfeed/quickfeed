package kube

import (
	"bytes"
	"context"
	"crypto/rand"
	"crypto/sha1"
	"fmt"
	"io"
	"log"
	"strings"
	"sync"
	"time"

	"k8s.io/client-go/kubernetes"
	"k8s.io/client-go/tools/clientcmd"

	batchv1 "k8s.io/api/batch/v1"
	apiv1 "k8s.io/api/core/v1"
	metav1 "k8s.io/apimachinery/pkg/apis/meta/v1"

	"k8s.io/apimachinery/pkg/api/resource"

	metrics "k8s.io/metrics/pkg/client/clientset/versioned"

	"github.com/autograde/aguis/ci"
)

// K8s is an implementation of the CI interface using K8s.
type K8s struct {
	//Endpoint string
	//clientset clientset.Interface
	isActive   int
	isLogReady int
	podLog     string
}

var (
	isJobActive sync.Cond = *sync.NewCond(&sync.Mutex{})
	isPodDone   sync.Cond = *sync.NewCond(&sync.Mutex{})
)

func int32Ptr(i int32) *int32 { return &i }
func int64Ptr(i int64) *int64 { return &i }

//RunKubeJob runs the rescieved push from repository on the podes in our 3 nodes.
//dockJob is the container that will be creted using the base client docker image and commands that will run.
//id is a unique string for each job object
//TODO: kubeconfig param has to be deleted?
func (k *K8s) RunKubeJob(ctx context.Context, dockJob *ci.Job, courseName string, id string, kubeconfig *string) (string, error) {
	// use the current context in kubeconfig TODO: this has to change
	config, err := clientcmd.BuildConfigFromFlags("", *kubeconfig)
	if err != nil {
		return "", err
	}
	//K8s clinet
	clientset, err := kubernetes.NewForConfig(config)
	if err != nil {
		return "", err
	}
	//TODO: need to change clientset ?
	//clientset := K8s{}

	//for now genrate a random secret and put it in the path root/work/volums
	//TODO: pass data that need to be in secret! and check for RC?
	go jobsecrets(id, courseName, *clientset, kubeRandomSecret())

	//Define the configiration of the job object
	jobsClient := clientset.BatchV1().Jobs(courseName)
	confJob := &batchv1.Job{
		ObjectMeta: metav1.ObjectMeta{
			Name: "cijob" + id,
		},
		Spec: batchv1.JobSpec{
			BackoffLimit:            int32Ptr(8),
			TTLSecondsAfterFinished: int32Ptr(5), //TODO: add ActiveDeadlineSeconds: int64Ptr(1000), terminate after 1000 sec ?
			Template: apiv1.PodTemplateSpec{
				Spec: apiv1.PodSpec{
					Containers: []apiv1.Container{
						{
							Name:            "cijob" + id,
							Image:           dockJob.Image,
							Command:         []string{"/bin/sh", "-c", strings.Join(dockJob.Commands, "\n")},
							ImagePullPolicy: apiv1.PullIfNotPresent,
							Resources: apiv1.ResourceRequirements{
								Limits: apiv1.ResourceList{
									"cpu":    resource.MustParse("100m"), //TODO: test by changing this to "2" and run 8 in parallell
									"memory": resource.MustParse("100Mi"),
								},
								Requests: apiv1.ResourceList{
									"cpu":    resource.MustParse("100m"), //TODO: test by changing this to "2" and run 8 in parallell
									"memory": resource.MustParse("100Mi"),
								},
							},
							VolumeMounts: []apiv1.VolumeMount{
								{
									Name:      "secreting",
									MountPath: "/root/work/secreting",
									ReadOnly:  true,
								},
							},
						},
					},
					Volumes: []apiv1.Volume{
						{
							Name: "secreting",
							VolumeSource: apiv1.VolumeSource{
								Secret: &apiv1.SecretVolumeSource{
									SecretName: id,
								},
							},
						},
					},
					RestartPolicy: apiv1.RestartPolicyOnFailure,
				},
			},
		},
	}

	createdJob, err := jobsClient.Create(confJob)
	if err != nil {
		return "", err
	}

<<<<<<< HEAD
	//fmt.Println(createdJob.Name)
	jobLock.Lock()
	if !jobEvents(*createdJob, clientset, "agcicd", int32(1), createdJob.Name) {
		//fmt.Println("Waiting")
		waiting.Wait()
	}
	jobLock.Unlock()

	//fmt.Println("clientset.CoreV1().Pods")
	//pods, err := clientset.CoreV1().Pods("agcicd").List(metav1.ListOptions{
	_, err = clientset.CoreV1().Pods("agcicd").List(metav1.ListOptions{
		LabelSelector: "job-name=" + createdJob.Name,
=======
	k.jobEvents(*creteadJob, clientset, courseName, int32(1), creteadJob.Name)
	k.jobWaitToActive()

	pods, err := clientset.CoreV1().Pods(courseName).List(metav1.ListOptions{
		LabelSelector: "job-name=" + creteadJob.Name,
>>>>>>> 2b158bc9
	})
	if err != nil {
		return "could not list the pods!", nil
	}

<<<<<<< HEAD
	out := ""
	//for range pods.Items {
	//podLock.Lock()
	found, o := podEvents(clientset, "agcicd", createdJob.Name)
	if found {
		//fmt.Println("Wait")
		//condPod.Wait()
		out = o
		//break
	}
	//podLock.Unlock()
	//}
	//fmt.Println("Return value: ", podLog)

	err = jobsClient.Delete(createdJob.Name, &metav1.DeleteOptions{
		GracePeriodSeconds: int64Ptr(30),
	})
	if err != nil {
		return "", err
	}
	//for _, pod := range pods.Items {
	//fmt.Println("My Pods")
	//fmt.Println(pod)
	err = clientset.CoreV1().Pods("agcicd").DeleteCollection(&metav1.DeleteOptions{
		GracePeriodSeconds: int64Ptr(30),
	},
		metav1.ListOptions{
			LabelSelector: "job-name=" + createdJob.Name,
		})

	if err != nil {
		return err.Error(), nil
	}
	//}

	return out, nil
=======
	for range pods.Items {
		k.podEvents(clientset, courseName, creteadJob.Name)
		k.podWaitToSucc()
	}

	return k.podLog, nil
}

//podWaitToSucc waits for the pod to success. The signal will be send from the k.podEvents function
func (k *K8s) podWaitToSucc() {
	isPodDone.L.Lock()
	for k.isLogReady == 0 {
		isPodDone.Wait()
	}
	k.isLogReady--
	isPodDone.L.Unlock()
}

//jobWaitToActive waits for the pod to success. The signal will be send from the k.podEvents function
func (k *K8s) jobWaitToActive() {
	isJobActive.L.Lock()
	for k.isActive == 0 {
		isJobActive.Wait()
	}
	k.isActive--
	isJobActive.L.Unlock()
>>>>>>> 2b158bc9
}

//DeleteObject deleting ..
func (k *K8s) DeleteObject(clientset kubernetes.Clientset, namespace string) error {
	ticker := time.NewTicker(24 * time.Hour)
	for {
		<-ticker.C
		jobs, err := clientset.BatchV1().Jobs(namespace).List(metav1.ListOptions{})
		if err != nil {
			return err
		}
		if len(jobs.Items) > 0 {
			for _, job := range jobs.Items {
				err := clientset.BatchV1().Jobs(namespace).Delete(job.Name, &metav1.DeleteOptions{
					GracePeriodSeconds: int64Ptr(30),
				})
				if err != nil {
					return err
				}
			}
		} else {
			return nil
		}
	}
}

//jobEvents watch the events of the jobs. If job is active, then sends signal to the jobWaitToActive() method.
func (k *K8s) jobEvents(job batchv1.Job, clientset *kubernetes.Clientset, namespace string, nrOfPods int32, kubejobname string) {
	watch, err := clientset.BatchV1().Jobs(namespace).Watch(metav1.ListOptions{
		LabelSelector: "job-name=" + kubejobname,
	})
	if err != nil {
		log.Fatal(err.Error())
	}
	go func() {
		for event := range watch.ResultChan() {
			j, ok := event.Object.(*batchv1.Job)
			if !ok {
				log.Fatal("unexpected type")
			}
			//if j.Status.StartTime != nil {
			if j.Status.Active == nrOfPods {
				isJobActive.L.Lock()
				k.isActive++
				isJobActive.Signal()
				isJobActive.L.Unlock()
			}
		}
	}()
}

//podLogs read the logs of the cuurently running pods.
func podLogs(pod apiv1.Pod, clientset *kubernetes.Clientset, namespace string) (string, error) {
	podLogOpts := apiv1.PodLogOptions{}

	req := clientset.CoreV1().Pods(namespace).GetLogs(pod.Name, &podLogOpts)
	podLogs, err := req.Stream()
	if err != nil {
		return "", err
	}
	defer podLogs.Close()

	buf := new(bytes.Buffer)
	_, err = io.Copy(buf, podLogs)
	if err != nil {
		return "", err
	}

	str := buf.String()
	return str, nil
}

<<<<<<< HEAD
//PodEvents is ...
func podEvents(clientset *kubernetes.Clientset, namespace string, jobname string) (bool, string) {
	//st := false
=======
//podEvents watch the pods events, and send signal to the podWaitToSucc() method if pod successed.
func (k *K8s) podEvents(clientset *kubernetes.Clientset, namespace string, jobname string) {
>>>>>>> 2b158bc9
	watch, err := clientset.CoreV1().Pods(namespace).Watch(metav1.ListOptions{
		LabelSelector: "job-name=" + jobname,
	})
	if err != nil {
		panic(err)
	}
<<<<<<< HEAD
	//go func(st bool) {
	for event := range watch.ResultChan() {
		//fmt.Println(event)
		fmt.Printf("Type: %v\n", event.Type)
		pod, ok := event.Object.(*v1.Pod)

		if !ok {
			panic("unexpected type")
		}
		if pod.Status.Phase == "Succeeded" {
			//podLock.Lock()
			//podLog = podLogs(*pod, clientset, "agcicd")
			//st = true
			//condPod.Signal()
			//podLock.Unlock()
			out := podLogs(*pod, clientset, "agcicd")
			//pod.Delete()
			return true, out
		}
		if pod.Status.Phase == apiv1.PodFailed {
			fmt.Println("POD FAILED manual print") //TODO: What to do? delete and run the job again?
		}
	}
	//}(st)
	return false, ""
=======
	go func() {
		for event := range watch.ResultChan() {
			pod, ok := event.Object.(*apiv1.Pod)
			if !ok {
				panic("unexpected type")
			}
			if pod.Status.Phase == "Succeeded" {
				isPodDone.L.Lock()
				k.podLog, err = podLogs(*pod, clientset, namespace)
				if err != nil {
					panic(err)
				}
				k.isLogReady++
				isPodDone.Signal()
				isPodDone.L.Unlock()
			}
			if pod.Status.Phase == apiv1.PodFailed {
				fmt.Println("POD FAILED manual print") //TODO: What to do? delete and run the job again?
			}
		}
	}()
>>>>>>> 2b158bc9
}

//jobsecrets create a secrets.. TODO
func jobsecrets(secretName string, namespace string, clientset kubernetes.Clientset, pass string) {
	newSec := &apiv1.Secret{
		TypeMeta: metav1.TypeMeta{
			Kind:       "Secret",
			APIVersion: "apps/v1",
		},
		ObjectMeta: metav1.ObjectMeta{
			Name:      secretName,
			Namespace: namespace,
		},
		Data: map[string][]byte{
			secretName: []byte(pass),
		},
		Type: "Opaque",
	}
	_, err := clientset.CoreV1().Secrets(namespace).Create(newSec)
	if err != nil {
		panic(err)
	}
}

func kubeRandomSecret() string {
	randomness := make([]byte, 10)
	_, err := rand.Read(randomness)
	if err != nil {
		panic("couldn't generate randomness")
	}
	return fmt.Sprintf("%x", sha1.Sum(randomness))
}

func resourceUsage() {
	var kubeconfig, master string //empty, assuming inClusterConfig
	config, err := clientcmd.BuildConfigFromFlags(master, kubeconfig)
	if err != nil {
		panic(err)
	}

	cli, err := metrics.NewForConfig(config)

	podMetrics, err := cli.MetricsV1beta1().PodMetricses(metav1.NamespaceAll).List(metav1.ListOptions{})
	if err != nil {
		fmt.Println("Error:", err)
		return
	}

	for _, podMetric := range podMetrics.Items {
		podContainers := podMetric.Containers
		for _, container := range podContainers {
			cpuQuantity, ok := container.Usage.Cpu().AsInt64()
			memQuantity, ok := container.Usage.Memory().AsInt64()
			if !ok {
				return
			}
			msg := fmt.Sprintf("Container Name: %s \n CPU usage: %d \n Memory usage: %d", container.Name, cpuQuantity, memQuantity)
			fmt.Println(msg)
		}

	}
}<|MERGE_RESOLUTION|>--- conflicted
+++ resolved
@@ -122,69 +122,16 @@
 		return "", err
 	}
 
-<<<<<<< HEAD
-	//fmt.Println(createdJob.Name)
-	jobLock.Lock()
-	if !jobEvents(*createdJob, clientset, "agcicd", int32(1), createdJob.Name) {
-		//fmt.Println("Waiting")
-		waiting.Wait()
-	}
-	jobLock.Unlock()
-
-	//fmt.Println("clientset.CoreV1().Pods")
-	//pods, err := clientset.CoreV1().Pods("agcicd").List(metav1.ListOptions{
-	_, err = clientset.CoreV1().Pods("agcicd").List(metav1.ListOptions{
-		LabelSelector: "job-name=" + createdJob.Name,
-=======
 	k.jobEvents(*creteadJob, clientset, courseName, int32(1), creteadJob.Name)
 	k.jobWaitToActive()
 
 	pods, err := clientset.CoreV1().Pods(courseName).List(metav1.ListOptions{
 		LabelSelector: "job-name=" + creteadJob.Name,
->>>>>>> 2b158bc9
 	})
 	if err != nil {
 		return "could not list the pods!", nil
 	}
 
-<<<<<<< HEAD
-	out := ""
-	//for range pods.Items {
-	//podLock.Lock()
-	found, o := podEvents(clientset, "agcicd", createdJob.Name)
-	if found {
-		//fmt.Println("Wait")
-		//condPod.Wait()
-		out = o
-		//break
-	}
-	//podLock.Unlock()
-	//}
-	//fmt.Println("Return value: ", podLog)
-
-	err = jobsClient.Delete(createdJob.Name, &metav1.DeleteOptions{
-		GracePeriodSeconds: int64Ptr(30),
-	})
-	if err != nil {
-		return "", err
-	}
-	//for _, pod := range pods.Items {
-	//fmt.Println("My Pods")
-	//fmt.Println(pod)
-	err = clientset.CoreV1().Pods("agcicd").DeleteCollection(&metav1.DeleteOptions{
-		GracePeriodSeconds: int64Ptr(30),
-	},
-		metav1.ListOptions{
-			LabelSelector: "job-name=" + createdJob.Name,
-		})
-
-	if err != nil {
-		return err.Error(), nil
-	}
-	//}
-
-	return out, nil
-=======
 	for range pods.Items {
 		k.podEvents(clientset, courseName, creteadJob.Name)
 		k.podWaitToSucc()
@@ -211,7 +158,6 @@
 	}
 	k.isActive--
 	isJobActive.L.Unlock()
->>>>>>> 2b158bc9
 }
 
 //DeleteObject deleting ..
@@ -284,47 +230,14 @@
 	return str, nil
 }
 
-<<<<<<< HEAD
-//PodEvents is ...
-func podEvents(clientset *kubernetes.Clientset, namespace string, jobname string) (bool, string) {
-	//st := false
-=======
 //podEvents watch the pods events, and send signal to the podWaitToSucc() method if pod successed.
 func (k *K8s) podEvents(clientset *kubernetes.Clientset, namespace string, jobname string) {
->>>>>>> 2b158bc9
 	watch, err := clientset.CoreV1().Pods(namespace).Watch(metav1.ListOptions{
 		LabelSelector: "job-name=" + jobname,
 	})
 	if err != nil {
 		panic(err)
 	}
-<<<<<<< HEAD
-	//go func(st bool) {
-	for event := range watch.ResultChan() {
-		//fmt.Println(event)
-		fmt.Printf("Type: %v\n", event.Type)
-		pod, ok := event.Object.(*v1.Pod)
-
-		if !ok {
-			panic("unexpected type")
-		}
-		if pod.Status.Phase == "Succeeded" {
-			//podLock.Lock()
-			//podLog = podLogs(*pod, clientset, "agcicd")
-			//st = true
-			//condPod.Signal()
-			//podLock.Unlock()
-			out := podLogs(*pod, clientset, "agcicd")
-			//pod.Delete()
-			return true, out
-		}
-		if pod.Status.Phase == apiv1.PodFailed {
-			fmt.Println("POD FAILED manual print") //TODO: What to do? delete and run the job again?
-		}
-	}
-	//}(st)
-	return false, ""
-=======
 	go func() {
 		for event := range watch.ResultChan() {
 			pod, ok := event.Object.(*apiv1.Pod)
@@ -346,7 +259,6 @@
 			}
 		}
 	}()
->>>>>>> 2b158bc9
 }
 
 //jobsecrets create a secrets.. TODO
