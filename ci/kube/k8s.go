--- conflicted
+++ resolved
@@ -62,15 +62,10 @@
 
 	//for now genrate a random secret and put it in the path root/work/volums
 	//TODO: pass data that need to be in secret! and check for RC?
-<<<<<<< HEAD
-	go jobsecrets(id, courseName, *clientset, kubeRandomSecret())
-	fmt.Println("after secret")
-=======
 	err = jobsecrets(id, courseName, *clientset, kubeRandomSecret())
 	if err != nil {
 		return "", err
 	}
->>>>>>> 6d7f0e43
 	//Define the configiration of the job object
 	jobsClient := clientset.BatchV1().Jobs(courseName)
 	confJob := &batchv1.Job{
@@ -130,17 +125,10 @@
 	if err != nil {
 		return "", err
 	}
-<<<<<<< HEAD
-	fmt.Println("after job")
-	fmt.Println("created: ", createdJob.Name)
-
-	k.jobEvents(*createdJob, clientset, courseName, int32(1), createdJob.Name)
-=======
 	err = k.jobEvents(*createdJob, clientset, courseName, int32(1), createdJob.Name)
 	if err != nil {
 		return "", err
 	}
->>>>>>> 6d7f0e43
 	k.jobWaitToActive()
 	fmt.Println("after jobevent")
 
@@ -149,30 +137,6 @@
 		return "", err
 	}
 	k.podWaitToSucc()
-<<<<<<< HEAD
-
-	/*err = jobsClient.DeleteCollection(&metav1.DeleteOptions{
-		GracePeriodSeconds: int64Ptr(30),
-	},
-		metav1.ListOptions{
-			LabelSelector: "job-name=" + createdJob.Name,
-		})
-	if err != nil {
-		return "", err
-	}*/
-
-	err = clientset.CoreV1().Pods("agcicd").DeleteCollection(&metav1.DeleteOptions{
-		GracePeriodSeconds: int64Ptr(30),
-	},
-		metav1.ListOptions{
-			LabelSelector: "job-name=" + createdJob.Name,
-		})
-
-	if err != nil {
-		return err.Error(), nil
-	}
-=======
->>>>>>> 6d7f0e43
 	return k.podLog, nil
 }
 
