--- conflicted
+++ resolved
@@ -5,15 +5,9 @@
 ping -c 4 google.com 2>&1
 git config --global url."https://{{ .CreatorAccessToken }}:x-oauth-basic@github.com/".insteadOf "https://github.com/"
 ls
-<<<<<<< HEAD
+
 git clone  {{ .GetURL }} /home/gradle/user  
 git clone  {{ .TestURL }} /home/gradle/test
-=======
-echo `pwd`
-git clone --progress --verbose {{ .GetURL }} /home/gradle/user 2>&1 
-git clone --progress --verbose {{ .TestURL }} /home/gradle/test 2>&1
-echo `ls`
->>>>>>> 26e37927
 
 cat <<EOF> /home/gradle/.gradle/gradle.properties
 org.gradle.parallel=true
@@ -40,24 +34,12 @@
 
 
 
-<<<<<<< HEAD
-
 # Fail student code that attempts to access secret
 #cd /home/gradle/user/{{ .AssignmentName }}/
 #if grep --quiet -r -e common.Secret -e GlobalSecret * ; then
 #  echo "\n=== Misbehavior Detected: Failed ===\n"
 #  exit
 #fi
-=======
-echo "created SecretClass.java \n"
-
-# Fail student code that attempts to access secret
-cd /home/gradle/user/{{ .AssignmentName }}/
-if grep --quiet -r -e common.Secret -e GlobalSecret * ; then
-  echo "\n=== Misbehavior Detected: Failed ===\n"
-  exit
-fi
->>>>>>> 26e37927
 
 # Copy tests into student assignments folder for running tests
 cp -r /home/gradle/test/{{ .AssignmentName }}/src/test/* /home/gradle/user/{{ .AssignmentName }}/src/test/
@@ -69,21 +51,9 @@
 cp /home/gradle/test/{{ .AssignmentName }}/gradlew /home/gradle/user/{{ .AssignmentName }}/gradlew
 cd /home/gradle/user/{{ .AssignmentName }}/
 
-<<<<<<< HEAD
-=======
-echo 'executed cd to'
-echo `pwd` 2>&1
-echo `ls` 2>&1 
->>>>>>> 26e37927
-
 # Clear access token and the shell history to avoid leaking information to student test code.
 git config --global url."https://0:x-oauth-basic@github.com/".insteadOf "https://github.com/"
 history -c
-
-<<<<<<< HEAD
-=======
-echo "cleared tokens history etc"
->>>>>>> 26e37927
 
 # Perform lab specific setup
 if [ -f "setup.sh" ]; then
@@ -91,10 +61,5 @@
 fi
 
 echo "\n=== Running Tests ===\n"
-<<<<<<< HEAD
 gradle clean test 2>&1 
-=======
-./home/gradle/user/{{ .AssignmentName }}/gradlew -p /home/gradle/user/{{ .AssignmentName }}/ test 2>&1 
-#gradle test 2>&1 
->>>>>>> 26e37927
-echo "\n=== Finished Running Tests ===\n"+echo "\n=== Finished Running Tests ===\n"
