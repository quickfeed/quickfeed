package qtest

import (
	"crypto/rand"
	"crypto/sha256"
	"fmt"
	"os"
	"testing"

	"connectrpc.com/connect"
	"github.com/quickfeed/quickfeed/database"
	"github.com/quickfeed/quickfeed/qf"
)

// TestDB returns a test database and close function.
// This function should only be used as a test helper.
func TestDB(t *testing.T) (database.Database, func()) {
	t.Helper()

	f, err := os.CreateTemp(t.TempDir(), "test.db")
	if err != nil {
		t.Fatal(err)
	}
	if err := f.Close(); err != nil {
		os.Remove(f.Name())
		t.Fatal(err)
	}

	db, err := database.NewGormDB(f.Name(), Logger(t).Desugar())
	if err != nil {
		os.Remove(f.Name())
		t.Fatal(err)
	}

	return db, func() {
		if err := db.Close(); err != nil {
			t.Error(err)
		}
		if err := os.Remove(f.Name()); err != nil {
			t.Error(err)
		}
	}
}

// CreateFakeUser is a test helper to create a user in the database.
func CreateFakeUser(t *testing.T, db database.Database) *qf.User {
	t.Helper()
	user := &qf.User{}
	if err := db.CreateUser(user); err != nil {
		t.Fatal(err)
	}
	return user
}

func CreateFakeCustomUser(t *testing.T, db database.Database, user *qf.User) *qf.User {
<<<<<<< HEAD
	t.Helper()
	if err := db.CreateUser(user); err != nil {
		t.Fatal(err)
	}
	return user
}

func CreateNamedUser(t *testing.T, db database.Database, _ uint64, name string) *qf.User {
=======
>>>>>>> 2ef6ab7e
	t.Helper()
	if err := db.CreateUser(user); err != nil {
		t.Fatal(err)
	}
	return user
}

func CreateCourse(t *testing.T, db database.Database, user *qf.User, course *qf.Course) {
	t.Helper()
	if err := db.CreateCourse(user.ID, course); err != nil {
		t.Fatal(err)
	}
}

func EnrollStudent(t *testing.T, db database.Database, student *qf.User, course *qf.Course) {
	t.Helper()
	query := &qf.Enrollment{
		UserID:   student.ID,
		CourseID: course.ID,
	}
	if err := db.CreateEnrollment(query); err != nil {
		t.Fatal(err)
	}
	query.Status = qf.Enrollment_STUDENT
	if err := db.UpdateEnrollment(query); err != nil {
		t.Fatal(err)
	}
}

func EnrollTeacher(t *testing.T, db database.Database, student *qf.User, course *qf.Course) {
	t.Helper()
	query := &qf.Enrollment{
		UserID:   student.ID,
		CourseID: course.ID,
	}
	if err := db.CreateEnrollment(query); err != nil {
		t.Fatal(err)
	}
	query.Status = qf.Enrollment_TEACHER
	if err := db.UpdateEnrollment(query); err != nil {
		t.Fatal(err)
	}
}

func EnrollUser(t *testing.T, db database.Database, user *qf.User, course *qf.Course, status qf.Enrollment_UserStatus) *qf.Enrollment {
	t.Helper()
	enrollment := &qf.Enrollment{
		UserID:   user.ID,
		CourseID: course.ID,
	}
	if err := db.CreateEnrollment(enrollment); err != nil {
		t.Fatal(err)
	}
	enrollment.Status = status
	if err := db.UpdateEnrollment(enrollment); err != nil {
		t.Fatal(err)
	}
	return enrollment
}

func RandomString(t *testing.T) string {
	t.Helper()
	randomness := make([]byte, 10)
	if _, err := rand.Read(randomness); err != nil {
		t.Fatal(err)
	}
	return fmt.Sprintf("%x", sha256.Sum256(randomness))[:6]
}

func RequestWithCookie[T any](message *T, cookie string) *connect.Request[T] {
	request := connect.NewRequest(message)
	request.Header().Set("cookie", cookie)
	return request
}<|MERGE_RESOLUTION|>--- conflicted
+++ resolved
@@ -53,17 +53,6 @@
 }
 
 func CreateFakeCustomUser(t *testing.T, db database.Database, user *qf.User) *qf.User {
-<<<<<<< HEAD
-	t.Helper()
-	if err := db.CreateUser(user); err != nil {
-		t.Fatal(err)
-	}
-	return user
-}
-
-func CreateNamedUser(t *testing.T, db database.Database, _ uint64, name string) *qf.User {
-=======
->>>>>>> 2ef6ab7e
 	t.Helper()
 	if err := db.CreateUser(user); err != nil {
 		t.Fatal(err)
