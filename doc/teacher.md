# Autograder user manual for teachers

## Autograder: Roles and Concepts

The system has three **user** roles.

- **Administrator** role is system-wide. Only administrators can create new courses and promote or demote other administrators.

- **Teachers** are associated with one or more courses. An administrator who creates a new course becomes **Course creator** teacher for that course. The teacher status of a course creator can never be revoked. A course creator teacher can promote other users to teachers and demote them back to students.

Teachers can view and edit all the course related data: student enrollments, student groups, lab assignment submissions. 

- **Students** are associated with one or more courses. A student can view his own results and progress on individual and group assignments.

[//] #(This is copied directly from the old MD and has to be updated, or even removed? )
The following concepts are important to understand.

- **Assignments** are organized into folders in a git repository.
  - **Individual assignments** are solved by one student. There is one repository for individual assignments.
  - **Group assignments** are solved by a group of students. There is one repository for group assignments.
- **Submissions** are made by a student submitting code to a supported git service provider (e.g. github or gitlab).

*Note: Currently, GitLab support is lagging behind, so is not usable.*

## GitHub

 To use Autograder, both teachers and students must have an active [GitHub](https://github.com/) account. 

 Each course in Autograder is based on a GitHub organization. 
 
 ### A course organization has several requirements:

 - Third-party access must not be restricted. This is necessary so that Autograder can access the organization on your behalf. To enable third-party access, go to your organization's main page and select **Settings > Third-party access**, and remove restrictions or go to 
 https://github.com/organizations/{organization_name}/settings/oauth_application_policy.
 
 - You must be able to create private repositories in your organization. If you are associated with University of Stavanger, you can create such organizations under the [UiS Campus Enterprise account](https://github.com/enterprises/university-of-stavanger).

 - You can also [apply for an Educator discount](https://education.github.com/discount_requests/new) on GitHub.

For teachers, GitHub is happy to upgrade your organization to serve private repositories

 - There should not be any course repositories in your organization before the course creation, as Autograder will create repositories with GitHub webhook events automatically. Course repositories are repositories with names `assignments`, `tests`, `solutions` or `course-info`. If you already have such repositories in your organization, you will have to remove (or temporarily rename) them in order to be able to create a new course.

## Course

### Course repositories structure

Autograder uses the following repository structure. These will be created automatically when a course is created.

| Repository name |	Description                                      | Access   |
|-----------------|--------------------------------------------------|----------|
| course-info	  | Holds information about the course.              | Public   |
| assignments	  | Contains a separate folder for each assignment.  |Students, Teachers,<br>Autograder |
| username-labs   |	Created for each student username in autograder	 |Student, Teachers,<br> Autograder |
| tests	          | Contains a separate folder for each assignment<br> with tests for that assignment. |Teachers, Autograder|
| solutions	      | Typically contains assignments, tests, and<br> solutions that pass the tests. |	Teachers |

*In Autograder, Teacher means any teaching staff, including teaching assistants and professors alike.*

The `assignments` folder has a separate folder for each assignment. The short name for each assignment can be provided in the folder name, for example `single-paxos` or `state-machine-replication`. Typically, the assignment id gleaned from the `assignment.yml` file will determine the ordering of the assignments as they appear in lists on Autograder. Some courses may simply use short names, such as `lab1`, `lab2`, and so on. These will be sorted by the frontend as expected.

The `username` is actually the github user name. This repository will initially be empty, and the student will need to set up a remote label called `assignments` pointing to the `assignments` repository, and pull from it to get any template code provided by the teaching staff.

The `tests` folder is used by autograder to run the tests for each of the assignments. The folder structure inside `tests` must correspond to the structure in the `assignments` repo. Each `assignment` folder in the tests repository contains one or more test file and an `assignment.yml` configuration file that will be picked up by autograder test runner. The format of this file will describe various aspects of an assignment, such as submission deadline, approve: manual or automatic, programming language, test commands, etc.

The `solutions` folder should never be shared with anyone except teachers. This folder is not used by autograder, but is created as a placeholder for the teaching staff to prepare and test the assignments locally. This folder will typically be used as the source for creating the `assignments` folder and `tests` folder.

Currently, teaching staff needs to populate these repositories manually for the course. This is important so as to prevent revealing commit history from old instances. That is, these repositories should not be cloned or forked from an old version of the course.

## Teaching assistants

### To give your teaching assistants access to your course you have to:

- Accept their enrollments into your course
- Promote them to your course's teacher on course members page

Assistants will automatically be given organization `owner` role to be able to accept student enrollments, approve student groups and access all course repositories. They will also be added to the `allteachers` team.

## Student enrollments

Students enroll into your course by logging in into Autograder with their GitHub accounts, following `Join course` link and choosing to enroll into your course. You can access the full list of students (both already enrolled into your course or waiting for enrollment approval) on the `Members` tab of your course page, and accept their enrollments. 

After a student's enrollment has been accepted, the student will receive three invitations to their registered GitHub email (corresponding with the account they have used to log in to Autograder). One to join the course organization, and another two to access the course's `assignments` repository and the student's personal repository.

**Note: it can take GitHub some time to issue the invitation.** 
Students can also navigate to
- https://github.com/{organization_name}/assignments and
- https://github.com/{organization_name}/{student_git_username}-labs 
manually and accept the invitations from there. These links are also available from Autograder's frontend interface, in the course menu, under the User Repository heading.

All students in a course will be added to the `allstudents` team in the course's GitHub organization.

## Student groups

Students can create groups with other students on Autograder, which later can be approved, rejected or edited by teacher or teacher assistants. When approved, the group will have a corresponding GitHub team created on your course organization, along with a repository for group assignments. After that the group name cannot be changed. 

Group names cannot be reused: as long as a group team/repository with a certain name exists on your course organization, a new group with that name cannot be created.

## Assignments and tests

### `assignments` repository

Course repository `assignments` is used to provide course assignments for students. A single assignment is represented as a folder containing all assignment files. Students will pull the provided code from that repository and then push their solution attempt to their own student repositories.

### `tests` repository

To allow the automated build and testing of student solutions, you have to provide tests and an `assignment.yaml` template with assignment information in the `tests` repository. File structure must reflect the structure in the `assignments` repository. That is, if you have `lab1`, `lab2` folders in `assignments` repository, place the test files and the `assignment.yaml` file for lab1 in the `lab1` folder in the `tests` repository and so on for lab2.

### Example `assignment.yaml` file

The `tests` repository must contain one `assignment.yaml` file for each lab assignment, stored in the corresponding assignment's folder, e.g. for `lab1/assignment.yaml` we may have something like this:
```
assignmentid: 1
language: "go"
deadline: "2019-10-25T23:00:00"
autoapprove: false
scorelimit: 80
isgrouplab: false
reviewers: 2
```

`autoapprove` indicates whether or not Autograder will automatically approve the assignment when a sufficient score has been reached.
<<<<<<< HEAD
`scorelimit` defines the minimal percentage score on a student submission for the corresponding lab to be auto approved.
If `scorelimit` is not set, only submissions with 80% or higher will be approved automatically.
=======
`reviewers` indicate the number of reviews to be created for a student submission to this assignment.
`scorelimit` defines the minimal percentage score on a student submission for the corresponding lab to be auto approved.
If `scorelimit` is not set, only submissions with 80% or higher will be approved automatically.


## Reviewing student submissions

Assignment can be reviewed manually if the number of reviewers in the assignemnt's yaml file is above zero. Grading criteria can be added in groups for a selected assignment on the course's main page. Criteria descriptions and group headers can be edited at any time by simply clicking on the criterion one wishes to edit.

**Review** page gives access to creation of a manual review and feedback to a student solutions submitted for the course assignments. Only teaching staff can create reviews, and only one review per teaching staff member can be added for the same student submission for the same assignment.

Initially, a new review has *in progress* status. *Ready* status can be only set after all the grading criteria checkpoints are marked as either passed or failed. Reviews will not be shown on the **Release** page unless it is *ready*.

Comments can be left to every criterion checkpoint or to the whole group of grading criteria. A feedback to the whole submission can be added as well. Both comments and feedbacks can be edited by the reviewer.

**Release** page gives access to the overview of the results of manual reviews for all course students and assignments. There the user can see submission score for each review, the mean score for all ready reviews, set a final grade/status for a student submission (**Apptoved/Rejected/Revision**), look at all available reviews for each submission, and *release* the results to reveal them to students or student groups.

It is also possible to mass approve submissions or mass release reviews for an assignment by chosing a minimal score and then pressing `Approve all` or `Release all` correspondingly. Every submission with a score equal or above the set minimal score will be approved or reviews to such submissions will be released.

>>>>>>> 1403656a
<|MERGE_RESOLUTION|>--- conflicted
+++ resolved
@@ -120,10 +120,6 @@
 ```
 
 `autoapprove` indicates whether or not Autograder will automatically approve the assignment when a sufficient score has been reached.
-<<<<<<< HEAD
-`scorelimit` defines the minimal percentage score on a student submission for the corresponding lab to be auto approved.
-If `scorelimit` is not set, only submissions with 80% or higher will be approved automatically.
-=======
 `reviewers` indicate the number of reviews to be created for a student submission to this assignment.
 `scorelimit` defines the minimal percentage score on a student submission for the corresponding lab to be auto approved.
 If `scorelimit` is not set, only submissions with 80% or higher will be approved automatically.
@@ -141,6 +137,4 @@
 
 **Release** page gives access to the overview of the results of manual reviews for all course students and assignments. There the user can see submission score for each review, the mean score for all ready reviews, set a final grade/status for a student submission (**Apptoved/Rejected/Revision**), look at all available reviews for each submission, and *release* the results to reveal them to students or student groups.
 
-It is also possible to mass approve submissions or mass release reviews for an assignment by chosing a minimal score and then pressing `Approve all` or `Release all` correspondingly. Every submission with a score equal or above the set minimal score will be approved or reviews to such submissions will be released.
-
->>>>>>> 1403656a
+It is also possible to mass approve submissions or mass release reviews for an assignment by chosing a minimal score and then pressing `Approve all` or `Release all` correspondingly. Every submission with a score equal or above the set minimal score will be approved or reviews to such submissions will be released.