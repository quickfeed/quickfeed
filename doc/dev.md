--- conflicted
+++ resolved
@@ -78,13 +78,7 @@
 
 - **Primary Server Port:**
 By default, the server runs on port **:443**, the standard port for HTTPS traffic. This ensures secure communication right out of the box.
-- **Custom Port Configuration:**
-If you need to use a different port, you can easily change this by using the `-http.addr` flag when launching the server.
-<<<<<<< HEAD
-  - **BEWARE**: Can cause issues with callback from github
-
-=======
->>>>>>> 83a752ab
+
 - **HTTP to HTTPS Redirection:**
 Alongside the main server, we also initiate a secondary server on port **:80**. Its sole purpose is to redirect all incoming HTTP requests to HTTPS.
 This ensures that even if someone attempts to connect via the unsecured HTTP protocol, their request will be automatically upgraded to a secure connection.
