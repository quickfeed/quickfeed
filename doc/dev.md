# QuickFeed Developer Guide

This developer guide assumes that you have [installed go](./templates/setup-go.md), [installed and configured QuickFeed](./deploy.md) and its dependent components.

<<<<<<< HEAD
=======
If you wish to run quickfeed through Wsl view [setup wsl](./templates/setup-wsl.md).

>>>>>>> b6aa3a04
## Makefile

The Makefile in QuickFeed simplifies various tasks like compiling, updating, and launching the server.

### Compiling Targets

After modifying qf/qf.proto, you need to recompile both frontend and backend. Use the following commands:

```sh
make proto
```

To recompile and install the QuickFeed server, run:

```sh
make install
```

To compile the browser client bundles:

```sh
make ui
```

### Testing

#### Backend

To run all tests that does not require remote interactions.

```sh
make test
```

To run specific tests that requires remote interactions with GitHub you must create a personal access token and assign it to `GITHUB_ACCESS_TOKEN`:

```sh
export GITHUB_ACCESS_TOKEN=<your-personal-access-token>
```

Some other tests may also require access to a specific test course organization; for these tests use `QF_TEST_ORG`:

```sh
export QF_TEST_ORG=<your-test-course-organization>
```

Here are some examples of such tests:

```sh
cd assignments
go test -v -run TestFetchAssignments
cd ci
go test -v -run TestRunTests
cd scm
go test -v -run TestGetOrganization
go test -v -run TestListHooks
QF_WEBHOOK_SERVER=https://62b9b9c05ece.ngrok.io go test -v -run TestCreateHook
go test -v -run TestListHooks
cd web/hooks
QF_WEBHOOK_SERVER=https://62b9b9c05ece.ngrok.io go test -v -run TestGitHubWebHook
```

#### Frontend

View [How to run Selenium tests](selenium-testing.md) or [Testing with Jest](jest-testing.md)

## Server architecture

### Default Configuration

TODO(meling) Update and improve this part. It is not correct anymore, I think.

- **Primary Server Port:**
By default, the server runs on port **:443**, the standard port for HTTPS traffic. This ensures secure communication right out of the box.
<<<<<<< HEAD
- **Custom Port Configuration:**
If you need to use a different port, you can easily change this by using the `-http.addr` flag when launching the server.
  - **BEWARE**: Can cause issues with callback from github
=======
>>>>>>> b6aa3a04

- **HTTP to HTTPS Redirection:**
Alongside the main server, we also initiate a secondary server on port **:80**. Its sole purpose is to redirect all incoming HTTP requests to HTTPS.
This ensures that even if someone attempts to connect via the unsecured HTTP protocol, their request will be automatically upgraded to a secure connection.

**Important Note:**
When running servers on ports like **:80** or **:443**, some operating systems may require elevated permissions or specific configurations.
This is because ports below 1024 are considered privileged ports, and running services on these ports might need administrative rights or special configurations.

In Linux, you can use the `setcap` command to allow a binary to bind to privileged ports without elevated permissions.
For example, to allow the `quickfeed` binary to bind to port **:443**, you can run the following command:

```sh
sudo setcap CAP_NET_BIND_SERVICE=+eip /path/to/binary/quickfeed
```

Note that you will need to repeat this step each time you recompile the server.

Please make sure to check your operating system's documentation for the necessary steps to run services on these ports.

## Errors and logging

Application errors can be classified into several groups and handled in different ways:

**Database errors**:

- Return generic "not found/failed" error message to the user, log the original error.

**SCM errors**:

- Some of these can only be fixed by the user who is calling the method by interacting with UI elements (usually course teacher).

  **Examples**:
  - If a GitHub organization cannot be found, one of the possible issues causing this behavior is not having installed the GitHub application on the organization.
  As a result, the requested organization cannot be seen by QuickFeed.
  - If a GitHub repository cannot be found, they could have been manually deleted from GitHub.
  Only the current user can remedy the situation, and it is most useful to inform them about the issue in detail and offer a solution.

- Sometimes GitHub interactions take too long and the request times out, or is otherwise cancelled by GitHub.
In these cases the error is usually ephemeral in nature, and the action should be repeated at later time. This should be communicated to the end user.

- Return a custom error with detailed information for logging, and a custom error message to the user.

**Access control errors**:

- Return generic "access denied" error message to the user.

**API errors (invalid requests)**:

- Return generic "malformed request" message to the user.

**GitHub API errors (request struct has missing/malformed fields)**:

- Return a custom error with detailed information for logging and generic "failed precondition" message to the user.

[Connect Error Codes](https://connectrpc.com/docs/protocol#error-codes) are used to allow the client to check whether the error message should be displayed for user, or just logged for developers.

### Backend

Errors are being logged at `QuickFeed Service` level.
All other methods called from there (including database and SCM methods) will just wrap and return all error messages directly.
Introduce logging on layers deeper than `QuickFeed Service` only if necessary.

Errors returned to a user should be few and informative.
They should not reveal internal details of the application.

### Frontend

When receiving a response from the server, the response status code is checked on the frontend.
Any message with code different from 0 (0 is status code `OK`) will be logged to console.
Error messages will be displayed to user where relevant, e.g. on course and group creation, and user and group enrollment updates.

[Connect Error Codes](https://connectrpc.com/docs/protocol#error-codes)

## GitHub API

For GitHub integration we are using [Go implementation](https://github.com/google/go-github) of [GitHub API](https://docs.github.com/en/rest)

### Webhooks

- GitHub [Webhooks API](https://docs.github.com/en/webhooks) is used for building and testing of code submitted by students.
- A webhook is created automatically when installing the GitHub App on a course organization. The webhook will be triggered by pushes to repositories in the organization.
- Push events from the `tests` repository may update
  - The assignment information in QuickFeed's database.
  - The Docker container and run.sh script used for building and testing student submitted code.
- Push events from the `username-labs` repositories may trigger text execution.
- The webhook will POST events to `$DOMAIN/hook/`, where `$DOMAIN` is the domain name of the server, as defined in your `.env` file.

### User roles/access levels for organization / repository

- GitHub API name for organization owner is `admin`
- Repository access levels for any organization member in GitHub API calls are: `read`/`write`/`admin`/`none`
- Individual repository permission levels in GitHub API are: `pull`/`push`/`admin`

### Repositories

- `owner` field for any organization repository is a slugified name for that organization
- access policy:
  - on course creation - default repository access across the whole organization is set to `none`, which means that only the organization owners can see any private repository on that organization
  - when students enroll, they receive read/pull access to `assignments` repository and write/push access to a personal student repository as GitHub invitations to their registered GitHub email

## Docker

QuickFeed will build code submitted by students, and run tests provided by teachers inside docker containers.
An often encountered problem is Docker being unable to resolve DNS due to disabled public DNS.
If you get a build error like that:

```log
Docker execution failed{error 25 0  Error response from daemon: Get https://registry-1.docker.io/v2/: dial tcp: lookup registry-1.docker.io on [::1]:53: read udp [::1]:50111->[::1]:53: read: connection refused}
```

then it must be a DNS problem.

One of the solutions is to uncomment or change `DOCKER_OPTS` line in `/etc/default/docker` file, then restart Docker daemon with `service docker restart`.

[Problem description and possible solutions](https://development.robinwinslow.uk/2016/06/23/fix-docker-networking-dns/)

## npm

`npm install` (or `npm i`) no longer installs all dependencies with versions stated in `package-lock.json`, but will also attempt to load latest versions for all root packages.
If you just want to install the package dependencies without altering your `package-lock.json`, run `npm ci` instead.

## Repairing database from backups

Given a current database `qf.db` and a backup `bak.db`, and we want to replace records in a table `users` of the `qf.db` with entries from the same table in `bak.db`.
The database you open first will be under the alias `main`.

```sql
sqlite3 qf.db
delete from users;
attach database '/full/path/bak.db' as backup;
insert into main.users select * from backup.users;
detach database backup;
```<|MERGE_RESOLUTION|>--- conflicted
+++ resolved
@@ -2,11 +2,8 @@
 
 This developer guide assumes that you have [installed go](./templates/setup-go.md), [installed and configured QuickFeed](./deploy.md) and its dependent components.
 
-<<<<<<< HEAD
-=======
 If you wish to run quickfeed through Wsl view [setup wsl](./templates/setup-wsl.md).
 
->>>>>>> b6aa3a04
 ## Makefile
 
 The Makefile in QuickFeed simplifies various tasks like compiling, updating, and launching the server.
@@ -81,12 +78,6 @@
 
 - **Primary Server Port:**
 By default, the server runs on port **:443**, the standard port for HTTPS traffic. This ensures secure communication right out of the box.
-<<<<<<< HEAD
-- **Custom Port Configuration:**
-If you need to use a different port, you can easily change this by using the `-http.addr` flag when launching the server.
-  - **BEWARE**: Can cause issues with callback from github
-=======
->>>>>>> b6aa3a04
 
 - **HTTP to HTTPS Redirection:**
 Alongside the main server, we also initiate a secondary server on port **:80**. Its sole purpose is to redirect all incoming HTTP requests to HTTPS.
