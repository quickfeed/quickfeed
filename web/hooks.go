--- conflicted
+++ resolved
@@ -90,42 +90,6 @@
 	}
 }
 
-<<<<<<< HEAD
-=======
-// getLatestAssignment TODO DOC
-// TODO Should we check the inputs for consistency, or is it ok to ignore gid if uid is also provided.
-// TODO Should this be renamed to getNextUnapprovedAssignment() ??
-func getLatestAssignment(db database.Database, cid uint64, uid uint64, gid uint64) (*models.Assignment, error) {
-	assignments, err := db.GetAssignmentsByCourse(cid)
-	if err != nil {
-		return nil, err
-	}
-	sort.Slice(assignments, func(i, j int) bool {
-		return assignments[i].Order < assignments[j].Order
-	})
-	for _, v := range assignments {
-		if uid > 0 {
-			sub, err := db.GetSubmissionForUser(v.ID, uid)
-			if err != nil && err != gorm.ErrRecordNotFound {
-				return nil, err
-			}
-			if sub == nil || !sub.Approved {
-				return v, nil
-			}
-		} else if gid > 0 && v.IsGroupLab {
-			sub, err := db.GetSubmissionForGroup(v.ID, gid)
-			if err != nil && err != gorm.ErrRecordNotFound {
-				return nil, err
-			}
-			if sub == nil || !sub.Approved {
-				return v, nil
-			}
-		}
-	}
-	return nil, errors.New("no next unapproved assignment found")
-}
-
->>>>>>> fd59f1b2
 // RunCI Runs the ci from a RemoteIdentity
 func RunCI(logger logrus.FieldLogger, repo *models.Repository, db database.Database, runner ci.Runner, cloneURL string, 
 	commitHash string, remoteIdentity *models.RemoteIdentity, buildscripts string, courseCreator *models.RemoteIdentity) {
