--- conflicted
+++ resolved
@@ -5,13 +5,8 @@
 // editUserProfile updates the user profile according to the user data in
 // the request object. If curUser is admin, and the request may also
 // promote the user to admin.
-<<<<<<< HEAD
 func (s *QuickFeedService) editUserProfile(curUser *qf.User, request *qf.User) error {
-	updateUser, err := s.db.GetUser(request.ID)
-=======
-func (s *QuickFeedService) updateUser(curUser *qf.User, request *qf.User) (*qf.User, error) {
 	updateUser, err := s.db.GetUser(request.GetID())
->>>>>>> 7a5c5fb3
 	if err != nil {
 		return err
 	}
