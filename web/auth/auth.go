--- conflicted
+++ resolved
@@ -7,7 +7,6 @@
 	"fmt"
 	"io"
 	"net/http"
-	"strings"
 	"time"
 
 	"github.com/quickfeed/quickfeed/database"
@@ -20,23 +19,6 @@
 	"gorm.io/gorm"
 )
 
-<<<<<<< HEAD
-func init() {
-	gob.Register(&UserSession{})
-}
-
-// Session keys.
-const (
-	SessionKey     = "session"
-	UserKey        = "user"
-	Cookie         = "cookie"
-	OutgoingCookie = "Set-Cookie"
-	githubUserAPI  = "https://api.github.com/user"
-)
-
-// Query keys.
-=======
->>>>>>> 21b61722
 const (
 	Cookie        = "cookie"
 	UserKey       = "user"
@@ -45,12 +27,7 @@
 )
 
 var (
-<<<<<<< HEAD
-	// Gothic http cookie sessionStore
-	sessionStore  *sessions.CookieStore
-=======
 	teacherScopes = []string{"repo:invite", "user", "repo", "delete_repo", "admin:org", "admin:org_hook"}
->>>>>>> 21b61722
 	studentScopes = []string{"repo:invite"}
 	httpClient    = &http.Client{
 		Timeout: time.Second * 30,
@@ -87,23 +64,9 @@
 			authenticationError(logger, w, fmt.Errorf("illegal request method: %s", r.Method))
 			return
 		}
-<<<<<<< HEAD
-		// Start or refresh the session.
-		// Issue: server generates a new random key to encode sessions on each restart.
-		// A session from before the restart will be detected, but cannot be decoded with
-		// the new key, resulting in an error. Instead of returning, we attempt to refresh the session first.
-		s, err := sessionStore.New(r, SessionKey)
-		if err != nil {
-			if err := sessionStore.Save(r, w, s); err != nil {
-				authenticationError(logger, w, fmt.Errorf("failed to create new session: %w", err))
-				return
-			}
-		}
-=======
 		// Check teacher suffix, update scopes.
 		// Won't be necessary with GitHub App.
 		setScopes(authConfig, r.URL.Path)
->>>>>>> 21b61722
 		logger.Debugf("Provider callback URL: %s", authConfig.RedirectURL)
 		redirectURL := authConfig.AuthCodeURL(secret)
 		logger.Debugf("Redirecting to AuthURL: %v", redirectURL)
@@ -112,11 +75,7 @@
 }
 
 // OAuth2Callback handles the callback from an oauth2 provider.
-<<<<<<< HEAD
-func OAuth2Callback(logger *zap.SugaredLogger, db database.Database, authConfig *oauth2.Config, scms *scm.Scms, secret string) http.HandlerFunc {
-=======
 func OAuth2Callback(logger *zap.SugaredLogger, db database.Database, tm *TokenManager, authConfig *oauth2.Config, scms *Scms, secret string) http.HandlerFunc {
->>>>>>> 21b61722
 	return func(w http.ResponseWriter, r *http.Request) {
 		logger.Debug("OAuth2Callback: started")
 		if r.Method != "GET" {
