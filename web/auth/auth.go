--- conflicted
+++ resolved
@@ -13,14 +13,11 @@
 	"github.com/labstack/echo/v4"
 	"github.com/markbates/goth/gothic"
 	"go.uber.org/zap"
-<<<<<<< HEAD
 	"google.golang.org/grpc"
 	"google.golang.org/grpc/codes"
 	"google.golang.org/grpc/metadata"
 	"google.golang.org/grpc/status"
-=======
 	"gorm.io/gorm"
->>>>>>> 73067cde
 )
 
 func init() {
@@ -410,8 +407,10 @@
 	return ""
 }
 
-var ErrInvalidSessionCookie = status.Errorf(codes.Unauthenticated, "Request does not contain a valid session cookie.")
-var ErrContextMetadata = status.Errorf(codes.Unauthenticated, "Could not grab metadata from context")
+var (
+	ErrInvalidSessionCookie = status.Errorf(codes.Unauthenticated, "Request does not contain a valid session cookie.")
+	ErrContextMetadata      = status.Errorf(codes.Unauthenticated, "Could not grab metadata from context")
+)
 
 func UserVerifier() grpc.UnaryServerInterceptor {
 	return func(ctx context.Context, req interface{}, info *grpc.UnaryServerInfo, handler grpc.UnaryHandler) (interface{}, error) {
