package auth

import (
	"bytes"
	"context"
	"encoding/gob"
	"encoding/json"
	"fmt"
	"io"
	"net/http"
	"strconv"
	"strings"
	"time"

	"github.com/gorilla/sessions"
	"github.com/quickfeed/quickfeed/database"
	"github.com/quickfeed/quickfeed/internal/rand"
	"github.com/quickfeed/quickfeed/qf"
	"github.com/quickfeed/quickfeed/qlog"
	"go.uber.org/zap"
	"google.golang.org/grpc"
	"google.golang.org/grpc/codes"
	"google.golang.org/grpc/metadata"
	"google.golang.org/grpc/status"
	"gorm.io/gorm"
)

func init() {
	gob.Register(&UserSession{})
}

// Session keys.
const (
	SessionKey     = "session"
	UserKey        = "user"
	Cookie         = "cookie"
	OutgoingCookie = "Set-Cookie"
	githubUserAPI  = "https://api.github.com/user"
)

// Query keys.
const (
	State    = "state" // As defined by the OAuth2 RFC.
	Redirect = "redirect"
)

// Temporary solution. Will be removed when sessions replaced by JWT.
var (
	// Gothic http cookie sessionStore
	sessionStore  *sessions.CookieStore
	teacherScopes = []string{"repo:invite", "user", "repo", "delete_repo", "admin:org", "admin:org_hook"}
	studentScopes = []string{"repo:invite"}
	// map from session cookies to user IDs.
	cookieStore = make(map[string]uint64)
	httpClient  *http.Client
)

func init() {
	httpClient = &http.Client{
		Timeout: time.Second * 30,
	}
	sessionStore = sessions.NewCookieStore([]byte(rand.String()))
	sessionStore.Options.HttpOnly = true
	sessionStore.Options.Secure = true
}

// UserSession holds user session information.
type UserSession struct {
	ID        uint64
	Providers map[string]struct{}
}

func authenticationError(logger *zap.SugaredLogger, w http.ResponseWriter, err string) {
	logger.Error(err)
	w.WriteHeader(http.StatusUnauthorized)
}

func newUserSession(id uint64) *UserSession {
	return &UserSession{
		ID:        id,
		Providers: make(map[string]struct{}),
	}
}

func (us *UserSession) enableProvider(provider string) {
	us.Providers[provider] = struct{}{}
}

func (us UserSession) String() string {
	providers := ""
	for provider := range us.Providers {
		providers += provider + " "
	}
	return fmt.Sprintf("UserSession{ID: %d, Providers: %v}", us.ID, providers)
}

// Add adds cookie for userID, replacing userID's current cookie, if any.
func Add(cookie string, userID uint64) {
	for currentCookie, id := range cookieStore {
		if id == userID && currentCookie != cookie {
			delete(cookieStore, currentCookie)
		}
	}
	cookieStore[cookie] = userID
}

func Get(cookie string) uint64 {
	return cookieStore[cookie]
}

// OAuth2Logout invalidates the session for the logged in user.
func OAuth2Logout(logger *zap.SugaredLogger) http.HandlerFunc {
	return func(w http.ResponseWriter, r *http.Request) {
		sess, err := sessionStore.Get(r, SessionKey)
		if err != nil {
			logger.Error(err)
		}
		logger.Debug(sessionData(sess))
		sess.Options.MaxAge = -1
		sess.Values = make(map[interface{}]interface{})
		if err := sess.Save(r, w); err != nil {
			logger.Error(err)
		}
		http.Redirect(w, r, "/", http.StatusFound)
	}
}

func sessionData(session *sessions.Session) string {
	if session == nil {
		return "<nil>"
	}
	out := "Values: "
	for k, v := range session.Values {
		out += fmt.Sprintf("<%s: %v>, ", k, v)
	}
	out += "Options: "
	out += fmt.Sprintf("<%s: %v>, ", "MaxAge", session.Options.MaxAge)
	out += fmt.Sprintf("<%s: %v>, ", "Path", session.Options.Path)
	out += fmt.Sprintf("<%s: %v>, ", "Domain", session.Options.Domain)
	out += fmt.Sprintf("<%s: %v>, ", "Secure", session.Options.Secure)
	out += fmt.Sprintf("<%s: %v>, ", "HttpOnly", session.Options.HttpOnly)
	out += fmt.Sprintf("<%s: %v>, ", "SameSite", session.Options.SameSite)

	return fmt.Sprintf("Session: ID=%s, IsNew=%t, %s", session.ID, session.IsNew, out)
}

// OAuth2Login redirects user to the provider's sign in page or, if user is already signed in with provider,
// authenticates the user in the background.
func OAuth2Login(logger *zap.SugaredLogger, authConfig *AuthConfig, secret string) http.HandlerFunc {
	return func(w http.ResponseWriter, r *http.Request) {
		fmt.Println("AUTH2LOGIN started with: ", r.Method) // tmp
		if r.Method != "GET" {
			authenticationError(logger, w, fmt.Sprintf("illegal request method: %s", r.Method))
			return
		}

		// Start or refresh the session.
		// Issue: server generates a new random key to encode sessions on each restart.
		// A session from before the restart will be detected, but cannot be decoded with
		// the new key, resulting in an error. Instead of returning, we attempt to refresh the session first.
		s, err := sessionStore.Get(r, SessionKey)
		if err != nil {
			if err := sessionStore.Save(r, w, s); err != nil {
				authenticationError(logger, w, fmt.Sprintf("failed to create new session (%s): %s", SessionKey, err))
				return
			}
		}

		// Get provider name.
		provider := GetProviderName(r.URL.Path, 2)
		if provider == "" {
			authenticationError(logger, w, "incorrect request URL")
			return
		}
		providerConfig, ok := authConfig.providers[provider]
		if !ok {
			authenticationError(logger, w, "provider is not enabled")
			return
		}

		// Check teacher suffix, update scopes if teacher.
		// Won't be necessary with GitHub App.
		if strings.Contains(r.URL.Path, TeacherSuffix) {
			logger.Debug("Found teacher suffix on login")
			providerConfig.Scopes = teacherScopes
		} else {
			providerConfig.Scopes = studentScopes
		}
		logger.Debugf("Provider callback URL: %s", providerConfig.RedirectURL)
<<<<<<< HEAD
		redirectURL := authConfig.GetRedirectURL(provider, secret)
		logger.Debugf("redirecting to AuthURL: %v", redirectURL)
=======
		redirectURL := providerConfig.AuthCodeURL(secret)
		logger.Debugf("Redirecting to AuthURL: %v", redirectURL)
>>>>>>> 13dc5c4f
		http.Redirect(w, r, redirectURL, http.StatusTemporaryRedirect)
	}
}

// OAuth2Callback handles the callback from an oauth2 provider.
func OAuth2Callback(logger *zap.SugaredLogger, db database.Database, authConfig *AuthConfig, scms *Scms, secret string) http.HandlerFunc {
	return func(w http.ResponseWriter, r *http.Request) {
		logger.Debug("OAuth2Callback: started")

		if r.Method != "GET" {
			authenticationError(logger, w, fmt.Sprintf("illegal request method: %s", r.Method))
			return
		}

		// Get provider.
		provider := GetProviderName(r.URL.Path, 3)
		if provider == "" {
			authenticationError(logger, w, "incorrect request URL")
			return
		}

		providerConfig, ok := authConfig.providers[provider]
		if !ok {
			authenticationError(logger, w, "provider is not enabled")
			return
		}

		if err := r.ParseForm(); err != nil {
			authenticationError(logger, w, fmt.Sprintf("failed to parse request form: %s", err))
			return
		}

		// Validate redirect state to make sure the request is in fact coming from the oauth provider.
		callbackSecret := r.FormValue("state")
		if callbackSecret != secret {
			authenticationError(logger, w, "incorrect callback secret")
			return
		}

		// Exchange code for access token.
		code := r.FormValue("code")
		if code == "" {
			authenticationError(logger, w, "got empty code on callback")
			return
		}

		authToken, err := providerConfig.Exchange(context.Background(), code)
		if err != nil {
			authenticationError(logger, w, fmt.Sprintf("failed to exchange access token: %s", err))
			return
		}

		// Use access token to fetch information about the GitHub user.
		req, err := http.NewRequest("GET", githubUserAPI, nil)
		if err != nil {
			authenticationError(logger, w, fmt.Sprintf("failed to create user request: %s", err))
			return
		}
		req.Header.Add("Authorization", fmt.Sprintf("Bearer %s", authToken.AccessToken))

		resp, err := httpClient.Do(req)
		if err != nil {
			authenticationError(logger, w, fmt.Sprintf("failed to send user request: %v", err))
			return
		}
		defer resp.Body.Close()

		if resp.StatusCode != http.StatusOK {
			authenticationError(logger, w, fmt.Sprintf("unexpected OAuth provider response: %d (%s)", resp.StatusCode, resp.Status))
			return
		}

		responseBody, err := io.ReadAll(resp.Body)
		if err != nil {
			authenticationError(logger, w, fmt.Sprintf("failed to read authentication response: %v", err))
			return
		}

		// Complete user authentication.
		externalUser := &externalUser{}
		if err := json.NewDecoder(bytes.NewReader(responseBody)).Decode(&externalUser); err != nil {
			authenticationError(logger, w, fmt.Sprintf("failed to decode user information: %v", err))
			return
		}
		logger.Debugf("externalUser: %v", qlog.IndentJson(externalUser))

		accessToken := authToken.AccessToken

		// There is no need to check for existing session here because a user with a valid session
		// will be logged in automatically and will never see the login button. Only a user without
		// a valid session can be redirected to this endpoint. (Same will hold for JWT-based authentication).

		remote := &qf.RemoteIdentity{
			Provider:    provider,
			RemoteID:    externalUser.ID,
			AccessToken: accessToken,
		}

		// Try to get user from database.
		user, err := db.GetUserByRemoteIdentity(remote)
		switch {
		case err == nil:
			logger.Debugf("found user: %v", user)
			// found user in database; update access token
			err = db.UpdateAccessToken(remote)
			if err != nil {
				authenticationError(logger, w, fmt.Sprintf("Failed to update access token for user %s: %s", externalUser.Login, err))
				return
			}
			logger.Debugf("access token updated: %v", remote)

		case err == gorm.ErrRecordNotFound:
			logger.Debug("user not found in database; creating new user")
			// user not in database; create new user
			user = &qf.User{
				Name:      externalUser.Name,
				Email:     externalUser.Email,
				AvatarURL: externalUser.AvatarURL,
				Login:     externalUser.Login,
			}
			err = db.CreateUserFromRemoteIdentity(user, remote)
			if err != nil {
				authenticationError(logger, w, fmt.Sprintf("failed to create remote identity for user %s : %s", externalUser.Login, err))
				return
			}
			logger.Debugf("New user created: %v, remote: %v", user, remote)

		default:
			authenticationError(logger, w, fmt.Sprintf("failed to fetch user %s for remote identity: %s", externalUser.Login, err))
			return
		}

		// in case this is a new user we need a user object with full information,
		// otherwise frontend will get user object where only name, email and url are set.
		user, err = db.GetUserByRemoteIdentity(remote)
		if err != nil {
			authenticationError(logger, w, fmt.Sprintf("failed to fetch user %s for remote identity: %s", externalUser.Login, err))
			return
		}
		logger.Debugf("Fetching full user info for %v, user: %v", remote, user)

		// Register user session.
		// Temporary. Will be removed when sessions are replaced with JWT.
		s, err := sessionStore.Get(r, SessionKey)
		if err != nil {
			authenticationError(logger, w, fmt.Sprintf("failed to get user session (%s): %s", SessionKey, err))
			return
		}

		us := newUserSession(user.ID)
		us.enableProvider(provider)
		s.Values[UserKey] = us
		logger.Debugf("New Session: %s", us)
		// save the session to a store in addition to adding an outgoing ('set-cookie') session cookie to the response.
		if err := sessionStore.Save(r, w, s); err != nil {
			authenticationError(logger, w, fmt.Sprintf("failed to save session: %s", err))
			return
		}
		logger.Debugf("Session.Save: %v", s)

		if ok := updateScm(logger, scms, user); !ok {
			logger.Debugf("Failed to update SCM for User: %v", user)
		}

		// Register session and associated user ID to enable gRPC requests for this session.
		if token := extractSessionCookie(w); len(token) > 0 {
			logger.Debugf("extractSessionCookie: %v", token)
			Add(token, us.ID)
		} else {
			authenticationError(logger, w, fmt.Sprintf("no session cookie found in %v", w.Header()))
			return
		}

		http.Redirect(w, r, "/", http.StatusFound)
	}
}

func updateScm(logger *zap.SugaredLogger, scms *Scms, user *qf.User) bool {
	foundSCMProvider := false
	for _, remoteID := range user.RemoteIdentities {
		if _, err := scms.GetOrCreateSCMEntry(logger.Desugar(), remoteID.GetAccessToken()); err != nil {
			logger.Errorf("Unknown SCM provider: %v", err)
			continue
		}
		foundSCMProvider = true
		// ctx.Set(remoteID.Provider, scm)
	}
	if !foundSCMProvider {
		logger.Debugf("No SCM provider found for user %v", user)
	}
	return foundSCMProvider
}

func extractSessionCookie(w http.ResponseWriter) string {
	// Helper function that extracts an outgoing session cookie.
	outgoingCookies := w.Header()[OutgoingCookie]
	for _, cookie := range outgoingCookies {
		if c := strings.Split(cookie, "="); c[0] == SessionKey {
			token := strings.Split(cookie, ";")[0]
			return token
		}
	}
	return ""
}

var (
	ErrInvalidSessionCookie = status.Errorf(codes.Unauthenticated, "Request does not contain a valid session cookie.")
	ErrContextMetadata      = status.Errorf(codes.Unauthenticated, "Could not obtain metadata from context")
)

func UserVerifier() grpc.UnaryServerInterceptor {
	return func(ctx context.Context, req interface{}, info *grpc.UnaryServerInfo, handler grpc.UnaryHandler) (interface{}, error) {
		meta, ok := metadata.FromIncomingContext(ctx)
		if !ok {
			return nil, ErrContextMetadata
		}
		newMeta, err := userValidation(meta)
		if err != nil {
			return nil, err
		}
		// create new context with user id instead of cookie for use internally
		newCtx := metadata.NewIncomingContext(ctx, newMeta)
		resp, err := handler(newCtx, req)
		return resp, err
	}
}

// userValidation returns modified metadata containing a valid user.
// An error is returned if the user is not authenticated.
func userValidation(meta metadata.MD) (metadata.MD, error) {
	for _, cookie := range meta.Get(Cookie) {
		if user := Get(cookie); user > 0 {
			meta.Set(UserKey, strconv.FormatUint(user, 10))
			return meta, nil
		}
	}
	return nil, ErrInvalidSessionCookie
}<|MERGE_RESOLUTION|>--- conflicted
+++ resolved
@@ -187,13 +187,8 @@
 			providerConfig.Scopes = studentScopes
 		}
 		logger.Debugf("Provider callback URL: %s", providerConfig.RedirectURL)
-<<<<<<< HEAD
 		redirectURL := authConfig.GetRedirectURL(provider, secret)
-		logger.Debugf("redirecting to AuthURL: %v", redirectURL)
-=======
-		redirectURL := providerConfig.AuthCodeURL(secret)
 		logger.Debugf("Redirecting to AuthURL: %v", redirectURL)
->>>>>>> 13dc5c4f
 		http.Redirect(w, r, redirectURL, http.StatusTemporaryRedirect)
 	}
 }
