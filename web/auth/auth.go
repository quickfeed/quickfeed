package auth

import (
	"context"
	"encoding/gob"
	"net/http"
	"strconv"
	"strings"

	pb "github.com/autograde/quickfeed/ag"
	"github.com/autograde/quickfeed/database"
	"github.com/labstack/echo-contrib/session"
	"github.com/labstack/echo/v4"
	"github.com/markbates/goth/gothic"
	"go.uber.org/zap"
	"google.golang.org/grpc"
	"google.golang.org/grpc/codes"
	"google.golang.org/grpc/metadata"
	"google.golang.org/grpc/status"
	"gorm.io/gorm"
)

func init() {
	gob.Register(&UserSession{})
}

// Session keys.
const (
	SessionKey     = "session"
	UserKey        = "user"
	Cookie         = "cookie"
	OutgoingCookie = "Set-Cookie"
)

// Query keys.
const (
	State    = "state" // As defined by the OAuth2 RFC.
	Redirect = "redirect"
)

// UserSession holds user session information.
type UserSession struct {
	ID        uint64
	Providers map[string]struct{}
}

func newUserSession(id uint64) *UserSession {
	return &UserSession{
		ID:        id,
		Providers: make(map[string]struct{}),
	}
}

func (us *UserSession) enableProvider(provider string) {
	us.Providers[provider] = struct{}{}
}

// map from session cookies to user IDs.
var cookieStore = make(map[string]uint64)

// Add adds cookie for userID, replacing userID's current cookie, if any.
func Add(cookie string, userID uint64) {
	for currentCookie, id := range cookieStore {
		if id == userID && currentCookie != cookie {
			delete(cookieStore, currentCookie)
		}
	}
	cookieStore[cookie] = userID
}

func Get(cookie string) uint64 {
	return cookieStore[cookie]
}

// OAuth2Logout invalidates the session for the logged in user.
func OAuth2Logout(logger *zap.Logger) echo.HandlerFunc {
	return func(c echo.Context) error {
		r := c.Request()
		w := c.Response()

		sess, err := session.Get(SessionKey, c)
		if err != nil {
			logger.Error(err.Error())
			return sess.Save(r, w)
		}

		if i, ok := sess.Values[UserKey]; ok {
			// If type assertions fails, the recover middleware will catch the panic and log a stack trace.
			us := i.(*UserSession)
			// Invalidate gothic user sessions.
			for provider := range us.Providers {
				sess, err := session.Get(provider+gothic.SessionName, c)
				if err != nil {
					logger.Error(err.Error())
					return err
				}
				sess.Options.MaxAge = -1
				sess.Values = make(map[interface{}]interface{})
				if err := sess.Save(r, w); err != nil {
					logger.Error(err.Error())
				}
			}
		}
		// Invalidate our user session.
		sess.Options.MaxAge = -1
		sess.Values = make(map[interface{}]interface{})
		if err := sess.Save(r, w); err != nil {
			logger.Error(err.Error())
		}
		return c.Redirect(http.StatusFound, extractRedirectURL(r, Redirect))
	}
}

// PreAuth checks the current user session and executes the next handler if none
// was found for the given provider.
func PreAuth(logger *zap.Logger, db database.Database) echo.MiddlewareFunc {
	return func(next echo.HandlerFunc) echo.HandlerFunc {
		return func(c echo.Context) error {
			sess, err := session.Get(SessionKey, c)
			if err != nil {
				logger.Error(err.Error())
				if err := sess.Save(c.Request(), c.Response()); err != nil {
					logger.Error(err.Error())
					return err
				}
				return next(c)
			}

			if i, ok := sess.Values[UserKey]; ok {
				// If type assertions fails, the recover middleware will catch the panic and log a stack trace.
				us := i.(*UserSession)
				if _, err := db.GetUser(us.ID); err != nil {
					logger.Error(err.Error())
					return OAuth2Logout(logger)(c)
				}
			}
			return next(c)
		}
	}
}

// OAuth2Login tries to authenticate against an oauth2 provider.
func OAuth2Login(logger *zap.Logger, db database.Database) echo.HandlerFunc {
	return func(c echo.Context) error {
		w := c.Response()
		r := c.Request()

		provider, err := gothic.GetProviderName(r)
		if err != nil {
			logger.Error(err.Error())
			return echo.NewHTTPError(http.StatusBadRequest, err.Error())
		}

		var teacher int
		if strings.HasSuffix(provider, TeacherSuffix) {
			teacher = 1
		}

		qv := r.URL.Query()
		redirect := extractRedirectURL(r, Redirect)
		// TODO: Add a random string to protect against CSRF.
		qv.Set(State, strconv.Itoa(teacher)+redirect)
		r.URL.RawQuery = qv.Encode()

		url, err := gothic.GetAuthURL(w, r)
		if err != nil {
			logger.Error(err.Error())
			return echo.NewHTTPError(http.StatusBadRequest, err.Error())
		}
		// Redirect to provider to perform authentication.
		return c.Redirect(http.StatusTemporaryRedirect, url)
	}
}

// OAuth2Callback handles the callback from an oauth2 provider.
func OAuth2Callback(logger *zap.Logger, db database.Database) echo.HandlerFunc {
	return func(c echo.Context) error {
		logger.Debug("OAuth2Callback: started")
		w := c.Response()
		r := c.Request()

		qv := r.URL.Query()
		redirect, teacher := extractState(r, State)
		provider, err := gothic.GetProviderName(r)
		if err != nil {
			logger.Error("failed to get gothic provider", zap.Error(err))
			return echo.NewHTTPError(http.StatusBadRequest, err.Error())
		}
		// Add teacher suffix if upgrading scope.
		if teacher {
			qv.Set("provider", provider+TeacherSuffix)
		}
		r.URL.RawQuery = qv.Encode()

		// Complete authentication.
		externalUser, err := gothic.CompleteUserAuth(w, r)
		if err != nil {
			logger.Error("failed to complete user authentication", zap.Error(err))
			return echo.NewHTTPError(http.StatusBadRequest, err.Error())
		}

		remoteID, err := strconv.ParseUint(externalUser.UserID, 10, 64)
		if err != nil {
			logger.Error(err.Error())
			return err
		}

		// session.Get(name, context) returns an existing session, or a new session if the context does not have an existing session
		sess, err := session.Get(SessionKey, c)
		if err != nil {
			logger.Error(err.Error())
			return err
		}

		// Try to get already logged in user.
		// If session.Get(...) returns a new session, the check below will be nil.
		if sess.Values[UserKey] != nil {
			i, ok := sess.Values[UserKey]
			if !ok {
				logger.Debug("failed to get logged in user from session; logout")
				return OAuth2Logout(logger)(c)
			}

			// If type assertions fails, the recover middleware will catch the panic and log a stack trace.
			us := i.(*UserSession)
			// Associate user with remote identity.
			if err := db.AssociateUserWithRemoteIdentity(
				us.ID, provider, remoteID, externalUser.AccessToken,
			); err != nil {
				logger.Error("failed to associate user with remote identity", zap.Error(err))
				return err
			}

			// Enable provider in session.
			us.enableProvider(provider)
			if err := sess.Save(r, w); err != nil {
				logger.Error(err.Error())
				return err
			}
			// Enable gRPC requests for session
			if token := extractSessionCookie(w); len(token) > 0 {
				Add(token, us.ID)
			}
			return c.Redirect(http.StatusFound, redirect)
		}

		remote := &pb.RemoteIdentity{
			Provider:    provider,
			RemoteID:    remoteID,
			AccessToken: externalUser.AccessToken,
		}
		// Try to get user from database.
		user, err := db.GetUserByRemoteIdentity(remote)
		switch {
		case err == nil:
			// found user in database; update access token
			err = db.UpdateAccessToken(remote)
			if err != nil {
				logger.Error("failed to update access token for user", zap.Error(err), zap.String("user", user.String()))
				return err
			}
		case err == gorm.ErrRecordNotFound:
			// user not in database; create new user
			user = &pb.User{
				Name:      externalUser.Name,
				Email:     externalUser.Email,
				AvatarURL: externalUser.AvatarURL,
				Login:     externalUser.NickName,
			}
			err = db.CreateUserFromRemoteIdentity(user, remote)
			if err != nil {
				logger.Error("failed to create remote identify for user", zap.Error(err), zap.String("user", user.String()))
				return err
			}
		default:
			logger.Error("failed to fetch user for remote identity", zap.Error(err))
		}

		// in case this is a new user we need a user object with full information,
		// otherwise frontend will get user object where only name, email and url are set.
		user, err = db.GetUserByRemoteIdentity(remote)
		if err != nil {
			logger.Error(err.Error())
			return err
		}

		// Register user session.
		us := newUserSession(user.ID)
		us.enableProvider(provider)
		sess.Values[UserKey] = us
		// sess.Save(...) saves the session to a store in addition to adding an outgoing ('set-cookie') session cookie to the response.
		if err := sess.Save(r, w); err != nil {
			logger.Error(err.Error())
			return err
		}

		// Register session and associated user ID to enable gRPC calls for the session.
		if token := extractSessionCookie(w); len(token) > 0 {
			Add(token, us.ID)
		}

		return c.Redirect(http.StatusFound, redirect)
	}
}

// AccessControl returns an access control middleware. Given a valid context
// with sufficient access the next handler is called. Missing or invalid
// credentials results in a 401 unauthorized response.
func AccessControl(logger *zap.Logger, db database.Database, scms *Scms) echo.MiddlewareFunc {
	return func(next echo.HandlerFunc) echo.HandlerFunc {
		return func(c echo.Context) error {
			sess, err := session.Get(SessionKey, c)
			if err != nil {
				logger.Error(err.Error())
				// Save fixes the session if it has been modified
				// or it is no longer valid due to newUserSess change of keys.
				if err := sess.Save(c.Request(), c.Response()); err != nil {
					logger.Error(err.Error())
					return err
				}
				return echo.NewHTTPError(http.StatusBadRequest, err.Error())
			}

			i, ok := sess.Values[UserKey]
			if !ok {
<<<<<<< HEAD
				logger.Error(echo.ErrUnauthorized.Error())
				// TODO: This used to return echo.ErrUnauthorized
				// Changed to next(c) as AccessControl now applies to all routes
				// If a user has no session, e.g. not logged in, the user should still be allowed visit the website.
=======
>>>>>>> 545ca290
				return next(c)
			}

			// If type assertion fails, the recover middleware will catch the panic and log a stack trace.
			us := i.(*UserSession)
			user, err := db.GetUser(us.ID)
			if err != nil {
				logger.Error(err.Error())
				// Invalidate session. This could happen if the user has been entirely remove
				// from the database, but a valid session still exists.
				if err == gorm.ErrRecordNotFound {
					logger.Error(err.Error())
					return OAuth2Logout(logger)(c)
				}
				logger.Error(echo.ErrUnauthorized.Error())
				return next(c)
			}
			c.Set(UserKey, user)

			foundSCMProvider := false
			for _, remoteID := range user.RemoteIdentities {
				scm, err := scms.GetOrCreateSCMEntry(logger, remoteID.GetProvider(), remoteID.GetAccessToken())
				if err != nil {
					logger.Error("unknown SCM provider", zap.Error(err))
					continue
				}
				foundSCMProvider = true
				c.Set(remoteID.Provider, scm)
			}
			if !foundSCMProvider {
				logger.Info("no SCM providers found for", zap.String("user", user.String()))
				return echo.NewHTTPError(http.StatusBadRequest, err)
			}

			// TODO: Add access control list.
			// - Extract endpoint.
			// - Verify whether the user has sufficient rights. This
			//   can be a simple hash map. A user should be able to
			//   access /users/:uid if the user's id is uid.
			//   - Not authorized: return c.NoContent(http.StatusUnauthorized)
			//   - Authorized: return next(c)
			return next(c)
		}
	}
}

func extractRedirectURL(r *http.Request, key string) string {
	// TODO: Validate redirect URL.

	url := r.URL.Query().Get(key)
	if url == "" {
		url = "/"
	}
	return url
}

func extractState(r *http.Request, key string) (redirect string, teacher bool) {
	// TODO: Validate redirect URL.
	url := r.URL.Query().Get(key)
	teacher = url != "" && url[:1] == "1"

	if url == "" || url[1:] == "" {
		return "/", teacher
	}
	return url[1:], teacher
}

func extractSessionCookie(w *echo.Response) string {
	// Helper function that extracts an outgoing session cookie.
	outgoingCookies := w.Header().Values(OutgoingCookie)
	for _, cookie := range outgoingCookies {
		if c := strings.Split(cookie, "="); c[0] == SessionKey {
			token := strings.Split(cookie, ";")[0]
			return token
		}
	}
	return ""
}

var (
	ErrInvalidSessionCookie = status.Errorf(codes.Unauthenticated, "Request does not contain a valid session cookie.")
	ErrContextMetadata      = status.Errorf(codes.Unauthenticated, "Could not obtain metadata from context")
)

func UserVerifier() grpc.UnaryServerInterceptor {
	return func(ctx context.Context, req interface{}, info *grpc.UnaryServerInfo, handler grpc.UnaryHandler) (interface{}, error) {
		meta, ok := metadata.FromIncomingContext(ctx)
		if !ok {
			return nil, ErrContextMetadata
		}
		newMeta, err := userValidation(meta)
		if err != nil {
			return nil, err
		}
		newCtx := metadata.NewIncomingContext(ctx, newMeta)
		resp, err := handler(newCtx, req)
		return resp, err
	}
}

// userValidation returns modified metadata containing a valid user. An error is returned if the user is not authenticated.
func userValidation(meta metadata.MD) (metadata.MD, error) {
	for _, cookie := range meta.Get(Cookie) {
		if user := Get(cookie); user > 0 {
			meta.Set(UserKey, strconv.FormatUint(user, 10))
			return meta, nil
		}
	}
	return nil, ErrInvalidSessionCookie
}<|MERGE_RESOLUTION|>--- conflicted
+++ resolved
@@ -323,13 +323,6 @@
 
 			i, ok := sess.Values[UserKey]
 			if !ok {
-<<<<<<< HEAD
-				logger.Error(echo.ErrUnauthorized.Error())
-				// TODO: This used to return echo.ErrUnauthorized
-				// Changed to next(c) as AccessControl now applies to all routes
-				// If a user has no session, e.g. not logged in, the user should still be allowed visit the website.
-=======
->>>>>>> 545ca290
 				return next(c)
 			}
 
