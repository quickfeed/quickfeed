package auth

import (
	"bytes"
	"context"
	"encoding/gob"
	"encoding/json"
	"errors"
	"fmt"
	"io"
	"net/http"
	"strconv"
	"strings"
	"time"

	"github.com/gorilla/sessions"
	"github.com/quickfeed/quickfeed/database"
	"github.com/quickfeed/quickfeed/internal/env"
	"github.com/quickfeed/quickfeed/internal/rand"
	"github.com/quickfeed/quickfeed/qf"
	"github.com/quickfeed/quickfeed/qlog"
	"go.uber.org/zap"
	"golang.org/x/oauth2"
	"google.golang.org/grpc"
	"google.golang.org/grpc/codes"
	"google.golang.org/grpc/metadata"
	"google.golang.org/grpc/status"
	"gorm.io/gorm"
)

func init() {
	gob.Register(&UserSession{})
}

// Session keys.
const (
	SessionKey     = "session"
	UserKey        = "user"
	TeacherSuffix  = "teacher"
	Cookie         = "cookie"
	OutgoingCookie = "Set-Cookie"
	githubUserAPI  = "https://api.github.com/user"
)

// Query keys.
const (
	State    = "state" // As defined by the OAuth2 RFC.
	Redirect = "redirect"
)

// Temporary solution. Will be removed when sessions replaced by JWT.
var (
	// Gothic http cookie sessionStore
	sessionStore  *sessions.CookieStore
	teacherScopes = []string{"repo:invite", "user", "repo", "delete_repo", "admin:org", "admin:org_hook"}
	studentScopes = []string{"repo:invite"}
	// map from session cookies to user IDs.
	cookieStore = make(map[string]uint64)
	httpClient  *http.Client
)

func init() {
	httpClient = &http.Client{
		Timeout: time.Second * 30,
	}
	sessionStore = sessions.NewCookieStore([]byte(rand.String()))
	sessionStore.Options.HttpOnly = true
	sessionStore.Options.Secure = true
}

// UserSession holds user session information.
type UserSession struct {
	ID        uint64
	Providers map[string]struct{}
}

func authenticationError(logger *zap.SugaredLogger, w http.ResponseWriter, err error) {
	logger.Error(err)
	w.WriteHeader(http.StatusUnauthorized)
}

func newUserSession(id uint64) *UserSession {
	return &UserSession{
		ID:        id,
		Providers: make(map[string]struct{}),
	}
}

func (us UserSession) String() string {
	providers := ""
	for provider := range us.Providers {
		providers += provider + " "
	}
	return fmt.Sprintf("UserSession{ID: %d, Providers: %v}", us.ID, providers)
}

// Add adds cookie for userID, replacing userID's current cookie, if any.
func Add(cookie string, userID uint64) {
	for currentCookie, id := range cookieStore {
		if id == userID && currentCookie != cookie {
			delete(cookieStore, currentCookie)
		}
	}
	cookieStore[cookie] = userID
}

func Get(cookie string) uint64 {
	return cookieStore[cookie]
}

// OAuth2Logout invalidates the session for the logged in user.
func OAuth2Logout(logger *zap.SugaredLogger) http.HandlerFunc {
	return func(w http.ResponseWriter, r *http.Request) {
		sess, err := sessionStore.Get(r, SessionKey)
		if err != nil {
			logger.Error(err)
		}
		logger.Debug(sessionData(sess))
		sess.Options.MaxAge = -1
		sess.Values = make(map[interface{}]interface{})
		if err := sess.Save(r, w); err != nil {
			logger.Error(err)
		}
		http.Redirect(w, r, "/", http.StatusFound)
	}
}

func sessionData(session *sessions.Session) string {
	if session == nil {
		return "<nil>"
	}
	out := "Values: "
	for k, v := range session.Values {
		out += fmt.Sprintf("<%s: %v>, ", k, v)
	}
	out += "Options: "
	out += fmt.Sprintf("<%s: %v>, ", "MaxAge", session.Options.MaxAge)
	out += fmt.Sprintf("<%s: %v>, ", "Path", session.Options.Path)
	out += fmt.Sprintf("<%s: %v>, ", "Domain", session.Options.Domain)
	out += fmt.Sprintf("<%s: %v>, ", "Secure", session.Options.Secure)
	out += fmt.Sprintf("<%s: %v>, ", "HttpOnly", session.Options.HttpOnly)
	out += fmt.Sprintf("<%s: %v>, ", "SameSite", session.Options.SameSite)

	return fmt.Sprintf("Session: ID=%s, IsNew=%t, %s", session.ID, session.IsNew, out)
}

// OAuth2Login redirects user to the provider's sign in page or, if user is already signed in with provider,
// authenticates the user in the background.
func OAuth2Login(logger *zap.SugaredLogger, authConfig *oauth2.Config, secret string) http.HandlerFunc {
	return func(w http.ResponseWriter, r *http.Request) {
		logger.Debug("OAuth2Login: started")
		if r.Method != "GET" {
			authenticationError(logger, w, fmt.Errorf("illegal request method: %s", r.Method))
			return
		}
		// Start or refresh the session.
		// Issue: server generates a new random key to encode sessions on each restart.
		// A session from before the restart will be detected, but cannot be decoded with
		// the new key, resulting in an error. Instead of returning, we attempt to refresh the session first.
		s, err := sessionStore.New(r, SessionKey)
		if err != nil {
			if err := sessionStore.Save(r, w, s); err != nil {
				authenticationError(logger, w, fmt.Errorf("failed to create new session: %w", err))
				return
			}
		}
		// Check teacher suffix, update scopes.
		// Won't be necessary with GitHub App.
		setScopes(authConfig, r.URL.Path)
		logger.Debugf("Provider callback URL: %s", authConfig.RedirectURL)
		redirectURL := authConfig.AuthCodeURL(secret)
		logger.Debugf("Redirecting to AuthURL: %v", redirectURL)
		http.Redirect(w, r, redirectURL, http.StatusTemporaryRedirect)
	}
}

// OAuth2Callback handles the callback from an oauth2 provider.
func OAuth2Callback(logger *zap.SugaredLogger, db database.Database, authConfig *oauth2.Config, scms *Scms, secret string) http.HandlerFunc {
	return func(w http.ResponseWriter, r *http.Request) {
		logger.Debug("OAuth2Callback: started")
		if r.Method != "GET" {
			authenticationError(logger, w, fmt.Errorf("illegal request method: %s", r.Method))
			return
		}
		token, err := extractAccessToken(r, authConfig, secret)
		if err != nil {
			authenticationError(logger, w, err)
			return
		}
		externalUser, err := fetchExternalUser(token)
		if err != nil {
			authenticationError(logger, w, err)
			return
		}
		logger.Debugf("ExternalUser: %v", qlog.IndentJson(externalUser))

		// There is no need to check for existing session here because a user with a valid session
		// will be logged in automatically and will never see the login button. Only a user without
		// a valid session can be redirected to this endpoint. (Same will hold for JWT-based authentication).
		remote := &qf.RemoteIdentity{
			Provider:    env.ScmProvider(),
			RemoteID:    externalUser.ID,
			AccessToken: token.AccessToken,
		}
		// in case this is a new user we need a user object with full information,
		// otherwise frontend will get user object where only name, email and url are set.
		user, err := fetchUser(logger, db, remote, externalUser)
		if err != nil {
			authenticationError(logger, w, fmt.Errorf("failed to fetch user %q for remote identity: %w", externalUser.Login, err))
			return
		}
		logger.Debugf("Fetching full user info for %v, user: %v", remote, user)

		// Register user session.
		// Temporary. Will be removed when sessions are replaced with JWT.
		s, err := sessionStore.Get(r, SessionKey)
		if err != nil {
			authenticationError(logger, w, fmt.Errorf("failed to get user session for %q: %w", externalUser.Login, err))
			return
		}
		us := newUserSession(user.ID)
		s.Values[UserKey] = us
		logger.Debugf("New Session: %s", us)
		// save the session to a store in addition to adding an outgoing ('set-cookie') session cookie to the response.
		if err := sessionStore.Save(r, w, s); err != nil {
			authenticationError(logger, w, fmt.Errorf("failed to save session: %w", err))
			return
		}
		logger.Debugf("Session.Save: %v", s)

		if ok := updateScm(logger, scms, user); !ok {
			logger.Debugf("Failed to update SCM for User: %v", user)
		}

		// Register session and associated user ID to enable gRPC requests for this session.
		if token := extractSessionCookie(w); len(token) > 0 {
			logger.Debugf("SessionCookie: %v", token)
			Add(token, us.ID)
		} else {
			authenticationError(logger, w, fmt.Errorf("no session cookie found in %v", w.Header()))
			return
		}
		http.Redirect(w, r, "/", http.StatusFound)
	}
}

// extractAccessToken exchanges code received from OAuth provider for the user's access token.
func extractAccessToken(r *http.Request, authConfig *oauth2.Config, secret string) (*oauth2.Token, error) {
	if err := r.ParseForm(); err != nil {
		return nil, err
	}
	callbackSecret := r.FormValue("state")
	if callbackSecret != secret {
		return nil, errors.New("incorrect callback secret")
	}
	code := r.FormValue("code")
	if code == "" {
		return nil, errors.New("got empty code on callback")
	}
	token, err := authConfig.Exchange(r.Context(), code)
	if err != nil {
		return nil, fmt.Errorf("failed to exchange access token: %w", err)
	}
	return token, nil
}

// fetchExternalUser fetches information about the user from the provider.
func fetchExternalUser(token *oauth2.Token) (*externalUser, error) {
	req, err := http.NewRequest("GET", githubUserAPI, nil)
	if err != nil {
		return nil, fmt.Errorf("failed to create user request: %w", err)
	}
	token.SetAuthHeader(req)

	resp, err := httpClient.Do(req)
	if err != nil {
		return nil, fmt.Errorf("failed to send user request: %w", err)
	}
	defer resp.Body.Close()
	if resp.StatusCode != http.StatusOK {
		return nil, fmt.Errorf("unexpected OAuth provider response: %d (%s)", resp.StatusCode, resp.Status)
	}
	responseBody, err := io.ReadAll(resp.Body)
	if err != nil {
		return nil, fmt.Errorf("failed to read authentication response: %w", err)
	}
	externalUser := &externalUser{}
	if err := json.NewDecoder(bytes.NewReader(responseBody)).Decode(&externalUser); err != nil {
		return nil, fmt.Errorf("failed to decode user information: %w", err)
	}
	return externalUser, nil
}

// fetchUser saves or updates user information fetched from the OAuth provider in the database.
func fetchUser(logger *zap.SugaredLogger, db database.Database, remote *qf.RemoteIdentity, externalUser *externalUser) (*qf.User, error) {
	logger.Debugf("Lookup user: %q in database with: %v", externalUser.Login, remote)
	user, err := db.GetUserByRemoteIdentity(remote)
	switch {
	case err == nil:
		logger.Debugf("Found user: %v in database", user)
		if err = db.UpdateAccessToken(remote); err != nil {
			return nil, fmt.Errorf("failed to update access token for user %q: %w", externalUser.Login, err)
		}
		logger.Debugf("Access token updated: %v", remote)

	case err == gorm.ErrRecordNotFound:
		logger.Debugf("User %q not found in database; creating new user", externalUser.Login)
		user = &qf.User{
			Name:      externalUser.Name,
			Email:     externalUser.Email,
			AvatarURL: externalUser.AvatarURL,
			Login:     externalUser.Login,
		}
		if err = db.CreateUserFromRemoteIdentity(user, remote); err != nil {
			return nil, fmt.Errorf("failed to create remote identity for user %q: %w", externalUser.Login, err)
		}
		logger.Debugf("New user created: %v, remote: %v", user, remote)

	default:
		return nil, fmt.Errorf("failed to fetch user %q for remote identity: %w", externalUser.Login, err)
	}
	logger.Debugf("Retry database lookup for user %q", externalUser.Login)
	return db.GetUserByRemoteIdentity(remote)
}

// setScopes sets student or teacher scopes for user authentication.
func setScopes(authConfig *oauth2.Config, url string) {
	if strings.Contains(url, TeacherSuffix) {
		authConfig.Scopes = teacherScopes
	} else {
		authConfig.Scopes = studentScopes
	}
}

func updateScm(logger *zap.SugaredLogger, scms *Scms, user *qf.User) bool {
	foundSCMProvider := false
	for _, remoteID := range user.RemoteIdentities {
		if _, err := scms.GetOrCreateSCMEntry(logger.Desugar(), remoteID.GetAccessToken()); err != nil {
			logger.Errorf("Unknown SCM provider: %v", err)
			continue
		}
		foundSCMProvider = true
	}
	if !foundSCMProvider {
		logger.Debugf("No SCM provider found for user %v", user)
	}
	return foundSCMProvider
}

func extractSessionCookie(w http.ResponseWriter) string {
	// Helper function that extracts an outgoing session cookie.
	outgoingCookies := w.Header()[OutgoingCookie]
	for _, cookie := range outgoingCookies {
		if c := strings.Split(cookie, "="); c[0] == SessionKey {
			token := strings.Split(cookie, ";")[0]
			return token
		}
	}
	return ""
}

var (
	ErrInvalidSessionCookie = status.Errorf(codes.Unauthenticated, "request does not contain a valid session cookie.")
	ErrContextMetadata      = status.Errorf(codes.Unauthenticated, "could not obtain metadata from context")
)

<<<<<<< HEAD
// StreamWrapper wraps a stream with a context.
// This is required because we cannot modify the context of a stream directly.
type StreamWrapper struct {
	grpc.ServerStream
	context context.Context
}

func (s *StreamWrapper) Context() context.Context {
	return s.context
}

// StreamUserVerifier returns a gRPC stream server interceptor that verifies
// the user is authenticated.
func StreamUserVerifier() grpc.StreamServerInterceptor {
	return func(req interface{}, stream grpc.ServerStream, info *grpc.StreamServerInfo, handler grpc.StreamHandler) error {
		inCtx := stream.Context()
		context, err := getAuthenticatedContext(inCtx)
		if err != nil {
			return err
=======
func UserVerifier() grpc.UnaryServerInterceptor {
	return func(ctx context.Context, req interface{}, _ *grpc.UnaryServerInfo, handler grpc.UnaryHandler) (interface{}, error) {
		meta, ok := metadata.FromIncomingContext(ctx)
		if !ok {
			return nil, ErrContextMetadata
>>>>>>> d812141b
		}
		// Wrapping the stream in a StreamWrapper to allow us to use a modified context.
		// This way we can use the context to get the user ID in the handler.
		wrappedStream := &StreamWrapper{ServerStream: stream, context: context}
		return handler(req, wrappedStream)
	}
}

// UnaryUserVerifier returns a gRPC unary server interceptor that verifies
// the user is authenticated. This is done by checking the context metadata
// and verifying the session cookie. The context is modified to contain the
// the user ID if the session cookie is valid.
func UnaryUserVerifier() grpc.UnaryServerInterceptor {
	return func(ctx context.Context, req interface{}, info *grpc.UnaryServerInfo, handler grpc.UnaryHandler) (interface{}, error) {
		newCtx, err := getAuthenticatedContext(ctx)
		if err != nil {
			return nil, err
		}
<<<<<<< HEAD
		resp, err := handler(newCtx, req)
		return resp, err
=======
		// create new context with user id instead of cookie for use internally
		newCtx := metadata.NewIncomingContext(ctx, newMeta)
		return handler(newCtx, req)
>>>>>>> d812141b
	}
}

// getAuthenticatedContext returns a new context with the user ID attached to it.
// If the context does not contain a valid session cookie, it returns an error.
func getAuthenticatedContext(ctx context.Context) (context.Context, error) {
	meta, ok := metadata.FromIncomingContext(ctx)
	if !ok {
		return nil, ErrContextMetadata
	}
	newMeta, err := userValidation(meta)
	if err != nil {
		return nil, err
	}
	return metadata.NewIncomingContext(ctx, newMeta), nil
}

// userValidation returns modified metadata containing a valid user.
// An error is returned if the user is not authenticated.
func userValidation(meta metadata.MD) (metadata.MD, error) {
	for _, cookie := range meta.Get(Cookie) {
		if user := Get(cookie); user > 0 {
			meta.Set(UserKey, strconv.FormatUint(user, 10))
			return meta, nil
		}
	}
	return nil, ErrInvalidSessionCookie
}<|MERGE_RESOLUTION|>--- conflicted
+++ resolved
@@ -364,7 +364,6 @@
 	ErrContextMetadata      = status.Errorf(codes.Unauthenticated, "could not obtain metadata from context")
 )
 
-<<<<<<< HEAD
 // StreamWrapper wraps a stream with a context.
 // This is required because we cannot modify the context of a stream directly.
 type StreamWrapper struct {
@@ -384,13 +383,6 @@
 		context, err := getAuthenticatedContext(inCtx)
 		if err != nil {
 			return err
-=======
-func UserVerifier() grpc.UnaryServerInterceptor {
-	return func(ctx context.Context, req interface{}, _ *grpc.UnaryServerInfo, handler grpc.UnaryHandler) (interface{}, error) {
-		meta, ok := metadata.FromIncomingContext(ctx)
-		if !ok {
-			return nil, ErrContextMetadata
->>>>>>> d812141b
 		}
 		// Wrapping the stream in a StreamWrapper to allow us to use a modified context.
 		// This way we can use the context to get the user ID in the handler.
@@ -409,14 +401,8 @@
 		if err != nil {
 			return nil, err
 		}
-<<<<<<< HEAD
 		resp, err := handler(newCtx, req)
 		return resp, err
-=======
-		// create new context with user id instead of cookie for use internally
-		newCtx := metadata.NewIncomingContext(ctx, newMeta)
-		return handler(newCtx, req)
->>>>>>> d812141b
 	}
 }
 
