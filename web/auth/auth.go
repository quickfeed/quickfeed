package auth

import (
	"encoding/gob"
	"log"
	"net/http"
	"strconv"
	"strings"

	pb "github.com/autograde/aguis/ag"
	"github.com/autograde/aguis/database"
	"github.com/autograde/aguis/scm"
	"github.com/autograde/aguis/web"
	"github.com/jinzhu/gorm"
	"github.com/labstack/echo"
	"github.com/labstack/echo-contrib/session"
	"github.com/markbates/goth/gothic"
)

func init() {
	gob.Register(&UserSession{})
}

// GetCallbackURL returns the callback URL for a given base URL and a provider.
func GetCallbackURL(baseURL, provider string) string {
	return web.GetProviderURL(baseURL, "auth", provider, "callback")
}

// Session keys.
const (
	SessionKey       = "session"
	GothicSessionKey = "_gothic_session"
	UserKey          = "user"
)

// Query keys.
const (
	State    = "state" // As defined by the OAuth2 RFC.
	Redirect = "redirect"
)

// UserSession holds user session information.
type UserSession struct {
	ID        uint64
	Providers map[string]struct{}
}

func newUserSession(id uint64) *UserSession {
	//HACK: logging
	log.Println("AUTH: newUserSession for : ", id)
	return &UserSession{
		ID:        id,
		Providers: make(map[string]struct{}),
	}
}

func (us *UserSession) enableProvider(provider string) {
	//HACK: logging
	log.Println("AUTH: enableProvider for ", provider)
	us.Providers[provider] = struct{}{}
}

// OAuth2Logout invalidates the session for the logged in user.
func OAuth2Logout() echo.HandlerFunc {
	return func(c echo.Context) error {
		r := c.Request()
		w := c.Response()

		sess, err := session.Get(SessionKey, c)

		if err != nil {
			return sess.Save(r, w)
		}

		if i, ok := sess.Values[UserKey]; ok {

			// If type assertions fails, the recover middleware will catch the panic and log a stack trace.
			us := i.(*UserSession)
			// Invalidate gothic user sessions.
			for provider := range us.Providers {
				sess, err := session.Get(provider+GothicSessionKey, c)
				if err != nil {
					return err
				}
				sess.Options.MaxAge = -1
				sess.Values = make(map[interface{}]interface{})
				sess.Save(r, w)
			}
		}
		// Invalidate our user session.
		sess.Options.MaxAge = -1
		sess.Values = make(map[interface{}]interface{})
		sess.Save(r, w)

		return c.Redirect(http.StatusFound, extractRedirectURL(r, Redirect))
	}
}

// PreAuth checks the current user session and executes the next handler if none
// was found for the given provider.
func PreAuth(db database.Database) echo.MiddlewareFunc {
	return func(next echo.HandlerFunc) echo.HandlerFunc {

		return func(c echo.Context) error {
			sess, err := session.Get(SessionKey, c)
			if err != nil {
				if err := sess.Save(c.Request(), c.Response()); err != nil {
					return err
				}
				return next(c)
			}

			if i, ok := sess.Values[UserKey]; ok {
				// If type assertions fails, the recover middleware will catch the panic and log a stack trace.
				us := i.(*UserSession)
				if _, err := db.GetUser(us.ID); err != nil {
					return OAuth2Logout()(c)
				}
			}
			return next(c)
		}
	}
}

// OAuth2Login tries to authenticate against an oauth2 provider.
func OAuth2Login(db database.Database) echo.HandlerFunc {
	return func(c echo.Context) error {
		w := c.Response()
		r := c.Request()

		provider, err := gothic.GetProviderName(r)
		if err != nil {
			return echo.NewHTTPError(http.StatusBadRequest, err.Error())
		}

		var teacher int
		if strings.HasSuffix(provider, TeacherSuffix) {
			teacher = 1
		}

		qv := r.URL.Query()
		redirect := extractRedirectURL(r, Redirect)
		// TODO: Add a random string to protect against CSRF.
		qv.Set(State, strconv.Itoa(teacher)+redirect)
		r.URL.RawQuery = qv.Encode()

		url, err := gothic.GetAuthURL(w, r)
		if err != nil {
			return echo.NewHTTPError(http.StatusBadRequest, err.Error())
		}
		// Redirect to provider to perform authentication.
		return c.Redirect(http.StatusTemporaryRedirect, url)
	}
}

// OAuth2Callback handles the callback from an oauth2 provider.
func OAuth2Callback(db database.Database) echo.HandlerFunc {
	return func(c echo.Context) error {
		w := c.Response()
		r := c.Request()

		qv := r.URL.Query()
		redirect, teacher := extractState(r, State)
		provider, err := gothic.GetProviderName(r)
		if err != nil {
			return echo.NewHTTPError(http.StatusBadRequest, err.Error())
		}
		// Add teacher suffix if upgrading scope.
		if teacher {
			qv.Set("provider", provider+TeacherSuffix)
		}
		r.URL.RawQuery = qv.Encode()

		// Complete authentication.
		externalUser, err := gothic.CompleteUserAuth(w, r)
		if err != nil {
			return echo.NewHTTPError(http.StatusBadRequest, err.Error())
		}

		remoteID, err := strconv.ParseUint(externalUser.UserID, 10, 64)
		if err != nil {
			return err
		}

		sess, err := session.Get(SessionKey, c)
		if err != nil {
			return err
		}

		// Try to get already logged in user.
		if sess.Values[UserKey] != nil {
			i, ok := sess.Values[UserKey]
			if !ok {
				return OAuth2Logout()(c)
			}

			// If type assertions fails, the recover middleware will catch the panic and log a stack trace.
			us := i.(*UserSession)
			// Associate user with remote identity.
			if err := db.AssociateUserWithRemoteIdentity(
				us.ID, provider, remoteID, externalUser.AccessToken,
			); err != nil {
				return err
			}

			// Enable provider in session.
			us.enableProvider(provider)
			if err := sess.Save(r, w); err != nil {
				return err
			}
			return c.Redirect(http.StatusFound, redirect)
		}

		remote := &models.RemoteIdentity{
			Provider:    provider,
			RemoteID:    remoteID,
			AccessToken: externalUser.AccessToken,
		}
		// Try to get user from database.
<<<<<<< HEAD
		user, err := db.GetUserByRemoteIdentity(provider, remoteID, externalUser.AccessToken)
		if err == gorm.ErrRecordNotFound {
			// Create new user.
			user = &pb.User{
=======
		user, err := db.GetUserByRemoteIdentity(remote)
		switch {
		case err == nil:
			// found user in database; update access token
			err = db.UpdateAccessToken(remote)
		case err == gorm.ErrRecordNotFound:
			// user not in database; create new user
			user = &models.User{
>>>>>>> d1c68d78
				Name:      externalUser.Name,
				Email:     externalUser.Email,
				AvatarUrl: externalUser.AvatarURL,
			}
<<<<<<< HEAD
			if err := db.CreateUserFromRemoteIdentity(
				user,
				&pb.RemoteIdentity{
					Provider:    provider,
					RemoteId:    remoteID,
					AccessToken: externalUser.AccessToken,
				},
			); err != nil {
				return err
			}
		} else if err != nil {
=======
			err = db.CreateUserFromRemoteIdentity(user, remote)
		}
		if err != nil {
>>>>>>> d1c68d78
			return err
		}

		// Register user session.
		us := newUserSession(user.Id)
		us.enableProvider(provider)
		sess.Values[UserKey] = us
		if err := sess.Save(r, w); err != nil {
			return err
		}
		return c.Redirect(http.StatusFound, redirect)
	}
}

// AccessControl returns an access control middleware. Given a valid context
// with sufficient access the next handler is called. Missing or invalid
// credentials results in a 401 unauthorized response.
func AccessControl(db database.Database, scms map[string]scm.SCM) echo.MiddlewareFunc {
	return func(next echo.HandlerFunc) echo.HandlerFunc {
		return func(c echo.Context) error {
			sess, err := session.Get(SessionKey, c)
			if err != nil {
				// Save fixes the session if it has been modified
				// or it is no longer valid due tonewUserSessnewUserSessnewUserSess change of keys.
				sess.Save(c.Request(), c.Response())
				return echo.NewHTTPError(http.StatusBadRequest, err.Error())
			}

			i, ok := sess.Values[UserKey]
			if !ok {
				return echo.ErrUnauthorized
			}

			// If type assertion fails, the recover middleware will catch the panic and log a stack trace.
			us := i.(*UserSession)
			user, err := db.GetUser(us.ID)
			if err != nil {
				// Invalidate session. This could happen if the user has been entirely remove
				// from the database, but a valid session still exists.
				if err == gorm.ErrRecordNotFound {
					//TODO(meling) log this error
					return OAuth2Logout()(c)
				}
				return echo.ErrUnauthorized
			}
			c.Set(UserKey, user)
			for _, remoteIdentity := range user.RemoteIdentities {
				if _, ok := scms[remoteIdentity.AccessToken]; !ok {
					client, err := scm.NewSCMClient(remoteIdentity.Provider, remoteIdentity.AccessToken)
					if err != nil {
						return err
					}
					scms[remoteIdentity.AccessToken] = client
				}
				c.Set(remoteIdentity.Provider, scms[remoteIdentity.AccessToken])
			}

			// TODO: Add access control list.
			// - Extract endpoint.
			// - Verify whether the user has sufficient rights. This
			//   can be a simple hash map. A user should be able to
			//   access /users/:uid if the user's id is uid.
			//   - Not authorized: return c.NoContent(http.StatusUnauthorized)
			//   - Authorized: return next(c)
			return next(c)
		}
	}
}

func extractRedirectURL(r *http.Request, key string) string {
	// TODO: Validate redirect URL.

	url := r.URL.Query().Get(key)
	if url == "" {
		url = "/"
	}
	return url
}

func extractState(r *http.Request, key string) (redirect string, teacher bool) {
	// TODO: Validate redirect URL.
	url := r.URL.Query().Get(key)
	teacher = url != "" && url[:1] == "1"

	if url == "" || url[1:] == "" {
		return "/", teacher
	}
	return url[1:], teacher
}<|MERGE_RESOLUTION|>--- conflicted
+++ resolved
@@ -2,7 +2,6 @@
 
 import (
 	"encoding/gob"
-	"log"
 	"net/http"
 	"strconv"
 	"strings"
@@ -46,8 +45,6 @@
 }
 
 func newUserSession(id uint64) *UserSession {
-	//HACK: logging
-	log.Println("AUTH: newUserSession for : ", id)
 	return &UserSession{
 		ID:        id,
 		Providers: make(map[string]struct{}),
@@ -55,8 +52,6 @@
 }
 
 func (us *UserSession) enableProvider(provider string) {
-	//HACK: logging
-	log.Println("AUTH: enableProvider for ", provider)
 	us.Providers[provider] = struct{}{}
 }
 
@@ -211,18 +206,12 @@
 			return c.Redirect(http.StatusFound, redirect)
 		}
 
-		remote := &models.RemoteIdentity{
+		remote := &pb.RemoteIdentity{
 			Provider:    provider,
-			RemoteID:    remoteID,
+			RemoteId:    remoteID,
 			AccessToken: externalUser.AccessToken,
 		}
 		// Try to get user from database.
-<<<<<<< HEAD
-		user, err := db.GetUserByRemoteIdentity(provider, remoteID, externalUser.AccessToken)
-		if err == gorm.ErrRecordNotFound {
-			// Create new user.
-			user = &pb.User{
-=======
 		user, err := db.GetUserByRemoteIdentity(remote)
 		switch {
 		case err == nil:
@@ -230,29 +219,14 @@
 			err = db.UpdateAccessToken(remote)
 		case err == gorm.ErrRecordNotFound:
 			// user not in database; create new user
-			user = &models.User{
->>>>>>> d1c68d78
+			user = &pb.User{
 				Name:      externalUser.Name,
 				Email:     externalUser.Email,
 				AvatarUrl: externalUser.AvatarURL,
 			}
-<<<<<<< HEAD
-			if err := db.CreateUserFromRemoteIdentity(
-				user,
-				&pb.RemoteIdentity{
-					Provider:    provider,
-					RemoteId:    remoteID,
-					AccessToken: externalUser.AccessToken,
-				},
-			); err != nil {
-				return err
-			}
-		} else if err != nil {
-=======
 			err = db.CreateUserFromRemoteIdentity(user, remote)
 		}
 		if err != nil {
->>>>>>> d1c68d78
 			return err
 		}
 
