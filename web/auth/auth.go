--- conflicted
+++ resolved
@@ -221,12 +221,7 @@
 	return func(w http.ResponseWriter, r *http.Request) {
 		logger.Debug("CALLBACK STARTED")
 		if r.Method != "GET" {
-<<<<<<< HEAD
-			logger.Errorf("GitHub login failed: request method %s", r.Method)
-			w.WriteHeader(http.StatusUnauthorized)
-=======
 			unauthorized(logger, w, callback, "request method: %s", r.Method)
->>>>>>> 62934069
 			return
 		}
 		logger.Debug("OAuth2Callback: started")
@@ -251,12 +246,7 @@
 		// Complete authentication.
 		// parse request for code and state
 		if err := r.ParseForm(); err != nil {
-<<<<<<< HEAD
-			logger.Error("GitHub login failed: error parsing authentication code")
-			w.WriteHeader(http.StatusUnauthorized)
-=======
 			unauthorized(logger, w, callback, "error parsing authentication code: %v", err)
->>>>>>> 62934069
 			return
 		}
 
@@ -265,12 +255,7 @@
 		callbackSecret := r.FormValue("state")
 		logger.Debug("Callback: got state in request: ", callbackSecret) // tmp
 		if callbackSecret != secret {
-<<<<<<< HEAD
-			logger.Errorf("GitHub login failed: secrets don't match: expected %s, got %s", secret, callbackSecret)
-			w.WriteHeader(http.StatusUnauthorized)
-=======
 			unauthorized(logger, w, callback, "mismatching secrets: expected %s, got %s", secret, callbackSecret)
->>>>>>> 62934069
 			return
 		}
 
@@ -278,23 +263,13 @@
 		// exchange code for token
 		code := r.FormValue("code")
 		if code == "" {
-<<<<<<< HEAD
-			logger.Error("GitHub login failed: received empty code")
-			w.WriteHeader(http.StatusUnauthorized)
-=======
 			unauthorized(logger, w, callback, "empty code")
->>>>>>> 62934069
 			return
 		}
 		logger.Debug("CODE RECEIVED, PROCEED") // tmp
 		githubToken, err := config.Exchange(context.Background(), code)
 		if err != nil {
-<<<<<<< HEAD
-			logger.Errorf("GitHub login failed: cannot exchange token: %s", err)
-			w.WriteHeader(http.StatusUnauthorized)
-=======
 			unauthorized(logger, w, callback, "could not exchange token: %v", err)
->>>>>>> 62934069
 			return
 		}
 		logger.Debugf("Successfully fetched access token: %s", githubToken.AccessToken) // tmp
@@ -303,12 +278,7 @@
 		logger.Debugf("Making user request: want url https://api.github.com/user, have url %s", app.GetUserURL())
 		req, err := http.NewRequest("GET", "https://api.github.com/user", nil)
 		if err != nil {
-<<<<<<< HEAD
-			logger.Errorf("GitHub login failed: failed to make user request: %s", err)
-			w.WriteHeader(http.StatusUnauthorized)
-=======
 			unauthorized(logger, w, callback, "failed to create user request: %v", err)
->>>>>>> 62934069
 			return
 		}
 		logger.Debugf("REQUEST HEADER want (%s), have (%s)", "Bearer "+githubToken.AccessToken, fmt.Sprintf("Bearer %s", githubToken.AccessToken))
@@ -322,23 +292,13 @@
 		}
 		resp, err := httpClient.Do(req)
 		if err != nil {
-<<<<<<< HEAD
-			logger.Errorf("GitHub login failed: failed to send user request: %s", err)
-			w.WriteHeader(http.StatusUnauthorized)
-=======
 			unauthorized(logger, w, callback, "failed to send user request: %v", err)
->>>>>>> 62934069
 			return
 		}
 		defer resp.Body.Close()
 
 		if resp.StatusCode != http.StatusOK {
-<<<<<<< HEAD
-			logger.Errorf("GitHub login failed: API responded with status: %d: %s", resp.StatusCode, resp.Status)
-			w.WriteHeader(http.StatusUnauthorized)
-=======
 			unauthorized(logger, w, callback, "API response status: %d: %s", resp.StatusCode, resp.Status)
->>>>>>> 62934069
 			return
 		}
 		responseBody, err := io.ReadAll(resp.Body)
@@ -349,14 +309,8 @@
 			return
 		}
 		externalUser := &externalUser{}
-<<<<<<< HEAD
-		if err := json.NewDecoder(bytes.NewReader(respBits)).Decode(&externalUser); err != nil {
-			logger.Errorf("GitHub login failed: failed to decode user information: %s", err)
-			w.WriteHeader(http.StatusUnauthorized)
-=======
 		if err := json.NewDecoder(bytes.NewReader(responseBody)).Decode(&externalUser); err != nil {
 			unauthorized(logger, w, callback, "failed to decode user information: %v", err)
->>>>>>> 62934069
 			return
 		}
 		logger.Debugf("externalUser: %v", lg.IndentJson(externalUser))
@@ -378,24 +332,14 @@
 		if userToken != "" {
 			claims, err := tokens.GetClaims(userToken)
 			if err != nil {
-<<<<<<< HEAD
-				logger.Errorf("GitHub login failed: failed to read user claims: %s", err)
-				w.WriteHeader(http.StatusUnauthorized)
-=======
 				unauthorized(logger, w, callback, "could not read user claims: %v", err)
->>>>>>> 62934069
 				return
 			}
 			// TODO(vera): check that user in the claims and in remote ID is the same user
 
 			if err := db.AssociateUserWithRemoteIdentity(claims.UserID, provider, externalUser.ID, githubToken.AccessToken); err != nil {
 				logger.Debugf("Associate failed: %d, %s, %d, %s", claims.UserID, provider, externalUser.ID, githubToken.AccessToken)
-<<<<<<< HEAD
-				logger.Errorf("GitHub login failed: failed to associate user with remote identity: %s", err)
-				w.WriteHeader(http.StatusUnauthorized)
-=======
 				unauthorized(logger, w, callback, "could not match user with remote identity: %v", err)
->>>>>>> 62934069
 				return
 			}
 			logger.Debugf("Associate: %d, %s, %d, %s", claims.UserID, provider, externalUser.ID, githubToken.AccessToken)
