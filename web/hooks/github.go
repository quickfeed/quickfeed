package hooks

import (
	"net/http"

	"github.com/google/go-github/v45/github"
	"github.com/quickfeed/quickfeed/ci"
	"github.com/quickfeed/quickfeed/database"
	"github.com/quickfeed/quickfeed/internal/qlog"
	"github.com/quickfeed/quickfeed/scm"
	"github.com/quickfeed/quickfeed/web/stream"
	"go.uber.org/zap"
)

// maxConcurrentTestRuns is the maximum number of concurrent test runs.
const maxConcurrentTestRuns = 5

// GitHubWebHook holds references and data for handling webhook events.
type GitHubWebHook struct {
<<<<<<< HEAD
	logger  *zap.SugaredLogger
	db      database.Database
	scmMgr  *scm.Manager
	runner  ci.Runner
	streams *stream.StreamServices
	secret  string
}

// NewGitHubWebHook creates a new webhook to handle POST requests from GitHub to the QuickFeed server.
func NewGitHubWebHook(logger *zap.SugaredLogger, db database.Database, mgr *scm.Manager, runner ci.Runner, streams *stream.StreamServices, secret string) *GitHubWebHook {
	return &GitHubWebHook{logger: logger, db: db, scmMgr: mgr, runner: runner, streams: streams, secret: secret}
=======
	logger *zap.SugaredLogger
	db     database.Database
	scmMgr *scm.Manager
	runner ci.Runner
	secret string
	sem    chan struct{} // counting semaphore: limit concurrent test runs to maxConcurrentTestRuns
	dup    *Duplicates
}

// NewGitHubWebHook creates a new webhook to handle POST requests from GitHub to the QuickFeed server.
func NewGitHubWebHook(logger *zap.SugaredLogger, db database.Database, mgr *scm.Manager, runner ci.Runner, secret string) *GitHubWebHook {
	return &GitHubWebHook{
		logger: logger,
		db:     db,
		scmMgr: mgr,
		runner: runner,
		secret: secret,
		sem:    make(chan struct{}, maxConcurrentTestRuns),
		dup:    NewDuplicateMap(),
	}
>>>>>>> 099bf030
}

// Handle take POST requests from GitHub, representing Push events
// associated with course repositories, which then triggers various
// actions on the QuickFeed backend.
func (wh GitHubWebHook) Handle() http.HandlerFunc {
	return func(w http.ResponseWriter, r *http.Request) {
		payload, err := github.ValidatePayload(r, []byte(wh.secret))
		if err != nil {
			wh.logger.Errorf("Error in request body: %v", err)
			w.WriteHeader(http.StatusUnauthorized)
			return
		}
		defer r.Body.Close()

		event, err := github.ParseWebHook(github.WebHookType(r), payload)
		if err != nil {
			wh.logger.Errorf("Could not parse github webhook: %v", err)
			w.WriteHeader(http.StatusBadRequest)
			return
		}
		wh.logger.Debug(qlog.IndentJson(event))
		switch e := event.(type) {
		case *github.PushEvent:
			commitID := e.GetHeadCommit().GetID()
			wh.logger.Debugf("Received push event: %s", commitID)
			if wh.dup.Duplicate(commitID) {
				wh.logger.Debugf("Ignoring duplicate push event: %s", commitID)
				return
			}

			// The counting semaphore limits concurrency to maxConcurrentTestRuns.
			// This should also allow webhook events to return quickly to GitHub, avoiding timeouts.
			// Note however, if we receive a large number of push events, we may be creating
			// a large number of goroutines. If this becomes a problem, we can add rate limiting
			// on the number of goroutines created, by returning a http.StatusTooManyRequests.
			go func() {
				wh.sem <- struct{}{} // acquire semaphore
				wh.handlePush(e)
				<-wh.sem // release semaphore
				// remove commitID from duplicate map (to avoid memory leak)
				wh.dup.Remove(commitID)
			}()

		case *github.PullRequestEvent:
			switch e.GetAction() {
			case "opened":
				wh.handlePullRequestOpened(e)
			case "closed":
				wh.handlePullRequestClosed(e)
			}

		case *github.PullRequestReviewEvent:
			wh.handlePullRequestReview(e)

		default:
			wh.logger.Debugf("Ignored event type %s", github.WebHookType(r))
		}
	}
}<|MERGE_RESOLUTION|>--- conflicted
+++ resolved
@@ -17,40 +17,28 @@
 
 // GitHubWebHook holds references and data for handling webhook events.
 type GitHubWebHook struct {
-<<<<<<< HEAD
 	logger  *zap.SugaredLogger
 	db      database.Database
 	scmMgr  *scm.Manager
 	runner  ci.Runner
+	secret  string
 	streams *stream.StreamServices
-	secret  string
+	sem     chan struct{} // counting semaphore: limit concurrent test runs to maxConcurrentTestRuns
+	dup     *Duplicates
 }
 
 // NewGitHubWebHook creates a new webhook to handle POST requests from GitHub to the QuickFeed server.
-func NewGitHubWebHook(logger *zap.SugaredLogger, db database.Database, mgr *scm.Manager, runner ci.Runner, streams *stream.StreamServices, secret string) *GitHubWebHook {
-	return &GitHubWebHook{logger: logger, db: db, scmMgr: mgr, runner: runner, streams: streams, secret: secret}
-=======
-	logger *zap.SugaredLogger
-	db     database.Database
-	scmMgr *scm.Manager
-	runner ci.Runner
-	secret string
-	sem    chan struct{} // counting semaphore: limit concurrent test runs to maxConcurrentTestRuns
-	dup    *Duplicates
-}
-
-// NewGitHubWebHook creates a new webhook to handle POST requests from GitHub to the QuickFeed server.
-func NewGitHubWebHook(logger *zap.SugaredLogger, db database.Database, mgr *scm.Manager, runner ci.Runner, secret string) *GitHubWebHook {
+func NewGitHubWebHook(logger *zap.SugaredLogger, db database.Database, mgr *scm.Manager, runner ci.Runner, secret string, streams *stream.StreamServices) *GitHubWebHook {
 	return &GitHubWebHook{
-		logger: logger,
-		db:     db,
-		scmMgr: mgr,
-		runner: runner,
-		secret: secret,
-		sem:    make(chan struct{}, maxConcurrentTestRuns),
-		dup:    NewDuplicateMap(),
+		logger:  logger,
+		db:      db,
+		scmMgr:  mgr,
+		runner:  runner,
+		secret:  secret,
+		streams: streams,
+		sem:     make(chan struct{}, maxConcurrentTestRuns),
+		dup:     NewDuplicateMap(),
 	}
->>>>>>> 099bf030
 }
 
 // Handle take POST requests from GitHub, representing Push events
