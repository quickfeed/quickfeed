--- conflicted
+++ resolved
@@ -19,13 +19,8 @@
 	course := qtest.MockCourses[0]
 	db, cleanup := qtest.TestDB(t)
 	defer cleanup()
-<<<<<<< HEAD
 	wh := NewGitHubWebHook(qtest.Logger(t), db, &scm.Manager{}, &ci.Local{}, "secret", stream.NewStreamServices(), nil)
-	admin := qtest.CreateFakeUser(t, db, 1)
-=======
-	wh := NewGitHubWebHook(qtest.Logger(t), db, &scm.Manager{}, &ci.Local{}, "secret", stream.NewStreamServices())
 	admin := qtest.CreateFakeUser(t, db)
->>>>>>> 2ef6ab7e
 	qtest.CreateCourse(t, db, admin, course)
 
 	assignments := []*qf.Assignment{
@@ -111,13 +106,8 @@
 	course := qtest.MockCourses[0]
 	db, cleanup := qtest.TestDB(t)
 	defer cleanup()
-<<<<<<< HEAD
 	wh := NewGitHubWebHook(qtest.Logger(t), db, &scm.Manager{}, &ci.Local{}, "secret", stream.NewStreamServices(), nil)
-	admin := qtest.CreateFakeUser(t, db, 1)
-=======
-	wh := NewGitHubWebHook(qtest.Logger(t), db, &scm.Manager{}, &ci.Local{}, "secret", stream.NewStreamServices())
 	admin := qtest.CreateFakeUser(t, db)
->>>>>>> 2ef6ab7e
 	qtest.CreateCourse(t, db, admin, course)
 
 	tests := []struct {
