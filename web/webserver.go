--- conflicted
+++ resolved
@@ -28,8 +28,6 @@
 	idleTimeout  = 5 * time.Minute
 )
 
-
-
 // New starts a new web server
 func New(ags *AutograderService, public, httpAddr string, fake bool) {
 	entryPoint := filepath.Join(public, "index.html")
@@ -39,11 +37,7 @@
 
 	store := newStore([]byte("secret"))
 	gothic.Store = store
-<<<<<<< HEAD
-	e := newServer(ags, ags.logger, store)
-=======
 	e := newServer(ags, store)
->>>>>>> 545ca290
 
 	enabled := enableProviders(ags.logger, ags.bh.BaseURL, fake)
 	registerWebhooks(ags, e, enabled)
@@ -53,11 +47,7 @@
 	runWebServer(ags.logger, e, httpAddr)
 }
 
-<<<<<<< HEAD
-func newServer(ags *AutograderService, l *zap.SugaredLogger, store sessions.Store) *echo.Echo {
-=======
 func newServer(ags *AutograderService, store sessions.Store) *echo.Echo {
->>>>>>> 545ca290
 	e := echo.New()
 	e.HideBanner = true
 	e.Use(
@@ -65,11 +55,7 @@
 		Logger(ags.logger.Desugar()),
 		middleware.Secure(),
 		session.Middleware(store),
-<<<<<<< HEAD
-		auth.AccessControl(l.Desugar(), ags.db, ags.scms),
-=======
 		auth.AccessControl(ags.logger.Desugar(), ags.db, ags.scms),
->>>>>>> 545ca290
 	)
 	return e
 }
