package web_test

import (
	"context"
	"fmt"
	"math"
	"sync"
	"sync/atomic"
	"testing"

<<<<<<< HEAD
	"github.com/bufbuild/connect-go"
=======
	"github.com/quickfeed/quickfeed/ci"
>>>>>>> e257471a
	"github.com/quickfeed/quickfeed/internal/qtest"
	"github.com/quickfeed/quickfeed/qf"
	"github.com/quickfeed/quickfeed/qlog"
	"github.com/quickfeed/quickfeed/scm"
	"github.com/quickfeed/quickfeed/web"
)

func TestSimulatedRebuildWorkPoolWithErrCount(t *testing.T) {
	t.Skip("Disabled: mainly used for testing the work pool logic used in rebuildSubmissions")
	for _, maxContainers := range []int{3, 5, 6, 8, 10} {
		for _, errRate := range []int{2, 3, 4, 5, 6} {
			for _, numSubs := range []int{10, 15, 20, 25, 26, 27, 28, 29, 30, 31, 32, 33, 34, 150, 500} {
				t.Run(fmt.Sprintf("containers=%d/errRate=%d/submissions=%d", maxContainers, errRate, numSubs), func(t *testing.T) {
					submissions := make([]int, numSubs)
					for i := range submissions {
						submissions[i] = i
					}
					sem := make(chan struct{}, maxContainers)
					errCnt := int32(0)
					var wg sync.WaitGroup
					wg.Add(len(submissions))
					for _, submission := range submissions {
						submission := submission
						// the counting semaphore limits concurrency to maxContainers
						go func() {
							sem <- struct{}{} // acquire semaphore
							// here we are rebuilding submission
							if submission%errRate == 0 { // simulate error every errRate submission
								// count the error
								atomic.AddInt32(&errCnt, 1)
							}
							<-sem // release semaphore
							wg.Done()
						}()
					}
					// wait for all submissions to finish rebuilding
					wg.Wait()
					close(sem)

					expectedErrCnt := int32(math.Ceil(float64(len(submissions)) / float64(errRate)))
					if errCnt != expectedErrCnt {
						t.Errorf("errCnt != expectedErrCnt ==> %d != %d == (%d/%d)", errCnt, expectedErrCnt, len(submissions), errRate)
					}
				})
			}
		}
	}
}

func TestRebuildSubmissions(t *testing.T) {
	mgr := scm.NewSCMManager(&scm.Config{})
	db, cleanup := qtest.TestDB(t)
	defer cleanup()
	ctx := context.Background()
	logger := qlog.Logger(t).Desugar()
	q := web.NewQuickFeedService(logger, db, mgr, web.BaseHookOptions{}, &ci.Local{})

	teacher := qtest.CreateFakeUser(t, db, 1)
	err := db.UpdateUser(&qf.User{ID: teacher.ID, IsAdmin: true})
	if err != nil {
		t.Fatal(err)
	}
	var course qf.Course
	course.Provider = "fake"
	course.OrganizationID = 1
	course.OrganizationPath = scm.GetTestOrganization(t)
	if err := db.CreateCourse(teacher.ID, &course); err != nil {
		t.Fatal(err)
	}
	student1 := qtest.CreateFakeUser(t, db, 2)
	if err := db.CreateEnrollment(&qf.Enrollment{UserID: student1.ID, CourseID: course.ID}); err != nil {
		t.Fatal(err)
	}
	if err := db.UpdateEnrollment(&qf.Enrollment{
		UserID:   student1.ID,
		CourseID: course.ID,
		Status:   qf.Enrollment_STUDENT,
	}); err != nil {
		t.Fatal(err)
	}
	student2 := qtest.CreateFakeUser(t, db, 4)
	if err := db.CreateEnrollment(&qf.Enrollment{UserID: student2.ID, CourseID: course.ID}); err != nil {
		t.Fatal(err)
	}
	if err := db.UpdateEnrollment(&qf.Enrollment{
		UserID:   student2.ID,
		CourseID: course.ID,
		Status:   qf.Enrollment_STUDENT,
	}); err != nil {
		t.Fatal(err)
	}
	repo1 := qf.Repository{
		OrganizationID: 1,
		RepositoryID:   1,
		UserID:         student1.ID,
		RepoType:       qf.Repository_USER,
	}
	if err := db.CreateRepository(&repo1); err != nil {
		t.Fatal(err)
	}
	repo2 := qf.Repository{
		OrganizationID: 1,
		RepositoryID:   2,
		UserID:         student2.ID,
		RepoType:       qf.Repository_USER,
	}
	if err := db.CreateRepository(&repo2); err != nil {
		t.Fatal(err)
	}

	ctx = qtest.WithUserContext(ctx, teacher)
	fakeProvider, _ := qtest.FakeProviderMap(t)
	_, err = fakeProvider.CreateOrganization(context.Background(), &scm.OrganizationOptions{Path: "path", Name: "name"})
	if err != nil {
		t.Fatal(err)
	}
	assignment := &qf.Assignment{
		CourseID: course.ID,
		Name:     "lab1",
		RunScriptContent: `#image/quickfeed:go
printf "AssignmentName: {{ .AssignmentName }}\n"
printf "RandomSecret: {{ .RandomSecret }}\n"
`,
		Deadline:         "2022-11-11T13:00:00",
		AutoApprove:      true,
		ScoreLimit:       70,
		Order:            1,
		IsGroupLab:       false,
		ContainerTimeout: 1,
	}
	if err := db.CreateAssignment(assignment); err != nil {
		t.Fatal(err)
	}

	if err = db.CreateSubmission(&qf.Submission{
		AssignmentID: 1,
		UserID:       student1.ID,
	}); err != nil {
		t.Fatal(err)
	}
	if err = db.CreateSubmission(&qf.Submission{
		AssignmentID: 1,
		UserID:       student2.ID,
	}); err != nil {
		t.Fatal(err)
	}

	// try to rebuild non-existing submission
	rebuildRequest := connect.Request[qf.RebuildRequest]{Msg: &qf.RebuildRequest{
		AssignmentID: assignment.ID,
		RebuildType:  &qf.RebuildRequest_SubmissionID{SubmissionID: 123},
<<<<<<< HEAD
	}}
	if _, err := ags.RebuildSubmissions(ctx, &rebuildRequest); err == nil {
		t.Errorf("Expected error: record not found")
	}
	// rebuild existing submission
	rebuildRequest.Msg.SetSubmissionID(1)
	if _, err := ags.RebuildSubmissions(ctx, &rebuildRequest); err != nil {
=======
	}
	if _, err := q.RebuildSubmissions(ctx, rebuildRequest); err == nil {
		t.Errorf("Expected error: record not found")
	}
	// rebuild existing submission
	rebuildRequest.SetSubmissionID(1)
	if _, err := q.RebuildSubmissions(ctx, rebuildRequest); err != nil {
>>>>>>> e257471a
		t.Fatalf("Failed to rebuild submission: %s", err)
	}
	submissions, err := db.GetSubmissions(&qf.Submission{AssignmentID: assignment.ID})
	if err != nil {
		t.Fatalf("Failed to get created submissions: %s", err)
	}

	// make sure wrong course ID returns error
<<<<<<< HEAD
	request := &connect.Request[qf.RebuildRequest]{Msg: &qf.RebuildRequest{}}
	request.Msg.SetCourseID(15)

	if _, err = ags.RebuildSubmissions(ctx, request); err == nil {
=======
	var request qf.RebuildRequest
	request.SetCourseID(15)
	if _, err = q.RebuildSubmissions(ctx, &request); err == nil {
>>>>>>> e257471a
		t.Fatal("Expected error: record not found")
	}

	// make sure wrong assignment ID returns error
<<<<<<< HEAD
	request.Msg.SetCourseID(course.ID)
	request.Msg.AssignmentID = 1337
	if _, err = ags.RebuildSubmissions(ctx, request); err == nil {
		t.Fatal("Expected error: record not found")
	}

	request.Msg.AssignmentID = assignment.ID
	if _, err = ags.RebuildSubmissions(ctx, request); err != nil {
=======
	request.SetCourseID(course.ID)
	request.AssignmentID = 1337
	if _, err = q.RebuildSubmissions(ctx, &request); err == nil {
		t.Fatal("Expected error: record not found")
	}

	request.AssignmentID = assignment.ID
	if _, err = q.RebuildSubmissions(ctx, &request); err != nil {
>>>>>>> e257471a
		t.Fatalf("Failed to rebuild submissions: %s", err)
	}
	rebuiltSubmissions, err := db.GetSubmissions(&qf.Submission{AssignmentID: assignment.ID})
	if err != nil {
		t.Fatalf("Failed to get created submissions: %s", err)
	}
	if len(submissions) != len(rebuiltSubmissions) {
		t.Errorf("Incorrect number of submissions after rebuild: expected %d, got %d", len(submissions), len(rebuiltSubmissions))
	}

	// check access control
	ctx = qtest.WithUserContext(ctx, student1)
<<<<<<< HEAD
	if _, err = ags.RebuildSubmissions(ctx, request); err == nil {
=======
	if _, err = q.RebuildSubmissions(ctx, &request); err == nil {
>>>>>>> e257471a
		t.Fatal("Expected error: authentication failed")
	}
}<|MERGE_RESOLUTION|>--- conflicted
+++ resolved
@@ -8,11 +8,8 @@
 	"sync/atomic"
 	"testing"
 
-<<<<<<< HEAD
 	"github.com/bufbuild/connect-go"
-=======
 	"github.com/quickfeed/quickfeed/ci"
->>>>>>> e257471a
 	"github.com/quickfeed/quickfeed/internal/qtest"
 	"github.com/quickfeed/quickfeed/qf"
 	"github.com/quickfeed/quickfeed/qlog"
@@ -164,23 +161,13 @@
 	rebuildRequest := connect.Request[qf.RebuildRequest]{Msg: &qf.RebuildRequest{
 		AssignmentID: assignment.ID,
 		RebuildType:  &qf.RebuildRequest_SubmissionID{SubmissionID: 123},
-<<<<<<< HEAD
 	}}
-	if _, err := ags.RebuildSubmissions(ctx, &rebuildRequest); err == nil {
+	if _, err := q.RebuildSubmissions(ctx, &rebuildRequest); err == nil {
 		t.Errorf("Expected error: record not found")
 	}
 	// rebuild existing submission
 	rebuildRequest.Msg.SetSubmissionID(1)
-	if _, err := ags.RebuildSubmissions(ctx, &rebuildRequest); err != nil {
-=======
-	}
-	if _, err := q.RebuildSubmissions(ctx, rebuildRequest); err == nil {
-		t.Errorf("Expected error: record not found")
-	}
-	// rebuild existing submission
-	rebuildRequest.SetSubmissionID(1)
-	if _, err := q.RebuildSubmissions(ctx, rebuildRequest); err != nil {
->>>>>>> e257471a
+	if _, err := q.RebuildSubmissions(ctx, &rebuildRequest); err != nil {
 		t.Fatalf("Failed to rebuild submission: %s", err)
 	}
 	submissions, err := db.GetSubmissions(&qf.Submission{AssignmentID: assignment.ID})
@@ -189,39 +176,22 @@
 	}
 
 	// make sure wrong course ID returns error
-<<<<<<< HEAD
 	request := &connect.Request[qf.RebuildRequest]{Msg: &qf.RebuildRequest{}}
 	request.Msg.SetCourseID(15)
 
-	if _, err = ags.RebuildSubmissions(ctx, request); err == nil {
-=======
-	var request qf.RebuildRequest
-	request.SetCourseID(15)
-	if _, err = q.RebuildSubmissions(ctx, &request); err == nil {
->>>>>>> e257471a
+	if _, err = q.RebuildSubmissions(ctx, request); err == nil {
 		t.Fatal("Expected error: record not found")
 	}
 
 	// make sure wrong assignment ID returns error
-<<<<<<< HEAD
 	request.Msg.SetCourseID(course.ID)
 	request.Msg.AssignmentID = 1337
-	if _, err = ags.RebuildSubmissions(ctx, request); err == nil {
+	if _, err = q.RebuildSubmissions(ctx, request); err == nil {
 		t.Fatal("Expected error: record not found")
 	}
 
 	request.Msg.AssignmentID = assignment.ID
-	if _, err = ags.RebuildSubmissions(ctx, request); err != nil {
-=======
-	request.SetCourseID(course.ID)
-	request.AssignmentID = 1337
-	if _, err = q.RebuildSubmissions(ctx, &request); err == nil {
-		t.Fatal("Expected error: record not found")
-	}
-
-	request.AssignmentID = assignment.ID
-	if _, err = q.RebuildSubmissions(ctx, &request); err != nil {
->>>>>>> e257471a
+	if _, err = q.RebuildSubmissions(ctx, request); err != nil {
 		t.Fatalf("Failed to rebuild submissions: %s", err)
 	}
 	rebuiltSubmissions, err := db.GetSubmissions(&qf.Submission{AssignmentID: assignment.ID})
@@ -234,11 +204,7 @@
 
 	// check access control
 	ctx = qtest.WithUserContext(ctx, student1)
-<<<<<<< HEAD
-	if _, err = ags.RebuildSubmissions(ctx, request); err == nil {
-=======
-	if _, err = q.RebuildSubmissions(ctx, &request); err == nil {
->>>>>>> e257471a
+	if _, err = q.RebuildSubmissions(ctx, request); err == nil {
 		t.Fatal("Expected error: authentication failed")
 	}
 }