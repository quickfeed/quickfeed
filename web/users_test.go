--- conflicted
+++ resolved
@@ -7,11 +7,10 @@
 	"github.com/google/go-cmp/cmp"
 	"github.com/quickfeed/quickfeed/internal/qtest"
 	"github.com/quickfeed/quickfeed/qf"
-<<<<<<< HEAD
 	"google.golang.org/protobuf/testing/protocmp"
 )
 
-// TODO(vera): needs rewrite with JWTs
+// TODO(vera): needs rewrite
 // func TestGetSelf(t *testing.T) {
 // 	db, cleanup, _, ags := testQuickFeedService(t)
 // 	defer cleanup()
@@ -32,7 +31,9 @@
 // 		return lis.Dial()
 // 	}
 
-// 	opt := grpc.ChainUnaryInterceptor(auth.UserVerifier())
+// 	opt := grpc.ChainUnaryInterceptor(
+// 		interceptor.UnaryUserVerifier(),
+// 	)
 // 	s := grpc.NewServer(opt)
 // 	qf.RegisterQuickFeedServiceServer(s, ags)
 
@@ -105,114 +106,6 @@
 // 		}
 // 	}
 // }
-=======
-	"github.com/quickfeed/quickfeed/web/auth"
-	"github.com/quickfeed/quickfeed/web/interceptor"
-	"google.golang.org/grpc"
-	"google.golang.org/grpc/codes"
-	"google.golang.org/grpc/credentials/insecure"
-	"google.golang.org/grpc/metadata"
-	"google.golang.org/grpc/status"
-	"google.golang.org/grpc/test/bufconn"
-	"google.golang.org/protobuf/testing/protocmp"
-)
-
-func TestGetSelf(t *testing.T) {
-	db, cleanup, _, ags := testQuickFeedService(t)
-	defer cleanup()
-
-	const (
-		bufSize = 1024 * 1024
-	)
-
-	adminUser := qtest.CreateFakeUser(t, db, 1)
-	student := qtest.CreateFakeUser(t, db, 56)
-
-	store := sessions.NewCookieStore([]byte("secret"))
-	store.Options.HttpOnly = true
-	store.Options.Secure = true
-
-	lis := bufconn.Listen(bufSize)
-	bufDialer := func(context.Context, string) (net.Conn, error) {
-		return lis.Dial()
-	}
-
-	opt := grpc.ChainUnaryInterceptor(
-		interceptor.UnaryUserVerifier(),
-	)
-	s := grpc.NewServer(opt)
-	qf.RegisterQuickFeedServiceServer(s, ags)
-
-	go func() {
-		if err := s.Serve(lis); err != nil {
-			log.Fatalf("Server exited with error: %v", err)
-		}
-	}()
-
-	ctx := context.Background()
-	conn, err := grpc.DialContext(ctx, "bufnet", grpc.WithContextDialer(bufDialer), grpc.WithTransportCredentials(insecure.NewCredentials()))
-	if err != nil {
-		t.Fatalf("Failed to dial bufnet: %v", err)
-	}
-	defer conn.Close()
-
-	client := qf.NewQuickFeedServiceClient(conn)
-
-	userTest := []struct {
-		id       uint64
-		code     codes.Code
-		metadata bool
-		token    string
-		wantUser *qf.User
-	}{
-		{id: 1, code: codes.Unauthenticated, metadata: false, token: "", wantUser: nil},
-		{id: 6, code: codes.PermissionDenied, metadata: true, token: "", wantUser: nil},
-		{id: 1, code: codes.Unauthenticated, metadata: true, token: "should fail", wantUser: nil},
-		{id: 1, code: codes.OK, metadata: true, token: "", wantUser: adminUser},
-		{id: 2, code: codes.OK, metadata: true, token: "", wantUser: student},
-	}
-
-	for _, user := range userTest {
-		r := httptest.NewRequest(http.MethodGet, "/", nil)
-		w := httptest.NewRecorder()
-		sess := sessions.NewSession(store, auth.SessionKey)
-
-		sess.Values[auth.UserKey] = &auth.UserSession{
-			ID:        user.id,
-			Providers: map[string]struct{}{"github": {}},
-		}
-		if err := sess.Save(r, w); err != nil {
-			t.Errorf("sess.Save(): %v", err)
-		}
-
-		token := w.Result().Header.Get(auth.OutgoingCookie)
-		auth.Add(token, user.id)
-
-		if user.metadata {
-			meta := metadata.MD{}
-			if len(user.token) > 0 {
-				token = user.token
-			}
-			meta.Set(auth.Cookie, token)
-			ctx = metadata.NewOutgoingContext(ctx, meta)
-		}
-		gotUser, err := client.GetUser(ctx, &qf.Void{})
-		if s, ok := status.FromError(err); ok {
-			if s.Code() != user.code {
-				t.Errorf("GetUser().Code(): %v, want: %v", s.Code(), user.code)
-			}
-		}
-		if user.wantUser != nil {
-			// ignore comparing remote identity
-			user.wantUser.RemoteIdentities = nil
-		}
-		wantUser := user.wantUser
-		if diff := cmp.Diff(wantUser, gotUser, protocmp.Transform()); diff != "" {
-			t.Errorf("GetSelf() mismatch (-wantUser +gotUser):\n%s", diff)
-		}
-	}
-}
->>>>>>> bd3690f0
 
 func TestGetUsers(t *testing.T) {
 	db, cleanup, _, ags := testQuickFeedService(t)
