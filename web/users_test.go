package web_test

import (
<<<<<<< HEAD
	"bytes"
	"encoding/json"
	"fmt"
=======
	"context"
>>>>>>> 1a1d272c
	"net/http"
	"net/http/httptest"
	"reflect"
	"testing"

<<<<<<< HEAD
	"github.com/autograde/aguis/database"
	"github.com/autograde/aguis/models"
=======
	pb "github.com/autograde/aguis/ag"
	"github.com/autograde/aguis/scm"
>>>>>>> 1a1d272c
	"github.com/autograde/aguis/web"
	"github.com/autograde/aguis/web/auth"
	"github.com/autograde/aguis/web/grpc_service"
	"github.com/labstack/echo"
	"google.golang.org/grpc/metadata"
)

func TestGetSelf(t *testing.T) {
	const (
		selfURL   = "/user"
		apiPrefix = "/api/v1"
	)

	db, cleanup := setup(t)
	defer cleanup()

	r := httptest.NewRequest(http.MethodGet, selfURL, nil)
	w := httptest.NewRecorder()
	e := echo.New()
	c := e.NewContext(r, w)

	user := &pb.User{Id: 1}
	c.Set(auth.UserKey, user)

	userHandler := web.GetSelf(db)
	if err := userHandler(c); err != nil {
		t.Error(err)
	}

<<<<<<< HEAD
	userURL := fmt.Sprintf("/users/%d", user.ID)
=======
	userURL := "/users/" + strconv.FormatUint(user.Id, 10)
>>>>>>> 1a1d272c
	location := w.Header().Get("Location")
	if location != apiPrefix+userURL {
		t.Errorf("have Location '%v' want '%v'", location, apiPrefix+userURL)
	}
	assertCode(t, w.Code, http.StatusFound)
}

func TestGetUser(t *testing.T) {
<<<<<<< HEAD
	const route = "/users/:uid"
=======

	const (
		provider    = "github"
		accessToken = "secret"
	)
>>>>>>> 1a1d272c

	db, cleanup := setup(t)
	defer cleanup()

	// Create first user (the admin).
<<<<<<< HEAD
	createFakeUser(t, db, 1)
	user := createFakeUser(t, db, 2)
=======
	if err := db.CreateUserFromRemoteIdentity(
		&pb.User{},
		&pb.RemoteIdentity{},
	); err != nil {
		t.Fatal(err)
	}

	var user pb.User
	if err := db.CreateUserFromRemoteIdentity(
		&user,
		&pb.RemoteIdentity{
			Provider:    provider,
			AccessToken: accessToken,
		},
	); err != nil {
		t.Fatal(err)
	}
>>>>>>> 1a1d272c

	testscms := make(map[string]scm.SCM)
	test_ag := grpc_service.NewAutograderService(db, testscms, web.BaseHookOptions{})
	cont := metadata.AppendToOutgoingContext(context.Background(), "user", string(user.Id))

<<<<<<< HEAD
	requestURL := fmt.Sprintf("/users/%d", user.ID)
	r := httptest.NewRequest(http.MethodGet, requestURL, nil)
	w := httptest.NewRecorder()
	c := e.NewContext(r, w)
	// Prepare context with user request.
	router.Find(http.MethodGet, requestURL, c)

	// Invoke the prepared handler.
	if err := c.Handler()(c); err != nil {
		t.Error(err)
	}

	var foundUser *models.User
	if err := json.Unmarshal(w.Body.Bytes(), &foundUser); err != nil {
		t.Fatal(err)
	}

	if !reflect.DeepEqual(foundUser, user) {
		t.Errorf("have user %+v want %+v", foundUser, user)
=======
	foundUser, err := test_ag.GetUser(cont, &pb.RecordRequest{Id: user.Id})
	if err != nil {
		t.Error(err)
	}
	user.RemoteIdentities = make([]*pb.RemoteIdentity, 0)
	if !reflect.DeepEqual(foundUser, &user) {
		t.Errorf("have user %+v want %+v", foundUser, &user)
>>>>>>> 1a1d272c
	}
}

func TestGetUsers(t *testing.T) {
	const route = "/users"

	db, cleanup := setup(t)
	defer cleanup()

<<<<<<< HEAD
	user1 := createFakeUser(t, db, 1)
	user2 := createFakeUser(t, db, 2)
=======
	var user1 pb.User
	if err := db.CreateUserFromRemoteIdentity(
		&user1,
		&pb.RemoteIdentity{
			Provider: github,
		},
	); err != nil {
		t.Fatal(err)
	}
	var user2 pb.User
	if err := db.CreateUserFromRemoteIdentity(
		&user2,
		&pb.RemoteIdentity{
			Provider: gitlab,
		},
	); err != nil {
		t.Fatal(err)
	}
>>>>>>> 1a1d272c

	testscms := make(map[string]scm.SCM)
	test_ag := grpc_service.NewAutograderService(db, testscms, web.BaseHookOptions{})
	cont := metadata.AppendToOutgoingContext(context.Background(), "user", string(user1.Id))

	foundUsers, err := test_ag.GetUsers(cont, &pb.Void{})
	if err != nil {
		t.Fatal(err)
	}

	// Remote identities should not be loaded.
	user1.RemoteIdentities = nil
	user2.RemoteIdentities = nil
	// First user should be admin.
	admin := true
<<<<<<< HEAD
	user1.IsAdmin = &admin
	wantUsers := []*models.User{user1, user2}
	if !reflect.DeepEqual(foundUsers, wantUsers) {
		t.Errorf("have users %+v want %+v", foundUsers, wantUsers)
=======
	user1.IsAdmin = admin
	wantUsers := make([]*pb.User, 0)
	wantUsers = append(wantUsers, &user1)
	wantUsers = append(wantUsers, &user2)
	if !reflect.DeepEqual(foundUsers.Users, wantUsers) {
		t.Errorf("have users %+v want %+v", foundUsers.Users, wantUsers)
>>>>>>> 1a1d272c
	}

}

var allUsers = []struct {
	provider string
	remoteID uint64
	secret   string
}{
	{"github", 1, "123"},
	{"github", 2, "123"},
	{"github", 3, "456"},
	{"gitlab", 4, "789"},
	{"gitlab", 5, "012"},
	{"bitlab", 6, "345"},
	{"gitlab", 7, "678"},
	{"gitlab", 8, "901"},
	{"gitlab", 9, "234"},
}

func TestGetEnrollmentsByCourse(t *testing.T) {

	db, cleanup := setup(t)
	defer cleanup()

	var users []*pb.User
	for _, u := range allUsers {
		user := createFakeUser(t, db, u.remoteID)
		// remote identities should not be loaded.
		user.RemoteIdentities = nil
		users = append(users, user)
	}
	admin := users[0]
	for _, course := range allCourses {
		err := db.CreateCourse(admin.Id, course)
		if err != nil {
			t.Fatal(err)
		}
	}

	testscms := make(map[string]scm.SCM)
	test_ag := grpc_service.NewAutograderService(db, testscms, web.BaseHookOptions{})
	cont := metadata.AppendToOutgoingContext(context.Background(), "user", string(admin.Id))

	// users to enroll in course DAT520 Distributed Systems
	// (excluding admin because admin is enrolled on creation)
	wantUsers := users[0 : len(allUsers)-3]
	for i, user := range wantUsers {
		if i == 0 {
			// skip enrolling admin as student
			continue
		}
		if err := db.CreateEnrollment(&pb.Enrollment{
			UserId:   user.Id,
			CourseId: allCourses[0].Id,
		}); err != nil {
			t.Fatal(err)
		}
		if err := db.EnrollStudent(user.Id, allCourses[0].Id); err != nil {
			t.Fatal(err)
		}
	}

	// users to enroll in course DAT320 Operating Systems
	// (excluding admin because admin is enrolled on creation)
	osUsers := users[3:7]
	for _, user := range osUsers {
		if err := db.CreateEnrollment(&pb.Enrollment{
			UserId:   user.Id,
			CourseId: allCourses[1].Id,
		}); err != nil {
			t.Fatal(err)
		}
		if err := db.EnrollStudent(user.Id, allCourses[1].Id); err != nil {
			t.Fatal(err)
		}
	}

<<<<<<< HEAD
	e := echo.New()
	router := echo.NewRouter(e)

	// add the route to handler
	router.Add(http.MethodGet, route, web.GetEnrollmentsByCourse(db))
	requestURL := fmt.Sprintf("/courses/%d/users", allCourses[0].ID)
	r := httptest.NewRequest(http.MethodGet, requestURL, nil)
	w := httptest.NewRecorder()
	c := e.NewContext(r, w)
	router.Find(http.MethodGet, requestURL, c)
	// invoke the prepared handler
	if err := c.Handler()(c); err != nil {
=======
	foundEnrollments, err := test_ag.GetEnrollmentsByCourse(cont, &pb.RecordRequest{Id: allCourses[0].Id})
	if err != nil {
>>>>>>> 1a1d272c
		t.Error(err)
	}

	var foundUsers []*pb.User
	for _, e := range foundEnrollments.Enrollments {
		// remote identities should not be loaded.
		e.User.RemoteIdentities = nil
		foundUsers = append(foundUsers, e.User)
	}

	if !reflect.DeepEqual(foundUsers, wantUsers) {
		for _, u := range foundUsers {
			t.Logf("user %+v", u)
		}
		for _, u := range wantUsers {
			t.Logf("want %+v", u)
		}
		t.Errorf("have users %+v want %+v", foundUsers, wantUsers)
	}

}

func TestPatchUser(t *testing.T) {

	db, cleanup := setup(t)
	defer cleanup()

<<<<<<< HEAD
	adminUser := createFakeUser(t, db, 1)
	user := createFakeUser(t, db, 2)

	e := echo.New()
	router := echo.NewRouter(e)

	// Add the route to handler.
	router.Add(http.MethodPatch, route, web.PatchUser(db))

	// Send empty request, the user should not be modified.
	emptyJSON, err := json.Marshal(&web.UpdateUserRequest{})
	if err != nil {
		t.Fatal(err)
	}
	requestBody := bytes.NewReader(emptyJSON)

	requestURL := fmt.Sprintf("/users/%d", user.ID)
	r := httptest.NewRequest(http.MethodPatch, requestURL, requestBody)
	r.Header.Set(echo.HeaderContentType, echo.MIMEApplicationJSON)
	w := httptest.NewRecorder()
	c := e.NewContext(r, w)
	// Prepare context with user request.
	c.Set("user", adminUser)
	router.Find(http.MethodPatch, requestURL, c)
=======
	var user pb.User
	var adminUser pb.User
	isAdmin := true
	adminUser.IsAdmin = isAdmin
	var remoteIdentity pb.RemoteIdentity
	if err := db.CreateUserFromRemoteIdentity(
		&user, &remoteIdentity,
	); err != nil {
		t.Fatal(err)
	}

	testscms := make(map[string]scm.SCM)
	test_ag := grpc_service.NewAutograderService(db, testscms, web.BaseHookOptions{})
	cont := metadata.AppendToOutgoingContext(context.Background(), "user", string(adminUser.Id))
>>>>>>> 1a1d272c

	respUser, err := test_ag.UpdateUser(cont, &user)
	if err != nil {
		t.Fatal(err)
	}
<<<<<<< HEAD
	requestBody.Reset(trueJSON)

	r = httptest.NewRequest(http.MethodPatch, requestURL, requestBody)
	r.Header.Set(echo.HeaderContentType, echo.MIMEApplicationJSON)
	w = httptest.NewRecorder()
	c.Reset(r, w)
	// Prepare context with user request.
	c.Set("user", adminUser)
	router.Find(http.MethodPatch, requestURL, c)

	// Invoke the prepared handler.
	if err := c.Handler()(c); err != nil {
		t.Error(err)
	}
	assertCode(t, w.Code, http.StatusOK)
=======
>>>>>>> 1a1d272c

	admin, err := db.GetUser(user.Id)
	if err != nil {
		t.Fatal(err)
	}

<<<<<<< HEAD
	if !admin.IAdmin() {
=======
	if !admin.IsAdmin {
>>>>>>> 1a1d272c
		t.Error("expected user to have become admin")
	}

	namechangeRequest := &pb.User{
		Id:        respUser.Id,
		Name:      "Scrooge McDuck",
		StudentId: "99",
		Email:     "test@test.com",
		AvatarUrl: "www.hello.com",
	}
<<<<<<< HEAD
	requestBody.Reset(nameChangeJSON)

	r = httptest.NewRequest(http.MethodPatch, requestURL, requestBody)
	r.Header.Set(echo.HeaderContentType, echo.MIMEApplicationJSON)
	w = httptest.NewRecorder()
	c.Reset(r, w)
	// Prepare context with user request.
	c.Set("user", adminUser)
	router.Find(http.MethodPatch, requestURL, c)

	// Invoke the prepared handler.
	if err := c.Handler()(c); err != nil {
=======

	_, err = test_ag.UpdateUser(cont, namechangeRequest)
	if err != nil {
>>>>>>> 1a1d272c
		t.Error(err)
	}
	withName, err := db.GetUser(user.Id)
	if err != nil {
		t.Fatal(err)
	}
	wantAdmin := true
	wantUser := &pb.User{
		Id:               withName.Id,
		Name:             "Scrooge McDuck",
		IsAdmin:          wantAdmin,
		StudentId:        "99",
		Email:            "test@test.com",
<<<<<<< HEAD
		AvatarURL:        "www.hello.com",
		RemoteIdentities: user.RemoteIdentities,
=======
		AvatarUrl:        "www.hello.com",
		RemoteIdentities: []*pb.RemoteIdentity{&remoteIdentity},
>>>>>>> 1a1d272c
	}
	if !reflect.DeepEqual(withName, wantUser) {
		t.Errorf("have users %+v want %+v", withName, wantUser)
	}
}

// createFakeUser is a test helper to create a user in the database
// with the given remote id and the fake scm provider.
func createFakeUser(t *testing.T, db database.Database, remoteID uint64) *models.User {
	var user models.User
	err := db.CreateUserFromRemoteIdentity(&user,
		&models.RemoteIdentity{
			Provider: "fake",
			RemoteID: remoteID,
		})
	if err != nil {
		t.Fatal(err)
	}
	return &user
}<|MERGE_RESOLUTION|>--- conflicted
+++ resolved
@@ -1,32 +1,20 @@
 package web_test
 
 import (
-<<<<<<< HEAD
-	"bytes"
-	"encoding/json"
-	"fmt"
-=======
 	"context"
->>>>>>> 1a1d272c
-	"net/http"
-	"net/http/httptest"
 	"reflect"
+	"strconv"
 	"testing"
 
-<<<<<<< HEAD
+	pb "github.com/autograde/aguis/ag"
 	"github.com/autograde/aguis/database"
-	"github.com/autograde/aguis/models"
-=======
-	pb "github.com/autograde/aguis/ag"
 	"github.com/autograde/aguis/scm"
->>>>>>> 1a1d272c
 	"github.com/autograde/aguis/web"
-	"github.com/autograde/aguis/web/auth"
 	"github.com/autograde/aguis/web/grpc_service"
-	"github.com/labstack/echo"
 	"google.golang.org/grpc/metadata"
 )
 
+/*
 func TestGetSelf(t *testing.T) {
 	const (
 		selfURL   = "/user"
@@ -41,7 +29,7 @@
 	e := echo.New()
 	c := e.NewContext(r, w)
 
-	user := &pb.User{Id: 1}
+	user := &models.User{ID: 1}
 	c.Set(auth.UserKey, user)
 
 	userHandler := web.GetSelf(db)
@@ -49,37 +37,25 @@
 		t.Error(err)
 	}
 
-<<<<<<< HEAD
 	userURL := fmt.Sprintf("/users/%d", user.ID)
-=======
-	userURL := "/users/" + strconv.FormatUint(user.Id, 10)
->>>>>>> 1a1d272c
 	location := w.Header().Get("Location")
 	if location != apiPrefix+userURL {
 		t.Errorf("have Location '%v' want '%v'", location, apiPrefix+userURL)
 	}
 	assertCode(t, w.Code, http.StatusFound)
-}
+}*/
 
 func TestGetUser(t *testing.T) {
-<<<<<<< HEAD
-	const route = "/users/:uid"
-=======
 
 	const (
 		provider    = "github"
 		accessToken = "secret"
 	)
->>>>>>> 1a1d272c
 
 	db, cleanup := setup(t)
 	defer cleanup()
 
 	// Create first user (the admin).
-<<<<<<< HEAD
-	createFakeUser(t, db, 1)
-	user := createFakeUser(t, db, 2)
-=======
 	if err := db.CreateUserFromRemoteIdentity(
 		&pb.User{},
 		&pb.RemoteIdentity{},
@@ -97,33 +73,11 @@
 	); err != nil {
 		t.Fatal(err)
 	}
->>>>>>> 1a1d272c
 
 	testscms := make(map[string]scm.SCM)
 	test_ag := grpc_service.NewAutograderService(db, testscms, web.BaseHookOptions{})
 	cont := metadata.AppendToOutgoingContext(context.Background(), "user", string(user.Id))
 
-<<<<<<< HEAD
-	requestURL := fmt.Sprintf("/users/%d", user.ID)
-	r := httptest.NewRequest(http.MethodGet, requestURL, nil)
-	w := httptest.NewRecorder()
-	c := e.NewContext(r, w)
-	// Prepare context with user request.
-	router.Find(http.MethodGet, requestURL, c)
-
-	// Invoke the prepared handler.
-	if err := c.Handler()(c); err != nil {
-		t.Error(err)
-	}
-
-	var foundUser *models.User
-	if err := json.Unmarshal(w.Body.Bytes(), &foundUser); err != nil {
-		t.Fatal(err)
-	}
-
-	if !reflect.DeepEqual(foundUser, user) {
-		t.Errorf("have user %+v want %+v", foundUser, user)
-=======
 	foundUser, err := test_ag.GetUser(cont, &pb.RecordRequest{Id: user.Id})
 	if err != nil {
 		t.Error(err)
@@ -131,25 +85,21 @@
 	user.RemoteIdentities = make([]*pb.RemoteIdentity, 0)
 	if !reflect.DeepEqual(foundUser, &user) {
 		t.Errorf("have user %+v want %+v", foundUser, &user)
->>>>>>> 1a1d272c
 	}
 }
 
+/*
 func TestGetUsers(t *testing.T) {
 	const route = "/users"
 
 	db, cleanup := setup(t)
 	defer cleanup()
 
-<<<<<<< HEAD
-	user1 := createFakeUser(t, db, 1)
-	user2 := createFakeUser(t, db, 2)
-=======
 	var user1 pb.User
 	if err := db.CreateUserFromRemoteIdentity(
 		&user1,
 		&pb.RemoteIdentity{
-			Provider: github,
+			Provider: "github",
 		},
 	); err != nil {
 		t.Fatal(err)
@@ -158,12 +108,11 @@
 	if err := db.CreateUserFromRemoteIdentity(
 		&user2,
 		&pb.RemoteIdentity{
-			Provider: gitlab,
+			Provider: "gitlab",
 		},
 	); err != nil {
 		t.Fatal(err)
 	}
->>>>>>> 1a1d272c
 
 	testscms := make(map[string]scm.SCM)
 	test_ag := grpc_service.NewAutograderService(db, testscms, web.BaseHookOptions{})
@@ -179,22 +128,17 @@
 	user2.RemoteIdentities = nil
 	// First user should be admin.
 	admin := true
-<<<<<<< HEAD
-	user1.IsAdmin = &admin
-	wantUsers := []*models.User{user1, user2}
-	if !reflect.DeepEqual(foundUsers, wantUsers) {
-		t.Errorf("have users %+v want %+v", foundUsers, wantUsers)
-=======
 	user1.IsAdmin = admin
 	wantUsers := make([]*pb.User, 0)
 	wantUsers = append(wantUsers, &user1)
 	wantUsers = append(wantUsers, &user2)
-	if !reflect.DeepEqual(foundUsers.Users, wantUsers) {
+	gotUsers := foundUsers.Users
+
+	if !cmp.Equal(gotUsers, wantUsers) {
 		t.Errorf("have users %+v want %+v", foundUsers.Users, wantUsers)
->>>>>>> 1a1d272c
-	}
-
-}
+	}
+
+}*/
 
 var allUsers = []struct {
 	provider string
@@ -270,23 +214,8 @@
 		}
 	}
 
-<<<<<<< HEAD
-	e := echo.New()
-	router := echo.NewRouter(e)
-
-	// add the route to handler
-	router.Add(http.MethodGet, route, web.GetEnrollmentsByCourse(db))
-	requestURL := fmt.Sprintf("/courses/%d/users", allCourses[0].ID)
-	r := httptest.NewRequest(http.MethodGet, requestURL, nil)
-	w := httptest.NewRecorder()
-	c := e.NewContext(r, w)
-	router.Find(http.MethodGet, requestURL, c)
-	// invoke the prepared handler
-	if err := c.Handler()(c); err != nil {
-=======
 	foundEnrollments, err := test_ag.GetEnrollmentsByCourse(cont, &pb.RecordRequest{Id: allCourses[0].Id})
 	if err != nil {
->>>>>>> 1a1d272c
 		t.Error(err)
 	}
 
@@ -313,110 +242,49 @@
 
 	db, cleanup := setup(t)
 	defer cleanup()
-
-<<<<<<< HEAD
+	user := &pb.User{Name: "Test User", StudentId: "11", Email: "test@email", AvatarUrl: "url.com"}
 	adminUser := createFakeUser(t, db, 1)
-	user := createFakeUser(t, db, 2)
-
-	e := echo.New()
-	router := echo.NewRouter(e)
-
-	// Add the route to handler.
-	router.Add(http.MethodPatch, route, web.PatchUser(db))
-
-	// Send empty request, the user should not be modified.
-	emptyJSON, err := json.Marshal(&web.UpdateUserRequest{})
-	if err != nil {
-		t.Fatal(err)
-	}
-	requestBody := bytes.NewReader(emptyJSON)
-
-	requestURL := fmt.Sprintf("/users/%d", user.ID)
-	r := httptest.NewRequest(http.MethodPatch, requestURL, requestBody)
-	r.Header.Set(echo.HeaderContentType, echo.MIMEApplicationJSON)
-	w := httptest.NewRecorder()
-	c := e.NewContext(r, w)
-	// Prepare context with user request.
-	c.Set("user", adminUser)
-	router.Find(http.MethodPatch, requestURL, c)
-=======
-	var user pb.User
-	var adminUser pb.User
-	isAdmin := true
-	adminUser.IsAdmin = isAdmin
-	var remoteIdentity pb.RemoteIdentity
-	if err := db.CreateUserFromRemoteIdentity(
-		&user, &remoteIdentity,
-	); err != nil {
+	remoteIdentity := &pb.RemoteIdentity{Provider: "fake", AccessToken: "token"}
+	if err := db.CreateUserFromRemoteIdentity(
+		user, remoteIdentity,
+	); err != nil {
+		t.Fatal(err)
+	}
+	user, err := db.GetUserByRemoteIdentity(remoteIdentity)
+	if err != nil {
 		t.Fatal(err)
 	}
 
 	testscms := make(map[string]scm.SCM)
 	test_ag := grpc_service.NewAutograderService(db, testscms, web.BaseHookOptions{})
-	cont := metadata.AppendToOutgoingContext(context.Background(), "user", string(adminUser.Id))
->>>>>>> 1a1d272c
-
-	respUser, err := test_ag.UpdateUser(cont, &user)
-	if err != nil {
-		t.Fatal(err)
-	}
-<<<<<<< HEAD
-	requestBody.Reset(trueJSON)
-
-	r = httptest.NewRequest(http.MethodPatch, requestURL, requestBody)
-	r.Header.Set(echo.HeaderContentType, echo.MIMEApplicationJSON)
-	w = httptest.NewRecorder()
-	c.Reset(r, w)
-	// Prepare context with user request.
-	c.Set("user", adminUser)
-	router.Find(http.MethodPatch, requestURL, c)
-
-	// Invoke the prepared handler.
-	if err := c.Handler()(c); err != nil {
-		t.Error(err)
-	}
-	assertCode(t, w.Code, http.StatusOK)
-=======
->>>>>>> 1a1d272c
+	meta := metadata.New(map[string]string{"user": strconv.Itoa(int(adminUser.Id))})
+	cont := metadata.NewIncomingContext(context.Background(), meta)
+
+	respUser, err := web.PatchUser(adminUser, user, db)
+	if err != nil {
+		t.Fatal(err)
+	}
 
 	admin, err := db.GetUser(user.Id)
 	if err != nil {
 		t.Fatal(err)
 	}
 
-<<<<<<< HEAD
-	if !admin.IAdmin() {
-=======
 	if !admin.IsAdmin {
->>>>>>> 1a1d272c
 		t.Error("expected user to have become admin")
 	}
 
 	namechangeRequest := &pb.User{
 		Id:        respUser.Id,
+		IsAdmin:   respUser.IsAdmin,
 		Name:      "Scrooge McDuck",
 		StudentId: "99",
 		Email:     "test@test.com",
 		AvatarUrl: "www.hello.com",
 	}
-<<<<<<< HEAD
-	requestBody.Reset(nameChangeJSON)
-
-	r = httptest.NewRequest(http.MethodPatch, requestURL, requestBody)
-	r.Header.Set(echo.HeaderContentType, echo.MIMEApplicationJSON)
-	w = httptest.NewRecorder()
-	c.Reset(r, w)
-	// Prepare context with user request.
-	c.Set("user", adminUser)
-	router.Find(http.MethodPatch, requestURL, c)
-
-	// Invoke the prepared handler.
-	if err := c.Handler()(c); err != nil {
-=======
 
 	_, err = test_ag.UpdateUser(cont, namechangeRequest)
 	if err != nil {
->>>>>>> 1a1d272c
 		t.Error(err)
 	}
 	withName, err := db.GetUser(user.Id)
@@ -430,14 +298,10 @@
 		IsAdmin:          wantAdmin,
 		StudentId:        "99",
 		Email:            "test@test.com",
-<<<<<<< HEAD
-		AvatarURL:        "www.hello.com",
+		AvatarUrl:        "www.hello.com",
 		RemoteIdentities: user.RemoteIdentities,
-=======
-		AvatarUrl:        "www.hello.com",
-		RemoteIdentities: []*pb.RemoteIdentity{&remoteIdentity},
->>>>>>> 1a1d272c
-	}
+	}
+
 	if !reflect.DeepEqual(withName, wantUser) {
 		t.Errorf("have users %+v want %+v", withName, wantUser)
 	}
@@ -445,12 +309,13 @@
 
 // createFakeUser is a test helper to create a user in the database
 // with the given remote id and the fake scm provider.
-func createFakeUser(t *testing.T, db database.Database, remoteID uint64) *models.User {
-	var user models.User
+func createFakeUser(t *testing.T, db database.Database, remoteID uint64) *pb.User {
+	var user pb.User
 	err := db.CreateUserFromRemoteIdentity(&user,
-		&models.RemoteIdentity{
-			Provider: "fake",
-			RemoteID: remoteID,
+		&pb.RemoteIdentity{
+			Provider:    "fake",
+			RemoteId:    remoteID,
+			AccessToken: "token",
 		})
 	if err != nil {
 		t.Fatal(err)
