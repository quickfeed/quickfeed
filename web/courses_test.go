--- conflicted
+++ resolved
@@ -97,13 +97,8 @@
 		if err != nil {
 			t.Fatal(err)
 		}
-<<<<<<< HEAD
-
+		t.Log("COURSE ORG: ", wantCourse.OrganizationPath)
 		gotCourse, err := ags.CreateCourse(ctx, connect.NewRequest(wantCourse))
-=======
-		t.Log("COURSE ORG: ", wantCourse.OrganizationPath)
-		gotCourse, err := ags.CreateCourse(ctx, wantCourse)
->>>>>>> e257471a
 		if err != nil {
 			t.Fatal(err)
 		}
