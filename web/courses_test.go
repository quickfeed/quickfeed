--- conflicted
+++ resolved
@@ -85,21 +85,6 @@
 	cookie := Cookie(t, tm, admin)
 
 	ctx := context.Background()
-<<<<<<< HEAD
-	organization, err := mockSCM.GetOrganization(ctx, &scm.OrganizationOptions{ID: 1, NewCourse: true})
-	if err != nil {
-		t.Fatal(err)
-	}
-	for path, private := range scm.RepoPaths {
-		repoOptions := &scm.CreateRepositoryOptions{Path: path, Organization: organization.Name, Private: private}
-		_, err := mockSCM.CreateRepository(ctx, repoOptions)
-		if err != nil {
-			t.Fatal(err)
-		}
-	}
-
-=======
->>>>>>> bf2115d3
 	course, err := client.CreateCourse(ctx, qtest.RequestWithCookie(qtest.MockCourses[0], cookie))
 	if course != nil {
 		t.Fatal("expected CreateCourse to fail with AlreadyExists")
