--- conflicted
+++ resolved
@@ -8,11 +8,8 @@
 	"google.golang.org/grpc/codes"
 	"google.golang.org/grpc/status"
 
-<<<<<<< HEAD
 	"github.com/bufbuild/connect-go"
-=======
 	"github.com/quickfeed/quickfeed/assignments"
->>>>>>> 45c3d9bd
 	"github.com/quickfeed/quickfeed/ci"
 	"github.com/quickfeed/quickfeed/database"
 	"github.com/quickfeed/quickfeed/qf"
@@ -60,43 +57,26 @@
 
 // GetUsers returns a list of all users.
 // Frontend note: This method is called from AdminPage.
-<<<<<<< HEAD
 func (s *QuickFeedService) GetUsers(_ context.Context, _ *connect.Request[qf.Void]) (*connect.Response[qf.Users], error) {
-	users, err := s.getUsers()
-=======
-func (s *QuickFeedService) GetUsers(_ context.Context, _ *qf.Void) (*qf.Users, error) {
 	users, err := s.db.GetUsers()
->>>>>>> 45c3d9bd
 	if err != nil {
 		s.logger.Errorf("GetUsers failed: %v", err)
 		return nil, status.Error(codes.NotFound, "failed to get users")
 	}
-<<<<<<< HEAD
-	return connect.NewResponse(users), nil
-}
-
-// GetUserByCourse returns the user matching the given course name and GitHub login
-// specified in CourseUserRequest.
+	return connect.NewResponse(&qf.Users{
+		Users: users,
+	}), nil
+}
+
+// GetUserByCourse returns the user for the given SCM login name if enrolled in the given course.
 func (s *QuickFeedService) GetUserByCourse(_ context.Context, in *connect.Request[qf.CourseUserRequest]) (*connect.Response[qf.User], error) {
-	userInfo, err := s.getUserByCourse(in.Msg)
-=======
-	return &qf.Users{Users: users}, nil
-}
-
-// GetUserByCourse returns the user for the given SCM login name if enrolled in the given course.
-func (s *QuickFeedService) GetUserByCourse(_ context.Context, in *qf.CourseUserRequest) (*qf.User, error) {
-	query := &qf.Course{Code: in.CourseCode, Year: in.CourseYear}
-	user, _, err := s.db.GetUserByCourse(query, in.UserLogin)
->>>>>>> 45c3d9bd
+	query := &qf.Course{Code: in.Msg.CourseCode, Year: in.Msg.CourseYear}
+	user, _, err := s.db.GetUserByCourse(query, in.Msg.UserLogin)
 	if err != nil {
 		s.logger.Errorf("GetUserByCourse failed: %v", err)
 		return nil, status.Error(codes.FailedPrecondition, "failed to get student information")
 	}
-<<<<<<< HEAD
-	return connect.NewResponse(userInfo), nil
-=======
-	return user, nil
->>>>>>> 45c3d9bd
+	return connect.NewResponse(user), nil
 }
 
 // UpdateUser updates the current users's information and returns the updated user.
@@ -168,13 +148,8 @@
 }
 
 // GetCourse returns course information for the given course.
-<<<<<<< HEAD
 func (s *QuickFeedService) GetCourse(_ context.Context, in *connect.Request[qf.CourseRequest]) (*connect.Response[qf.Course], error) {
-	course, err := s.getCourse(in.Msg.GetCourseID())
-=======
-func (s *QuickFeedService) GetCourse(_ context.Context, in *qf.CourseRequest) (*qf.Course, error) {
-	course, err := s.db.GetCourse(in.GetCourseID(), false)
->>>>>>> 45c3d9bd
+	course, err := s.db.GetCourse(in.Msg.GetCourseID(), false)
 	if err != nil {
 		s.logger.Errorf("GetCourse failed: %v", err)
 		return nil, status.Error(codes.NotFound, "course not found")
@@ -183,57 +158,38 @@
 }
 
 // GetCourses returns a list of all courses.
-<<<<<<< HEAD
 func (s *QuickFeedService) GetCourses(_ context.Context, _ *connect.Request[qf.Void]) (*connect.Response[qf.Courses], error) {
-	courses, err := s.getCourses()
-=======
-func (s *QuickFeedService) GetCourses(_ context.Context, _ *qf.Void) (*qf.Courses, error) {
 	courses, err := s.db.GetCourses()
->>>>>>> 45c3d9bd
 	if err != nil {
 		s.logger.Errorf("GetCourses failed: %v", err)
 		return nil, status.Error(codes.NotFound, "no courses found")
 	}
-<<<<<<< HEAD
-	return connect.NewResponse(courses), nil
+	return connect.NewResponse(&qf.Courses{
+		Courses: courses,
+	}), nil
 }
 
 // UpdateCourseVisibility allows to edit what courses are visible in the sidebar.
 func (s *QuickFeedService) UpdateCourseVisibility(_ context.Context, in *connect.Request[qf.Enrollment]) (*connect.Response[qf.Void], error) {
-	err := s.changeCourseVisibility(in.Msg)
-	if err != nil {
-=======
-	return &qf.Courses{Courses: courses}, nil
-}
-
-// UpdateCourseVisibility allows to edit what courses are visible in the sidebar.
-func (s *QuickFeedService) UpdateCourseVisibility(_ context.Context, in *qf.Enrollment) (*qf.Void, error) {
-	if err := s.db.UpdateEnrollment(in); err != nil {
->>>>>>> 45c3d9bd
+	if err := s.db.UpdateEnrollment(in.Msg); err != nil {
 		s.logger.Errorf("ChangeCourseVisibility failed: %v", err)
 		return nil, status.Error(codes.InvalidArgument, "failed to update course visibility")
 	}
-	return &connect.Response[qf.Void]{}, err
+	return &connect.Response[qf.Void]{}, nil
 }
 
 // CreateEnrollment enrolls a new student for the course specified in the request.
-<<<<<<< HEAD
 func (s *QuickFeedService) CreateEnrollment(_ context.Context, in *connect.Request[qf.Enrollment]) (*connect.Response[qf.Void], error) {
-	err := s.createEnrollment(in.Msg)
-	if err != nil {
-=======
-func (s *QuickFeedService) CreateEnrollment(_ context.Context, in *qf.Enrollment) (*qf.Void, error) {
 	enrollment := &qf.Enrollment{
-		UserID:   in.GetUserID(),
-		CourseID: in.GetCourseID(),
+		UserID:   in.Msg.GetUserID(),
+		CourseID: in.Msg.GetCourseID(),
 		Status:   qf.Enrollment_PENDING,
 	}
 	if err := s.db.CreateEnrollment(enrollment); err != nil {
->>>>>>> 45c3d9bd
 		s.logger.Errorf("CreateEnrollment failed: %v", err)
 		return nil, status.Error(codes.InvalidArgument, "failed to create enrollment")
 	}
-	return &connect.Response[qf.Void]{}, err
+	return &connect.Response[qf.Void]{}, nil
 }
 
 // UpdateEnrollments changes status of all pending enrollments for the specified course to approved.
@@ -268,47 +224,31 @@
 	return &connect.Response[qf.Void]{}, err
 }
 
-<<<<<<< HEAD
-// GetCoursesByUser returns all courses the given user is enrolled into with the given status.
+// GetCoursesByUser returns all courses for the given user that match the provided enrollment status.
 func (s *QuickFeedService) GetCoursesByUser(_ context.Context, in *connect.Request[qf.EnrollmentStatusRequest]) (*connect.Response[qf.Courses], error) {
-	courses, err := s.getCoursesByUser(in.Msg)
-=======
-// GetCoursesByUser returns all courses for the given user that match the provided enrollment status.
-func (s *QuickFeedService) GetCoursesByUser(_ context.Context, in *qf.EnrollmentStatusRequest) (*qf.Courses, error) {
-	courses, err := s.db.GetCoursesByUser(in.GetUserID(), in.GetStatuses()...)
->>>>>>> 45c3d9bd
-	if err != nil {
-		s.logger.Errorf("GetCoursesByUser failed: user %d: %v", in.GetUserID(), err)
+	courses, err := s.db.GetCoursesByUser(in.Msg.GetUserID(), in.Msg.GetStatuses()...)
+	if err != nil {
+		s.logger.Errorf("GetCoursesByUser failed: user %d: %v", in.Msg.GetUserID(), err)
 		return nil, status.Error(codes.NotFound, "no courses with enrollment found")
 	}
-<<<<<<< HEAD
-	return connect.NewResponse(courses), nil
+	return connect.NewResponse(&qf.Courses{
+		Courses: courses,
+	}), nil
 }
 
 // GetEnrollmentsByUser returns all enrollments for the given user and enrollment status with preloaded courses and groups.
 func (s *QuickFeedService) GetEnrollmentsByUser(ctx context.Context, in *connect.Request[qf.EnrollmentStatusRequest]) (*connect.Response[qf.Enrollments], error) {
-	// get all enrollments from the db (no scm)
-	enrols, err := s.getEnrollmentsByUser(in.Msg)
-=======
-	return &qf.Courses{Courses: courses}, nil
-}
-
-// GetEnrollmentsByUser returns all enrollments for the given user and enrollment status with preloaded courses and groups.
-func (s *QuickFeedService) GetEnrollmentsByUser(_ context.Context, in *qf.EnrollmentStatusRequest) (*qf.Enrollments, error) {
-	enrollments, err := s.db.GetEnrollmentsByUser(in.GetUserID(), in.GetStatuses()...)
->>>>>>> 45c3d9bd
+	enrollments, err := s.db.GetEnrollmentsByUser(in.Msg.GetUserID(), in.Msg.GetStatuses()...)
 	if err != nil {
 		s.logger.Errorf("GetEnrollmentsByUser failed: user %d: %v", in.Msg.GetUserID(), err)
 		return nil, status.Error(codes.NotFound, "no enrollments found for user")
 	}
-<<<<<<< HEAD
-	return connect.NewResponse(enrols), nil
-=======
 	for _, enrollment := range enrollments {
 		enrollment.SetSlipDays(enrollment.Course)
 	}
-	return &qf.Enrollments{Enrollments: enrollments}, nil
->>>>>>> 45c3d9bd
+	return connect.NewResponse(&qf.Enrollments{
+		Enrollments: enrollments,
+	}), nil
 }
 
 // GetEnrollmentsByCourse returns all enrollments for the course specified in the request.
@@ -321,15 +261,9 @@
 	return connect.NewResponse(enrolls), nil
 }
 
-<<<<<<< HEAD
-// GetGroup returns information about a group.
+// GetGroup returns information about the given group.
 func (s *QuickFeedService) GetGroup(_ context.Context, in *connect.Request[qf.GetGroupRequest]) (*connect.Response[qf.Group], error) {
-	group, err := s.getGroup(in.Msg)
-=======
-// GetGroup returns information about the given group.
-func (s *QuickFeedService) GetGroup(_ context.Context, in *qf.GetGroupRequest) (*qf.Group, error) {
-	group, err := s.db.GetGroup(in.GetGroupID())
->>>>>>> 45c3d9bd
+	group, err := s.db.GetGroup(in.Msg.GetGroupID())
 	if err != nil {
 		s.logger.Errorf("GetGroup failed: group %d: %v", in.Msg.GetGroupID(), err)
 		return nil, status.Error(codes.NotFound, "failed to get group")
@@ -337,24 +271,16 @@
 	return connect.NewResponse(group), nil
 }
 
-<<<<<<< HEAD
-// GetGroupsByCourse returns a list of groups created for the course id in the record request.
+// GetGroupsByCourse returns groups created for the given course.
 func (s *QuickFeedService) GetGroupsByCourse(ctx context.Context, in *connect.Request[qf.CourseRequest]) (*connect.Response[qf.Groups], error) {
-	groups, err := s.getGroups(in.Msg)
-=======
-// GetGroupsByCourse returns groups created for the given course.
-func (s *QuickFeedService) GetGroupsByCourse(_ context.Context, in *qf.CourseRequest) (*qf.Groups, error) {
-	groups, err := s.db.GetGroupsByCourse(in.GetCourseID())
->>>>>>> 45c3d9bd
-	if err != nil {
-		s.logger.Errorf("GetGroups failed: course %d: %v", in.GetCourseID(), err)
+	groups, err := s.db.GetGroupsByCourse(in.Msg.GetCourseID())
+	if err != nil {
+		s.logger.Errorf("GetGroups failed: course %d: %v", in.Msg.GetCourseID(), err)
 		return nil, status.Error(codes.NotFound, "failed to get groups")
 	}
-<<<<<<< HEAD
-	return connect.NewResponse(groups), nil
-=======
-	return &qf.Groups{Groups: groups}, nil
->>>>>>> 45c3d9bd
+	return connect.NewResponse(&qf.Groups{
+		Groups: groups,
+	}), nil
 }
 
 // GetGroupByUserAndCourse returns the group of the given student for a given course.
@@ -517,82 +443,48 @@
 }
 
 // UpdateBenchmark edits a grading benchmark for an assignment.
-<<<<<<< HEAD
 func (s *QuickFeedService) UpdateBenchmark(_ context.Context, in *connect.Request[qf.GradingBenchmark]) (*connect.Response[qf.Void], error) {
-	err := s.updateBenchmark(in.Msg)
-	if err != nil {
-=======
-func (s *QuickFeedService) UpdateBenchmark(_ context.Context, in *qf.GradingBenchmark) (*qf.Void, error) {
-	if err := s.db.UpdateBenchmark(in); err != nil {
->>>>>>> 45c3d9bd
+	if err := s.db.UpdateBenchmark(in.Msg); err != nil {
 		s.logger.Errorf("UpdateBenchmark failed for %+v: %v", in, err)
 		return nil, status.Error(codes.InvalidArgument, "failed to update benchmark")
 	}
-	return &connect.Response[qf.Void]{}, err
+	return &connect.Response[qf.Void]{}, nil
 }
 
 // DeleteBenchmark removes a grading benchmark.
-<<<<<<< HEAD
 func (s *QuickFeedService) DeleteBenchmark(_ context.Context, in *connect.Request[qf.GradingBenchmark]) (*connect.Response[qf.Void], error) {
-	err := s.deleteBenchmark(in.Msg)
-	if err != nil {
-=======
-func (s *QuickFeedService) DeleteBenchmark(_ context.Context, in *qf.GradingBenchmark) (*qf.Void, error) {
-	if err := s.db.DeleteBenchmark(in); err != nil {
->>>>>>> 45c3d9bd
+	if err := s.db.DeleteBenchmark(in.Msg); err != nil {
 		s.logger.Errorf("DeleteBenchmark failed for %+v: %v", in, err)
 		return nil, status.Error(codes.InvalidArgument, "failed to delete benchmark")
 	}
-	return &connect.Response[qf.Void]{}, err
+	return &connect.Response[qf.Void]{}, nil
 }
 
 // CreateCriterion adds a new grading criterion for an assignment.
-<<<<<<< HEAD
 func (s *QuickFeedService) CreateCriterion(_ context.Context, in *connect.Request[qf.GradingCriterion]) (*connect.Response[qf.GradingCriterion], error) {
-	c, err := s.createCriterion(in.Msg)
-	if err != nil {
+	if err := s.db.CreateCriterion(in.Msg); err != nil {
 		s.logger.Errorf("CreateCriterion failed for %+v: %v", in, err)
 		return nil, status.Error(codes.InvalidArgument, "failed to add criterion")
 	}
-	return connect.NewResponse(c), nil
+	return connect.NewResponse(in.Msg), nil
 }
 
 // UpdateCriterion edits a grading criterion for an assignment.
 func (s *QuickFeedService) UpdateCriterion(_ context.Context, in *connect.Request[qf.GradingCriterion]) (*connect.Response[qf.Void], error) {
-	err := s.updateCriterion(in.Msg)
-	if err != nil {
-=======
-func (s *QuickFeedService) CreateCriterion(_ context.Context, in *qf.GradingCriterion) (*qf.GradingCriterion, error) {
-	if err := s.db.CreateCriterion(in); err != nil {
-		s.logger.Errorf("CreateCriterion failed for %+v: %v", in, err)
-		return nil, status.Error(codes.InvalidArgument, "failed to add criterion")
-	}
-	return in, nil
-}
-
-// UpdateCriterion edits a grading criterion for an assignment.
-func (s *QuickFeedService) UpdateCriterion(_ context.Context, in *qf.GradingCriterion) (*qf.Void, error) {
-	if err := s.db.UpdateCriterion(in); err != nil {
->>>>>>> 45c3d9bd
+	if err := s.db.UpdateCriterion(in.Msg); err != nil {
 		s.logger.Errorf("UpdateCriterion failed for %+v: %v", in, err)
 		return nil, status.Error(codes.InvalidArgument, "failed to update criterion")
 	}
-	return &connect.Response[qf.Void]{}, err
+	return &connect.Response[qf.Void]{}, nil
 }
 
 // DeleteCriterion removes a grading criterion for an assignment.
-<<<<<<< HEAD
 func (s *QuickFeedService) DeleteCriterion(_ context.Context, in *connect.Request[qf.GradingCriterion]) (*connect.Response[qf.Void], error) {
-	err := s.deleteCriterion(in.Msg)
-	if err != nil {
-=======
-func (s *QuickFeedService) DeleteCriterion(_ context.Context, in *qf.GradingCriterion) (*qf.Void, error) {
-	if err := s.db.DeleteCriterion(in); err != nil {
->>>>>>> 45c3d9bd
+	if err := s.db.DeleteCriterion(in.Msg); err != nil {
 		s.logger.Errorf("DeleteCriterion failed for %+v: %v", in, err)
 		return nil, status.Error(codes.InvalidArgument, "failed to delete criterion")
 	}
-	return &connect.Response[qf.Void]{}, err
+	return &connect.Response[qf.Void]{}, nil
 }
 
 // CreateReview adds a new submission review.
@@ -637,14 +529,8 @@
 }
 
 // GetAssignments returns a list of all assignments for the given course.
-<<<<<<< HEAD
 func (s *QuickFeedService) GetAssignments(_ context.Context, in *connect.Request[qf.CourseRequest]) (*connect.Response[qf.Assignments], error) {
-	courseID := in.Msg.GetCourseID()
-	assignments, err := s.getAssignments(courseID)
-=======
-func (s *QuickFeedService) GetAssignments(_ context.Context, in *qf.CourseRequest) (*qf.Assignments, error) {
-	assignments, err := s.getAssignments(in.GetCourseID())
->>>>>>> 45c3d9bd
+	assignments, err := s.getAssignments(in.Msg.GetCourseID())
 	if err != nil {
 		s.logger.Errorf("GetAssignments failed: %v", err)
 		return nil, status.Error(codes.NotFound, "no assignments found for course")
@@ -654,23 +540,14 @@
 
 // UpdateAssignments updates the course's assignments record in the database
 // by fetching assignment information from the course's test repository.
-<<<<<<< HEAD
 func (s *QuickFeedService) UpdateAssignments(_ context.Context, in *connect.Request[qf.CourseRequest]) (*connect.Response[qf.Void], error) {
-	err := s.updateAssignments(in.Msg.GetCourseID())
-=======
-func (s *QuickFeedService) UpdateAssignments(_ context.Context, in *qf.CourseRequest) (*qf.Void, error) {
-	course, err := s.db.GetCourse(in.GetCourseID(), false)
->>>>>>> 45c3d9bd
-	if err != nil {
-		s.logger.Errorf("UpdateAssignments failed: course %d: %v", in.GetCourseID(), err)
+	course, err := s.db.GetCourse(in.Msg.GetCourseID(), false)
+	if err != nil {
+		s.logger.Errorf("UpdateAssignments failed: course %d: %v", in.Msg.GetCourseID(), err)
 		return nil, status.Error(codes.NotFound, "course not found")
 	}
-<<<<<<< HEAD
-	return &connect.Response[qf.Void]{}, nil
-=======
 	assignments.UpdateFromTestsRepo(s.logger, s.db, s.scmMgr, course)
-	return &qf.Void{}, nil
->>>>>>> 45c3d9bd
+	return &connect.Response[qf.Void]{}, nil
 }
 
 // GetOrganization fetches a github organization by name.
@@ -713,11 +590,7 @@
 		return nil, ErrInvalidUserInfo
 	}
 
-<<<<<<< HEAD
-	course, err := s.getCourse(in.Msg.GetCourseID())
-=======
-	course, err := s.db.GetCourse(in.GetCourseID(), false)
->>>>>>> 45c3d9bd
+	course, err := s.db.GetCourse(in.Msg.GetCourseID(), false)
 	if err != nil {
 		s.logger.Errorf("GetRepositories failed: course %d not found: %v", in.Msg.GetCourseID(), err)
 		return nil, status.Error(codes.NotFound, "course not found")
