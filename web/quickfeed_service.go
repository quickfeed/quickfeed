--- conflicted
+++ resolved
@@ -376,13 +376,8 @@
 		return nil, connect.NewError(connect.CodeNotFound, errors.New("no submissions found"))
 	}
 	// If the user is not a teacher, remove score and reviews from submissions that are not released.
-<<<<<<< HEAD
-	if !s.isTeacher(usr.ID, in.CourseID) {
-		submissions.Clean(usr.GetID())
-=======
 	if !s.isTeacher(userID(ctx), in.Msg.CourseID) {
-		submissions.Clean()
->>>>>>> 50abf28e
+		submissions.Clean(userID(ctx))
 	}
 	return connect.NewResponse(submissions), nil
 }
