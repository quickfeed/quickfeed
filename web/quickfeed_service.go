--- conflicted
+++ resolved
@@ -506,7 +506,6 @@
 // CreateAssignmentFeedback creates a new assignment feedback.
 func (s *QuickFeedService) CreateAssignmentFeedback(_ context.Context, in *connect.Request[qf.AssignmentFeedback]) (*connect.Response[qf.AssignmentFeedback], error) {
 	feedback := in.Msg
-<<<<<<< HEAD
 
 	// Set the user ID if not provided (for non-anonymous feedback)
 	if feedback.GetUserID() == 0 {
@@ -515,13 +514,6 @@
 		// feedback.UserID = userID(ctx)
 	}
 
-	// Set the creation timestamp
-	if feedback.GetCreatedAt() == nil {
-		feedback.CreatedAt = timestamppb.Now()
-	}
-
-=======
->>>>>>> 02414c2b
 	if err := s.db.CreateAssignmentFeedback(feedback); err != nil {
 		s.logger.Errorf("CreateAssignmentFeedback failed for feedback %+v: %v", in, err)
 		return nil, connect.NewError(connect.CodeInvalidArgument, errors.New("failed to create assignment feedback"))
@@ -530,22 +522,16 @@
 }
 
 // GetAssignmentFeedback returns assignment feedback for the given request.
-<<<<<<< HEAD
 func (s *QuickFeedService) GetAssignmentFeedback(ctx context.Context, in *connect.Request[qf.AssignmentFeedbackRequest]) (*connect.Response[qf.AssignmentFeedbacks], error) {
 	feedback, err := s.db.GetAssignmentFeedback(in.Msg)
-=======
-// For backward compatibility, returns the first feedback found.
-func (s *QuickFeedService) GetAssignmentFeedback(_ context.Context, in *connect.Request[qf.AssignmentFeedbackRequest]) (*connect.Response[qf.AssignmentFeedback], error) {
-	feedbackList, err := s.db.GetAssignmentFeedback(in.Msg)
->>>>>>> 02414c2b
 	if err != nil {
 		s.logger.Errorf("GetAssignmentFeedback failed for request %+v: %v", in, err)
 		return nil, connect.NewError(connect.CodeNotFound, errors.New("assignment feedback not found"))
 	}
-	if len(feedbackList) == 0 {
+	if len(feedback.GetFeedbacks()) == 0 {
 		return nil, connect.NewError(connect.CodeNotFound, errors.New("assignment feedback not found"))
 	}
-	return connect.NewResponse(feedbackList[0]), nil
+	return connect.NewResponse(feedback), nil
 }
 
 // UpdateSubmissions approves and/or releases all manual reviews for student submission for the given assignment
