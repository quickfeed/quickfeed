package web

import (
	"context"
	"errors"

	"go.uber.org/zap"

	"connectrpc.com/connect"
	"github.com/quickfeed/quickfeed/assignments"
	"github.com/quickfeed/quickfeed/ci"
	"github.com/quickfeed/quickfeed/database"
	"github.com/quickfeed/quickfeed/qf"
	"github.com/quickfeed/quickfeed/qf/qfconnect"
	"github.com/quickfeed/quickfeed/scm"
	"github.com/quickfeed/quickfeed/web/stream"
)

var scmConnectErr = connect.NewError(connect.CodeNotFound, errors.New("unable to connect to the GitHub organization for the course"))

// QuickFeedService holds references to the database and
// other shared data structures.
type QuickFeedService struct {
	logger *zap.SugaredLogger
	db     database.Database
	scmMgr *scm.Manager
	bh     BaseHookOptions
	runner ci.Runner
	qfconnect.UnimplementedQuickFeedServiceHandler
	streams *stream.StreamServices
}

// NewQuickFeedService returns a QuickFeedService object.
func NewQuickFeedService(logger *zap.Logger, db database.Database, mgr *scm.Manager, bh BaseHookOptions, runner ci.Runner) *QuickFeedService {
	return &QuickFeedService{
		logger:  logger.Sugar(),
		db:      db,
		scmMgr:  mgr,
		bh:      bh,
		runner:  runner,
		streams: stream.NewStreamServices(),
	}
}

// GetUser will return current user with active course enrollments
// to use in separating teacher and admin roles
func (s *QuickFeedService) GetUser(ctx context.Context, _ *connect.Request[qf.Void]) (*connect.Response[qf.User], error) {
	userInfo, err := s.db.GetUserWithEnrollments(userID(ctx))
	if err != nil {
		s.logger.Errorf("GetUser(%d) failed: %v", userID(ctx), err)
		return nil, connect.NewError(connect.CodeNotFound, errors.New("unknown user"))
	}
	return connect.NewResponse(userInfo), nil
}

// GetUsers returns a list of all users.
// Frontend note: This method is called from AdminPage.
func (s *QuickFeedService) GetUsers(_ context.Context, _ *connect.Request[qf.Void]) (*connect.Response[qf.Users], error) {
	users, err := s.db.GetUsers()
	if err != nil {
		s.logger.Errorf("GetUsers failed: %v", err)
		return nil, connect.NewError(connect.CodeNotFound, errors.New("failed to get users"))
	}
	return connect.NewResponse(&qf.Users{
		Users: users,
	}), nil
}

// UpdateUser updates the current users's information and returns the updated user.
// This function can also promote a user to admin or demote a user.
func (s *QuickFeedService) UpdateUser(ctx context.Context, in *connect.Request[qf.User]) (*connect.Response[qf.Void], error) {
	usr, err := s.db.GetUser(userID(ctx))
	if err != nil {
		s.logger.Errorf("UpdateUser(userID=%d) failed: %v", userID(ctx), err)
		return nil, connect.NewError(connect.CodeNotFound, errors.New("unknown user"))
	}
	if err = s.editUserProfile(usr, in.Msg); err != nil {
		s.logger.Errorf("UpdateUser failed to update user %d: %v", in.Msg.GetID(), err)
		return nil, connect.NewError(connect.CodeInvalidArgument, errors.New("failed to update user"))
	}
	return &connect.Response[qf.Void]{}, nil
}

// UpdateCourse changes the course information details.
func (s *QuickFeedService) UpdateCourse(ctx context.Context, in *connect.Request[qf.Course]) (*connect.Response[qf.Void], error) {
	scmClient, err := s.getSCM(ctx, in.Msg.GetScmOrganizationName())
	if err != nil {
		s.logger.Errorf("UpdateCourse failed: could not create scm client for organization %s: %v", in.Msg.GetScmOrganizationName(), err)
		return nil, scmConnectErr
	}
	// ensure the course exists
	_, err = s.db.GetCourse(in.Msg.GetID())
	if err != nil {
		s.logger.Errorf("UpdateCourse failed: course %d not found: %v", in.Msg.GetID(), err)
		return nil, connect.NewError(connect.CodeNotFound, errors.New("failed to get course"))
	}
	// ensure the organization exists
	org, err := scmClient.GetOrganization(ctx, &scm.OrganizationOptions{ID: in.Msg.GetScmOrganizationID()})
	if err != nil {
		s.logger.Errorf("UpdateCourse failed: to get organization %s: %v", in.Msg.GetScmOrganizationName(), in.Msg.GetID(), err)
		return nil, connect.NewError(connect.CodeNotFound, errors.New("failed to get organization"))
	}
	in.Msg.ScmOrganizationName = org.GetScmOrganizationName()

	if err = s.db.UpdateCourse(in.Msg); err != nil {
		s.logger.Errorf("UpdateCourse failed: %v", err)
		if ctxErr := ctxErr(ctx); ctxErr != nil {
			s.logger.Error(ctxErr)
			return nil, ctxErr
		}
		if ok, parsedErr := parseSCMError(err); ok {
			return nil, parsedErr
		}
		return nil, connect.NewError(connect.CodeInvalidArgument, errors.New("failed to update course"))
	}
	return &connect.Response[qf.Void]{}, nil
}

// GetCourse returns course information for the given course.
func (s *QuickFeedService) GetCourse(ctx context.Context, in *connect.Request[qf.CourseRequest]) (*connect.Response[qf.Course], error) {
	status := courseStatus(ctx, in.Msg.GetCourseID())
	course, err := s.db.GetCourseByStatus(in.Msg.GetCourseID(), status)
	if err != nil {
		s.logger.Errorf("GetCourse failed: %v", err)
		return nil, connect.NewError(connect.CodeNotFound, errors.New("course not found"))
	}
	if isTeacher(ctx, in.Msg.GetCourseID()) {
		course.Enrollments, err = s.getEnrollmentsWithActivity(in.Msg.GetCourseID())
		if err != nil {
			s.logger.Errorf("GetCourse failed: %v", err)
			return nil, connect.NewError(connect.CodeNotFound, errors.New("failed to get course enrollments"))
		}
	}

	return connect.NewResponse(course), nil
}

// GetCourses returns a list of all courses.
func (s *QuickFeedService) GetCourses(_ context.Context, _ *connect.Request[qf.Void]) (*connect.Response[qf.Courses], error) {
	courses, err := s.db.GetCourses()
	if err != nil {
		s.logger.Errorf("GetCourses failed: %v", err)
		return nil, connect.NewError(connect.CodeNotFound, errors.New("no courses found"))
	}
	return connect.NewResponse(&qf.Courses{
		Courses: courses,
	}), nil
}

// UpdateCourseVisibility allows to edit what courses are visible in the sidebar.
func (s *QuickFeedService) UpdateCourseVisibility(ctx context.Context, in *connect.Request[qf.Enrollment]) (*connect.Response[qf.Void], error) {
	enrollment, err := s.db.GetEnrollmentByCourseAndUser(in.Msg.GetCourseID(), userID(ctx))
	if err != nil {
		s.logger.Errorf("UpdateCourseVisibility failed: %v", err)
		return nil, connect.NewError(connect.CodeNotFound, errors.New("failed to get enrollment"))
	}

	enrollment.State = in.Msg.GetState()
	if err := s.db.UpdateEnrollment(enrollment); err != nil {
		s.logger.Errorf("ChangeCourseVisibility failed: %v", err)
		return nil, connect.NewError(connect.CodeInvalidArgument, errors.New("failed to update course visibility"))
	}
	return &connect.Response[qf.Void]{}, nil
}

// CreateEnrollment enrolls a new student for the course specified in the request.
func (s *QuickFeedService) CreateEnrollment(_ context.Context, in *connect.Request[qf.Enrollment]) (*connect.Response[qf.Void], error) {
	if err := s.db.CreateEnrollment(in.Msg); err != nil {
		s.logger.Errorf("CreateEnrollment failed: %v", err)
		return nil, connect.NewError(connect.CodeInvalidArgument, errors.New("failed to create enrollment"))
	}
	return &connect.Response[qf.Void]{}, nil
}

// UpdateEnrollments changes status of all pending enrollments for the specified course to approved.
// If the request contains a single enrollment, it will be updated to the specified status.
func (s *QuickFeedService) UpdateEnrollments(ctx context.Context, in *connect.Request[qf.Enrollments]) (*connect.Response[qf.Void], error) {
	usr, err := s.db.GetUser(userID(ctx))
	if err != nil {
		s.logger.Errorf("UpdateEnrollments(userID=%d) failed: %v", userID(ctx), err)
		return nil, connect.NewError(connect.CodeNotFound, errors.New("unknown user"))
	}
	scmClient, err := s.getSCMForCourse(ctx, in.Msg.GetCourseID())
	if err != nil {
		s.logger.Errorf("UpdateEnrollments failed: could not create scm client for course %d: %v", in.Msg.GetCourseID(), err)
		return nil, scmConnectErr
	}
	for _, enrollment := range in.Msg.GetEnrollments() {
		if s.isCourseCreator(enrollment.GetCourseID(), enrollment.GetUserID()) {
			s.logger.Errorf("UpdateEnrollments failed: user %s attempted to demote course creator", usr.GetName())
			return nil, connect.NewError(connect.CodePermissionDenied, errors.New("course creator cannot be demoted"))
		}
		if err = s.updateEnrollment(ctx, scmClient, usr.GetLogin(), enrollment); err != nil {
			s.logger.Errorf("UpdateEnrollments failed: %v", err)
			if ctxErr := ctxErr(ctx); ctxErr != nil {
				s.logger.Error(ctxErr)
				return nil, ctxErr
			}
			if ok, parsedErr := parseSCMError(err); ok {
				return nil, parsedErr
			}
			return nil, connect.NewError(connect.CodeInvalidArgument, errors.New("failed to update enrollments"))
		}
	}
	return &connect.Response[qf.Void]{}, nil
}

// GetEnrollments returns all enrollments for the given course ID or user ID and enrollment status.
func (s *QuickFeedService) GetEnrollments(ctx context.Context, in *connect.Request[qf.EnrollmentRequest]) (*connect.Response[qf.Enrollments], error) {
	var enrollments []*qf.Enrollment
	var err error
	statuses := in.Msg.GetStatuses()
	switch in.Msg.GetFetchMode().(type) {
	case *qf.EnrollmentRequest_UserID:
		userID := in.Msg.GetUserID()
		enrollments, err = s.db.GetEnrollmentsByUser(userID, statuses...)
		if err != nil {
			s.logger.Errorf("GetEnrollments failed: user %d: %v", userID, err)
			return nil, connect.NewError(connect.CodeNotFound, errors.New("no enrollments found for user"))
		}
	case *qf.EnrollmentRequest_CourseID:
		courseID := in.Msg.GetCourseID()
		if isTeacher(ctx, courseID) {
			enrollments, err = s.getEnrollmentsWithActivity(courseID)
		} else {
			enrollments, err = s.db.GetEnrollmentsByCourse(courseID, statuses...)
		}
		if err != nil {
			s.logger.Errorf("GetEnrollments failed: course %d: %v", courseID, err)
			return nil, connect.NewError(connect.CodeNotFound, errors.New("failed to get enrollments for course"))
		}
	default:
		s.logger.Errorf("GetEnrollments failed: unknown message type: %v", in.Msg.GetFetchMode())
		return nil, connect.NewError(connect.CodeInvalidArgument, errors.New("failed to get enrollments"))
	}
	return connect.NewResponse(&qf.Enrollments{
		Enrollments: enrollments,
	}), nil
}

// GetGroup returns information about the given group ID, or the given user's course group if group ID is 0.
func (s *QuickFeedService) GetGroup(_ context.Context, in *connect.Request[qf.GroupRequest]) (*connect.Response[qf.Group], error) {
	var (
		group   *qf.Group
		err     error
		groupID = in.Msg.GetGroupID()
	)
	if groupID > 0 {
		group, err = s.db.GetGroup(groupID)
	} else {
		group, err = s.getGroupByUserAndCourse(in.Msg)
	}
	if err != nil {
		s.logger.Errorf("GetGroup failed: group %d: %v", in.Msg, err)
		return nil, connect.NewError(connect.CodeNotFound, errors.New("failed to get group"))
	}
	return connect.NewResponse(group), nil
}

// GetGroupsByCourse returns groups created for the given course.
func (s *QuickFeedService) GetGroupsByCourse(_ context.Context, in *connect.Request[qf.CourseRequest]) (*connect.Response[qf.Groups], error) {
	groups, err := s.db.GetGroupsByCourse(in.Msg.GetCourseID())
	if err != nil {
		s.logger.Errorf("GetGroups failed: course %d: %v", in.Msg.GetCourseID(), err)
		return nil, connect.NewError(connect.CodeNotFound, errors.New("failed to get groups"))
	}
	return connect.NewResponse(&qf.Groups{Groups: groups}), nil
}

// CreateGroup creates a new group for the given course and users.
// This function is typically called by a student when creating
// a group, which will later be (optionally) edited and approved
// by a teacher of the course using the updateGroup function below.
// Access policy: Any User enrolled in course and specified as member of the group or a course teacher.
func (s *QuickFeedService) CreateGroup(_ context.Context, in *connect.Request[qf.Group]) (*connect.Response[qf.Group], error) {
	group := in.Msg
	if err := s.checkGroupName(group.GetCourseID(), group.GetName()); err != nil {
		s.logger.Errorf("CreateGroup: failed to validate group %s: %v", group.GetName(), err)
		return nil, connect.NewError(connect.CodeInvalidArgument, err)
	}
	// get users of group, check consistency of group request
	if _, err := s.getGroupUsers(group); err != nil {
		s.logger.Errorf("CreateGroup: failed to retrieve users for group %s: %v", group.GetName(), err)
		return nil, connect.NewError(connect.CodeInvalidArgument, errors.New("failed to create group"))
	}
	// create new group and update groupID in enrollment table
	if err := s.db.CreateGroup(group); err != nil {
		s.logger.Errorf("CreateGroup failed: %v", err)
		return nil, connect.NewError(connect.CodeInvalidArgument, errors.New("failed to create group"))
	}
	group, err := s.db.GetGroup(group.GetID())
	if err != nil {
		s.logger.Errorf("CreateGroup failed to get group %d: %v", group.GetID(), err)
		if connect.CodeOf(err) != connect.CodeUnknown {
			// err was already a status error; return it to client.
			return nil, err
		}
		// err was not a status error; return a generic error to client.
		return nil, connect.NewError(connect.CodeInvalidArgument, errors.New("failed to create group"))
	}
	return connect.NewResponse(group), nil
}

// UpdateGroup updates group information, and returns the updated group.
func (s *QuickFeedService) UpdateGroup(ctx context.Context, in *connect.Request[qf.Group]) (*connect.Response[qf.Group], error) {
	scmClient, err := s.getSCMForCourse(ctx, in.Msg.GetCourseID())
	if err != nil {
		s.logger.Errorf("UpdateGroup failed: could not create scm client for group %s and course %d: %v", in.Msg.GetName(), in.Msg.GetCourseID(), err)
		return nil, scmConnectErr
	}
	err = s.internalUpdateGroup(ctx, scmClient, in.Msg)
	if err != nil {
		s.logger.Errorf("UpdateGroup failed: %v", err)
		if ctxErr := ctxErr(ctx); ctxErr != nil {
			s.logger.Error(ctxErr)
			return nil, ctxErr
		}
		if ok, parsedErr := parseSCMError(err); ok {
			return nil, parsedErr
		}
		return nil, connect.NewError(connect.CodeInvalidArgument, errors.New("failed to update group"))
	}
	group, err := s.db.GetGroup(in.Msg.GetID())
	if err != nil {
		s.logger.Errorf("UpdateGroup failed to get group: %d: %v", in.Msg.GetID(), err)
		return nil, connect.NewError(connect.CodeInvalidArgument, errors.New("failed to get group"))
	}
	return connect.NewResponse(group), nil
}

// DeleteGroup removes group record from the database.
func (s *QuickFeedService) DeleteGroup(ctx context.Context, in *connect.Request[qf.GroupRequest]) (*connect.Response[qf.Void], error) {
	scmClient, err := s.getSCMForCourse(ctx, in.Msg.GetCourseID())
	if err != nil {
		s.logger.Errorf("DeleteGroup failed: could not create scm client for group %d and course %d: %v", in.Msg.GetGroupID(), in.Msg.GetCourseID(), err)
		return nil, scmConnectErr
	}
	if err = s.internalDeleteGroup(ctx, scmClient, in.Msg); err != nil {
		s.logger.Errorf("DeleteGroup failed: %v", err)
		if ctxErr := ctxErr(ctx); ctxErr != nil {
			s.logger.Error(ctxErr)
			return nil, ctxErr
		}
		if ok, parsedErr := parseSCMError(err); ok {
			return nil, parsedErr
		}
		return nil, connect.NewError(connect.CodeInvalidArgument, errors.New("failed to delete group"))
	}
	return &connect.Response[qf.Void]{}, nil
}

// GetSubmission returns a fully populated submission matching the given submission ID if it exists for the given course ID.
// Used in the frontend to fetch a full submission for a given submission ID and course ID.
func (s *QuickFeedService) GetSubmission(_ context.Context, in *connect.Request[qf.SubmissionRequest]) (*connect.Response[qf.Submission], error) {
	submission, err := s.db.GetLastSubmission(in.Msg.GetCourseID(), &qf.Submission{ID: in.Msg.GetSubmissionID()})
	if err != nil {
		s.logger.Errorf("GetSubmission failed: %v", err)
		return nil, connect.NewError(connect.CodeNotFound, errors.New("failed to get submission"))
	}
	return connect.NewResponse(submission), nil
}

// GetSubmissions returns the submissions matching the query encoded in the action request.
func (s *QuickFeedService) GetSubmissions(ctx context.Context, in *connect.Request[qf.SubmissionRequest]) (*connect.Response[qf.Submissions], error) {
	s.logger.Debugf("GetSubmissions: %v", in.Msg)
	query := &qf.Submission{
		UserID:  in.Msg.GetUserID(),
		GroupID: in.Msg.GetGroupID(),
	}
	subs, err := s.db.GetLastSubmissions(in.Msg.GetCourseID(), query)
	if err != nil {
		s.logger.Errorf("GetSubmissions failed: %v", err)
		return nil, connect.NewError(connect.CodeNotFound, errors.New("no submissions found"))
	}
	submissions := &qf.Submissions{Submissions: subs}
	id := userID(ctx)
	// If the user is not a teacher, remove score and reviews from submissions that are not released.
	if !s.isTeacher(id, in.Msg.GetCourseID()) {
		submissions.Clean(id)
	}
	return connect.NewResponse(submissions), nil
}

// GetSubmissionsByCourse returns a map of submissions for the given course ID.
// The map is keyed by either the group ID or enrollment ID depending on request type.
// SubmissionRequest_GROUP returns a map keyed by group ID.
// SubmissionRequest_ALL and SubmissionRequest_USER return a map keyed by enrollment ID.
// The map values are lists of all submissions for the given group or enrollment.
func (s *QuickFeedService) GetSubmissionsByCourse(_ context.Context, in *connect.Request[qf.SubmissionRequest]) (*connect.Response[qf.CourseSubmissions], error) {
	s.logger.Debugf("GetSubmissionsByCourse: %v", in)
	courseLinks, err := s.db.GetCourseSubmissions(in.Msg)
	if err != nil {
		s.logger.Errorf("GetSubmissionsByCourse failed: %v", err)
		return nil, connect.NewError(connect.CodeNotFound, errors.New("no submissions found"))
	}
	return connect.NewResponse(courseLinks), nil
}

// UpdateSubmission is called to approve the given submission or to undo approval.
func (s *QuickFeedService) UpdateSubmission(_ context.Context, in *connect.Request[qf.UpdateSubmissionRequest]) (*connect.Response[qf.Void], error) {
	submission, err := s.db.GetSubmission(&qf.Submission{ID: in.Msg.GetSubmissionID()})
	if err != nil {
		s.logger.Errorf("UpdateSubmission failed to get submission: %v", err)
		return nil, connect.NewError(connect.CodeNotFound, errors.New("failed to update submission"))
	}
	submission.SetGradesAndRelease(in.Msg)
	err = s.db.UpdateSubmission(submission)
	if err != nil {
		s.logger.Errorf("UpdateSubmission failed: %v", err)
		return nil, connect.NewError(connect.CodeInvalidArgument, errors.New("failed to approve submission"))
	}
	return &connect.Response[qf.Void]{}, nil
}

// RebuildSubmissions re-runs the tests for the given assignment and course.
// A single submission is executed again if the request specifies a submission ID
// or all submissions if no submission ID is specified.
func (s *QuickFeedService) RebuildSubmissions(_ context.Context, in *connect.Request[qf.RebuildRequest]) (*connect.Response[qf.Void], error) {
	if in.Msg.GetSubmissionID() > 0 {
		// Submission ID > 0 ==> rebuild single submission for given CourseID and AssignmentID
		if err := s.internalRebuildSubmission(in.Msg); err != nil {
			s.logger.Errorf("RebuildSubmission failed: %v", err)
			return nil, connect.NewError(connect.CodeInvalidArgument, errors.New("failed to rebuild submission"))
		}
	} else {
		// Submission ID == 0 ==> rebuild all for given CourseID and AssignmentID
		if err := s.internalRebuildAllSubmissions(in.Msg); err != nil {
			s.logger.Errorf("RebuildSubmissions failed: %v", err)
			return nil, connect.NewError(connect.CodeInvalidArgument, errors.New("failed to rebuild submissions"))
		}
	}
	return &connect.Response[qf.Void]{}, nil
}

// CreateBenchmark adds a new grading benchmark for an assignment.
func (s *QuickFeedService) CreateBenchmark(_ context.Context, in *connect.Request[qf.GradingBenchmark]) (*connect.Response[qf.GradingBenchmark], error) {
	benchmark := in.Msg
	if err := s.db.CreateBenchmark(benchmark); err != nil {
		s.logger.Errorf("CreateBenchmark failed for %+v: %v", in, err)
		return nil, connect.NewError(connect.CodeInvalidArgument, errors.New("failed to create benchmark"))
	}
	return connect.NewResponse(benchmark), nil
}

// UpdateBenchmark edits a grading benchmark for an assignment.
func (s *QuickFeedService) UpdateBenchmark(_ context.Context, in *connect.Request[qf.GradingBenchmark]) (*connect.Response[qf.Void], error) {
	if err := s.db.UpdateBenchmark(in.Msg); err != nil {
		s.logger.Errorf("UpdateBenchmark failed for %+v: %v", in, err)
		return nil, connect.NewError(connect.CodeInvalidArgument, errors.New("failed to update benchmark"))
	}
	return &connect.Response[qf.Void]{}, nil
}

// DeleteBenchmark removes a grading benchmark.
func (s *QuickFeedService) DeleteBenchmark(_ context.Context, in *connect.Request[qf.GradingBenchmark]) (*connect.Response[qf.Void], error) {
	if err := s.db.DeleteBenchmark(in.Msg); err != nil {
		s.logger.Errorf("DeleteBenchmark failed for %+v: %v", in, err)
		return nil, connect.NewError(connect.CodeInvalidArgument, errors.New("failed to delete benchmark"))
	}
	return &connect.Response[qf.Void]{}, nil
}

// CreateCriterion adds a new grading criterion for an assignment.
func (s *QuickFeedService) CreateCriterion(_ context.Context, in *connect.Request[qf.GradingCriterion]) (*connect.Response[qf.GradingCriterion], error) {
	criterion := in.Msg
	if err := s.db.CreateCriterion(criterion); err != nil {
		s.logger.Errorf("CreateCriterion failed for %+v: %v", in, err)
		return nil, connect.NewError(connect.CodeInvalidArgument, errors.New("failed to add criterion"))
	}
	return connect.NewResponse(criterion), nil
}

// UpdateCriterion edits a grading criterion for an assignment.
func (s *QuickFeedService) UpdateCriterion(_ context.Context, in *connect.Request[qf.GradingCriterion]) (*connect.Response[qf.Void], error) {
	if err := s.db.UpdateCriterion(in.Msg); err != nil {
		s.logger.Errorf("UpdateCriterion failed for %+v: %v", in, err)
		return nil, connect.NewError(connect.CodeInvalidArgument, errors.New("failed to update criterion"))
	}
	return &connect.Response[qf.Void]{}, nil
}

// DeleteCriterion removes a grading criterion for an assignment.
func (s *QuickFeedService) DeleteCriterion(_ context.Context, in *connect.Request[qf.GradingCriterion]) (*connect.Response[qf.Void], error) {
	if err := s.db.DeleteCriterion(in.Msg); err != nil {
		s.logger.Errorf("DeleteCriterion failed for %+v: %v", in, err)
		return nil, connect.NewError(connect.CodeInvalidArgument, errors.New("failed to delete criterion"))
	}
	return &connect.Response[qf.Void]{}, nil
}

// CreateReview adds a new submission review.
func (s *QuickFeedService) CreateReview(_ context.Context, in *connect.Request[qf.ReviewRequest]) (*connect.Response[qf.Review], error) {
	review := in.Msg.GetReview()
	if err := s.db.CreateReview(review); err != nil {
		s.logger.Errorf("CreateReview failed for review %+v: %v", in, err)
		return nil, connect.NewError(connect.CodeInvalidArgument, errors.New("failed to create review"))
	}
	return connect.NewResponse(review), nil
}

// UpdateReview updates a submission review.
func (s *QuickFeedService) UpdateReview(_ context.Context, in *connect.Request[qf.ReviewRequest]) (*connect.Response[qf.Review], error) {
	review := in.Msg.GetReview()
	if err := s.db.UpdateReview(review); err != nil {
		s.logger.Errorf("UpdateReview failed for review %+v: %v", in, err)
		return nil, connect.NewError(connect.CodeInvalidArgument, errors.New("failed to update review"))
	}
	return connect.NewResponse(review), nil
}

// UpdateSubmissions approves and/or releases all manual reviews for student submission for the given assignment
// with the given score.
func (s *QuickFeedService) UpdateSubmissions(_ context.Context, in *connect.Request[qf.UpdateSubmissionsRequest]) (*connect.Response[qf.Void], error) {
	query := &qf.Submission{
		AssignmentID: in.Msg.GetAssignmentID(),
		Score:        in.Msg.GetScoreLimit(),
		Released:     in.Msg.GetRelease(),
	}
	err := s.db.UpdateSubmissions(query, true)
	if err != nil {
		s.logger.Errorf("UpdateSubmissions failed for request %+v: %v", in, err)
		return nil, connect.NewError(connect.CodeInvalidArgument, errors.New("failed to update submissions"))
	}
	return &connect.Response[qf.Void]{}, nil
}

// GetAssignments returns a list of all assignments for the given course.
func (s *QuickFeedService) GetAssignments(_ context.Context, in *connect.Request[qf.CourseRequest]) (*connect.Response[qf.Assignments], error) {
	assignments, err := s.db.GetAssignmentsByCourse(in.Msg.GetCourseID())
	if err != nil {
		s.logger.Errorf("GetAssignments failed: %v", err)
		return nil, connect.NewError(connect.CodeNotFound, errors.New("no assignments found for course"))
	}
	return connect.NewResponse(&qf.Assignments{Assignments: assignments}), nil
}

// UpdateAssignments updates the course's assignments record in the database
// by fetching assignment information from the course's test repository.
func (s *QuickFeedService) UpdateAssignments(ctx context.Context, in *connect.Request[qf.CourseRequest]) (*connect.Response[qf.Void], error) {
	course, err := s.db.GetCourse(in.Msg.GetCourseID())
	if err != nil {
		s.logger.Errorf("UpdateAssignments failed: course %d: %v", in.Msg.GetCourseID(), err)
		return nil, connect.NewError(connect.CodeNotFound, errors.New("course not found"))
	}
	scmClient, err := s.getSCM(ctx, course.GetScmOrganizationName())
	if err != nil {
		s.logger.Errorf("UpdateAssignments failed: could not create scm client for organization %s: %v", course.GetScmOrganizationName(), err)
		return nil, scmConnectErr
	}
	assignments.UpdateFromTestsRepo(s.logger, s.runner, s.db, scmClient, course)

	clonedAssignmentsRepo, err := scmClient.Clone(ctx, &scm.CloneOptions{
		Organization: course.GetScmOrganizationName(),
		Repository:   qf.AssignmentsRepo,
		DestDir:      course.CloneDir(),
	})
	if err != nil {
		s.logger.Errorf("UpdateAssignments failed: to clone '%s' repository: %v", qf.AssignmentsRepo, err)
		return nil, connect.NewError(connect.CodeNotFound, errors.New("failed to clone assignments repository"))
	}
	s.logger.Debugf("Successfully cloned assignments repository to: %s", clonedAssignmentsRepo)

	return &connect.Response[qf.Void]{}, nil
}

<<<<<<< HEAD
// GetOrganization fetches a github organization by name.
func (s *QuickFeedService) GetOrganization(ctx context.Context, in *connect.Request[qf.Organization]) (*connect.Response[qf.Organization], error) {
	usr, err := s.db.GetUser(userID(ctx))
	if err != nil {
		s.logger.Errorf("GetOrganization(userID=%d) failed: %v", userID(ctx), err)
		return nil, connect.NewError(connect.CodeNotFound, errors.New("unknown user"))
	}
	scmClient, err := s.getSCM(ctx, in.Msg.GetScmOrganizationName())
	if err != nil {
		s.logger.Errorf("GetOrganization failed: could not create scm client for organization %s: %v", in.Msg.GetScmOrganizationName(), err)
		return nil, scmConnectErr
	}
	org, err := scmClient.GetOrganization(ctx, &scm.OrganizationOptions{Name: in.Msg.GetScmOrganizationName(), Username: usr.GetLogin(), NewCourse: true})
	if err != nil {
		s.logger.Errorf("GetOrganization failed: %v", err)
		if ctxErr := ctxErr(ctx); ctxErr != nil {
			s.logger.Error(ctxErr)
			return nil, ctxErr
		}
		if ok, parsedErr := parseSCMError(err); ok {
			return nil, parsedErr
		}
		return nil, connect.NewError(connect.CodeNotFound, errors.New("organization not found"))
	}
	return connect.NewResponse(org), nil
}

=======
>>>>>>> 3382e17b
// GetRepositories returns URL strings for repositories of given type for the given course.
func (s *QuickFeedService) GetRepositories(ctx context.Context, in *connect.Request[qf.CourseRequest]) (*connect.Response[qf.Repositories], error) {
	course, err := s.db.GetCourse(in.Msg.GetCourseID())
	if err != nil {
		s.logger.Errorf("GetRepositories failed: course %d not found: %v", in.Msg.GetCourseID(), err)
		return nil, connect.NewError(connect.CodeNotFound, errors.New("course not found"))
	}
	usrID := userID(ctx)
	enrol, err := s.db.GetEnrollmentByCourseAndUser(course.GetID(), usrID)
	if err != nil {
		s.logger.Error("GetRepositories failed: enrollment for user %d and course %d not found: v", usrID, course.GetID(), err)
		return nil, connect.NewError(connect.CodeNotFound, errors.New("enrollment not found"))
	}

	urls := make(map[uint32]string)
	for _, repoType := range repoTypes(enrol) {
		var id uint64
		switch repoType {
		case qf.Repository_USER:
			id = usrID
		case qf.Repository_GROUP:
			id = enrol.GetGroupID() // will be 0 if not enrolled in a group
		}
		repo, _ := s.getRepo(course, id, repoType)
		// for repo == nil: will result in an empty URL string, which will be ignored by the frontend
		urls[uint32(repoType)] = repo.GetHTMLURL()
	}
	return connect.NewResponse(&qf.Repositories{URLs: urls}), nil
}

// IsEmptyRepo ensures that group repository is empty and can be deleted.
func (s *QuickFeedService) IsEmptyRepo(ctx context.Context, in *connect.Request[qf.RepositoryRequest]) (*connect.Response[qf.Void], error) {
	course, err := s.db.GetCourse(in.Msg.GetCourseID())
	if err != nil {
		s.logger.Errorf("IsEmptyRepo failed: course %d not found: %v", in.Msg.GetCourseID(), err)
		return nil, connect.NewError(connect.CodeNotFound, errors.New("course not found"))
	}
	repos, err := s.db.GetRepositories(&qf.Repository{
		ScmOrganizationID: course.GetScmOrganizationID(),
		UserID:            in.Msg.GetUserID(),
		GroupID:           in.Msg.GetGroupID(),
	})
	if err != nil {
		s.logger.Errorf("IsEmptyRepo failed: could not get repositories for course %d, user %d, group %d: %v", in.Msg.GetCourseID(), in.Msg.GetUserID(), in.Msg.GetGroupID(), err)
		return nil, connect.NewError(connect.CodeNotFound, errors.New("repositories not found"))
	}
	if len(repos) < 1 {
		s.logger.Debugf("IsEmptyRepo: no repositories found for course %d, user %d, group %d", in.Msg.GetCourseID(), in.Msg.GetUserID(), in.Msg.GetGroupID())
		// No repository found, nothing to delete
		return &connect.Response[qf.Void]{}, nil
	}
	scmClient, err := s.getSCM(ctx, course.GetScmOrganizationName())
	if err != nil {
		s.logger.Errorf("IsEmptyRepo failed: could not create scm client for course %d: %v", in.Msg.GetCourseID(), err)
		return nil, scmConnectErr
	}

	if err := isEmpty(ctx, scmClient, repos); err != nil {
		s.logger.Errorf("IsEmptyRepo failed: %v", err)
		if ctxErr := ctxErr(ctx); ctxErr != nil {
			s.logger.Error(ctxErr)
			return nil, ctxErr
		}
		return nil, connect.NewError(connect.CodeFailedPrecondition, errors.New("group repository is not empty"))
	}
	return &connect.Response[qf.Void]{}, nil
}

// SubmissionStream adds the the created stream to the stream service.
// The stream may be used to send the submission results to the frontend.
// The stream is closed when the client disconnects.
func (s *QuickFeedService) SubmissionStream(ctx context.Context, _ *connect.Request[qf.Void], st *connect.ServerStream[qf.Submission]) error {
	stream := stream.NewStream(ctx, st)
	s.streams.Submission.Add(stream, userID(ctx))
	return stream.Run()
}<|MERGE_RESOLUTION|>--- conflicted
+++ resolved
@@ -563,36 +563,6 @@
 	return &connect.Response[qf.Void]{}, nil
 }
 
-<<<<<<< HEAD
-// GetOrganization fetches a github organization by name.
-func (s *QuickFeedService) GetOrganization(ctx context.Context, in *connect.Request[qf.Organization]) (*connect.Response[qf.Organization], error) {
-	usr, err := s.db.GetUser(userID(ctx))
-	if err != nil {
-		s.logger.Errorf("GetOrganization(userID=%d) failed: %v", userID(ctx), err)
-		return nil, connect.NewError(connect.CodeNotFound, errors.New("unknown user"))
-	}
-	scmClient, err := s.getSCM(ctx, in.Msg.GetScmOrganizationName())
-	if err != nil {
-		s.logger.Errorf("GetOrganization failed: could not create scm client for organization %s: %v", in.Msg.GetScmOrganizationName(), err)
-		return nil, scmConnectErr
-	}
-	org, err := scmClient.GetOrganization(ctx, &scm.OrganizationOptions{Name: in.Msg.GetScmOrganizationName(), Username: usr.GetLogin(), NewCourse: true})
-	if err != nil {
-		s.logger.Errorf("GetOrganization failed: %v", err)
-		if ctxErr := ctxErr(ctx); ctxErr != nil {
-			s.logger.Error(ctxErr)
-			return nil, ctxErr
-		}
-		if ok, parsedErr := parseSCMError(err); ok {
-			return nil, parsedErr
-		}
-		return nil, connect.NewError(connect.CodeNotFound, errors.New("organization not found"))
-	}
-	return connect.NewResponse(org), nil
-}
-
-=======
->>>>>>> 3382e17b
 // GetRepositories returns URL strings for repositories of given type for the given course.
 func (s *QuickFeedService) GetRepositories(ctx context.Context, in *connect.Request[qf.CourseRequest]) (*connect.Response[qf.Repositories], error) {
 	course, err := s.db.GetCourse(in.Msg.GetCourseID())
