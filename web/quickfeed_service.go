--- conflicted
+++ resolved
@@ -40,12 +40,7 @@
 
 // GetUser will return current user with active course enrollments
 // to use in separating teacher and admin roles
-<<<<<<< HEAD
-// Access policy: everyone
 func (s *QuickFeedService) GetUser(ctx context.Context, _ *connect.Request[qf.Void]) (*connect.Response[qf.User], error) {
-=======
-func (s *QuickFeedService) GetUser(ctx context.Context, _ *qf.Void) (*qf.User, error) {
->>>>>>> d7374b6c
 	usr, err := s.getCurrentUser(ctx)
 	if err != nil {
 		s.logger.Errorf("GetUser failed: authentication error: %v", err)
@@ -61,20 +56,7 @@
 
 // GetUsers returns a list of all users.
 // Frontend note: This method is called from AdminPage.
-<<<<<<< HEAD
-func (s *QuickFeedService) GetUsers(ctx context.Context, _ *connect.Request[qf.Void]) (*connect.Response[qf.Users], error) {
-	usr, err := s.getCurrentUser(ctx)
-	if err != nil {
-		s.logger.Errorf("GetUsers failed: authentication error: %v", err)
-		return nil, ErrInvalidUserInfo
-	}
-	if !usr.IsAdmin {
-		s.logger.Error("GetUsers failed: user is not admin")
-		return nil, status.Error(codes.PermissionDenied, "only admin can access other users")
-	}
-=======
-func (s *QuickFeedService) GetUsers(_ context.Context, _ *qf.Void) (*qf.Users, error) {
->>>>>>> d7374b6c
+func (s *QuickFeedService) GetUsers(_ context.Context, _ *connect.Request[qf.Void]) (*connect.Response[qf.Users], error) {
 	users, err := s.getUsers()
 	if err != nil {
 		s.logger.Errorf("GetUsers failed: %v", err)
@@ -85,19 +67,8 @@
 
 // GetUserByCourse returns the user matching the given course name and GitHub login
 // specified in CourseUserRequest.
-<<<<<<< HEAD
-// Access policy: Admins or course teachers
-func (s *QuickFeedService) GetUserByCourse(ctx context.Context, in *connect.Request[qf.CourseUserRequest]) (*connect.Response[qf.User], error) {
-	usr, err := s.getCurrentUser(ctx)
-	if err != nil {
-		s.logger.Errorf("GetUserByCourse failed: authentication error: %v", err)
-		return nil, ErrInvalidUserInfo
-	}
-	userInfo, err := s.getUserByCourse(in.Msg, usr)
-=======
-func (s *QuickFeedService) GetUserByCourse(_ context.Context, in *qf.CourseUserRequest) (*qf.User, error) {
-	userInfo, err := s.getUserByCourse(in)
->>>>>>> d7374b6c
+func (s *QuickFeedService) GetUserByCourse(_ context.Context, in *connect.Request[qf.CourseUserRequest]) (*connect.Response[qf.User], error) {
+	userInfo, err := s.getUserByCourse(in.Msg)
 	if err != nil {
 		s.logger.Errorf("GetUserByCourse failed: %+v", err)
 		return nil, status.Error(codes.FailedPrecondition, "failed to get student information")
@@ -107,64 +78,29 @@
 
 // UpdateUser updates the current users's information and returns the updated user.
 // This function can also promote a user to admin or demote a user.
-<<<<<<< HEAD
-// Access policy: Admin can update other users's information and promote to Admin;
-// Current User if Owner can update its own information.
 func (s *QuickFeedService) UpdateUser(ctx context.Context, in *connect.Request[qf.User]) (*connect.Response[qf.Void], error) {
-=======
-func (s *QuickFeedService) UpdateUser(ctx context.Context, in *qf.User) (*qf.Void, error) {
->>>>>>> d7374b6c
 	usr, err := s.getCurrentUser(ctx)
 	if err != nil {
 		s.logger.Errorf("UpdateUser failed: authentication error: %v", err)
 		return nil, ErrInvalidUserInfo
 	}
-<<<<<<< HEAD
-	if !(usr.IsAdmin || usr.IsOwner(in.Msg.GetID())) {
-		s.logger.Errorf("UpdateUser failed to update user %d: user is not admin or course creator", in.Msg.GetID())
-		return nil, status.Error(codes.PermissionDenied, "only admin can update another user's information")
-	}
 	if _, err = s.updateUser(usr, in.Msg); err != nil {
 		s.logger.Errorf("UpdateUser failed to update user %d: %v", in.Msg.GetID(), err)
-		err = status.Error(codes.InvalidArgument, "failed to update user")
+		return nil, status.Error(codes.InvalidArgument, "failed to update user")
 	}
 	return &connect.Response[qf.Void]{}, err
 }
 
 // CreateCourse creates a new course.
-// Access policy: Admin.
 func (s *QuickFeedService) CreateCourse(ctx context.Context, in *connect.Request[qf.Course]) (*connect.Response[qf.Course], error) {
-	// TODO(vera): Getting a current user will be unnecessary with the new access control, this
-	// is why I leave it as a separate, repeating method.
-=======
-	if _, err = s.updateUser(usr, in); err != nil {
-		s.logger.Errorf("UpdateUser failed to update user %d: %v", in.GetID(), err)
-		return nil, status.Error(codes.InvalidArgument, "failed to update user")
-	}
-	return &qf.Void{}, nil
-}
-
-// CreateCourse creates a new course.
-func (s *QuickFeedService) CreateCourse(ctx context.Context, in *qf.Course) (*qf.Course, error) {
->>>>>>> d7374b6c
 	usr, err := s.getCurrentUser(ctx)
 	if err != nil {
 		s.logger.Errorf("CreateCourse failed: user authentication error: %v", err)
 		return nil, ErrInvalidUserInfo
 	}
-<<<<<<< HEAD
-	if !usr.IsAdmin {
-		s.logger.Error("CreateCourse failed: user is not admin")
-		return nil, status.Error(codes.PermissionDenied, "user must be admin to create course")
-	}
 	scmClient, err := s.getSCM(ctx, in.Msg.OrganizationPath)
 	if err != nil {
-		s.logger.Errorf("CreateCourse failed: could not create scm client for the course %s: %v", in.Msg.Name, err)
-=======
-	scmClient, err := s.getSCM(ctx, in.OrganizationPath)
-	if err != nil {
-		s.logger.Errorf("CreateCourse failed: could not create scm client for organization %s: %v", in.OrganizationPath, err)
->>>>>>> d7374b6c
+		s.logger.Errorf("CreateCourse failed: could not create scm client for organization %s: %v", in.Msg.OrganizationPath, err)
 		return nil, ErrMissingInstallation
 	}
 	// make sure that the current user is set as course creator
@@ -189,35 +125,13 @@
 }
 
 // UpdateCourse changes the course information details.
-<<<<<<< HEAD
-// Access policy: Teacher of CourseID.
 func (s *QuickFeedService) UpdateCourse(ctx context.Context, in *connect.Request[qf.Course]) (*connect.Response[qf.Void], error) {
-	usr, err := s.getCurrentUser(ctx)
-	if err != nil {
-		s.logger.Errorf("UpdateCourse failed: scm authentication error: %v", err)
-		return nil, ErrInvalidUserInfo
-	}
 	scmClient, err := s.getSCM(ctx, in.Msg.OrganizationPath)
 	if err != nil {
-		s.logger.Errorf("CreateCourse failed: could not create scm client for the course %s: %v", in.Msg.Name, err)
+		s.logger.Errorf("UpdateCourse failed: could not create scm client for organization %s: %v", in.Msg.OrganizationPath, err)
 		return nil, ErrMissingInstallation
 	}
-	courseID := in.Msg.GetID()
-	if !s.isTeacher(usr.GetID(), courseID) {
-		s.logger.Error("UpdateCourse failed: user is not teacher")
-		return nil, status.Error(codes.PermissionDenied, "only teachers can update course")
-	}
-
 	if err = s.updateCourse(ctx, scmClient, in.Msg); err != nil {
-=======
-func (s *QuickFeedService) UpdateCourse(ctx context.Context, in *qf.Course) (*qf.Void, error) {
-	scmClient, err := s.getSCM(ctx, in.OrganizationPath)
-	if err != nil {
-		s.logger.Errorf("UpdateCourse failed: could not create scm client for organization %s: %v", in.OrganizationPath, err)
-		return nil, ErrMissingInstallation
-	}
-	if err = s.updateCourse(ctx, scmClient, in); err != nil {
->>>>>>> d7374b6c
 		s.logger.Errorf("UpdateCourse failed: %v", err)
 		if contextCanceled(ctx) {
 			return nil, status.Error(codes.FailedPrecondition, ErrContextCanceled)
@@ -231,15 +145,8 @@
 }
 
 // GetCourse returns course information for the given course.
-<<<<<<< HEAD
-// Access policy: Any User.
 func (s *QuickFeedService) GetCourse(_ context.Context, in *connect.Request[qf.CourseRequest]) (*connect.Response[qf.Course], error) {
-	courseID := in.Msg.GetCourseID()
-	course, err := s.getCourse(courseID)
-=======
-func (s *QuickFeedService) GetCourse(_ context.Context, in *qf.CourseRequest) (*qf.Course, error) {
-	course, err := s.getCourse(in.GetCourseID())
->>>>>>> d7374b6c
+	course, err := s.getCourse(in.Msg.GetCourseID())
 	if err != nil {
 		s.logger.Errorf("GetCourse failed: %v", err)
 		return nil, status.Error(codes.NotFound, "course not found")
@@ -248,12 +155,7 @@
 }
 
 // GetCourses returns a list of all courses.
-<<<<<<< HEAD
-// Access policy: Any User.
 func (s *QuickFeedService) GetCourses(_ context.Context, _ *connect.Request[qf.Void]) (*connect.Response[qf.Courses], error) {
-=======
-func (s *QuickFeedService) GetCourses(_ context.Context, _ *qf.Void) (*qf.Courses, error) {
->>>>>>> d7374b6c
 	courses, err := s.getCourses()
 	if err != nil {
 		s.logger.Errorf("GetCourses failed: %v", err)
@@ -263,86 +165,39 @@
 }
 
 // UpdateCourseVisibility allows to edit what courses are visible in the sidebar.
-<<<<<<< HEAD
-// Access policy: Any User.
-func (s *QuickFeedService) UpdateCourseVisibility(ctx context.Context, in *connect.Request[qf.Enrollment]) (*connect.Response[qf.Void], error) {
-	usr, err := s.getCurrentUser(ctx)
-	if err != nil {
-		s.logger.Errorf("ChangeCourseVisibility failed: authentication error: %v", err)
-		return nil, ErrInvalidUserInfo
-	}
-	if !usr.IsOwner(in.Msg.GetUserID()) {
-		s.logger.Errorf("ChangeCourseVisibility failed: user %d attempts to update enrollment for user %d", usr.GetID(), in.Msg.GetUserID())
-		return nil, status.Error(codes.PermissionDenied, "users cannot set course visibility for another users")
-	}
-	err = s.changeCourseVisibility(in.Msg)
-=======
-func (s *QuickFeedService) UpdateCourseVisibility(_ context.Context, in *qf.Enrollment) (*qf.Void, error) {
-	err := s.changeCourseVisibility(in)
->>>>>>> d7374b6c
+func (s *QuickFeedService) UpdateCourseVisibility(_ context.Context, in *connect.Request[qf.Enrollment]) (*connect.Response[qf.Void], error) {
+	err := s.changeCourseVisibility(in.Msg)
 	if err != nil {
 		s.logger.Errorf("ChangeCourseVisibility failed: %v", err)
 		return nil, status.Error(codes.InvalidArgument, "failed to update course visibility")
 	}
-<<<<<<< HEAD
 	return &connect.Response[qf.Void]{}, err
 }
 
 // CreateEnrollment enrolls a new student for the course specified in the request.
-// Access policy: Any User.
 func (s *QuickFeedService) CreateEnrollment(_ context.Context, in *connect.Request[qf.Enrollment]) (*connect.Response[qf.Void], error) {
 	err := s.createEnrollment(in.Msg)
-=======
-	return &qf.Void{}, nil
-}
-
-// CreateEnrollment enrolls a new student for the course specified in the request.
-func (s *QuickFeedService) CreateEnrollment(_ context.Context, in *qf.Enrollment) (*qf.Void, error) {
-	err := s.createEnrollment(in)
->>>>>>> d7374b6c
 	if err != nil {
 		s.logger.Errorf("CreateEnrollment failed: %v", err)
 		return nil, status.Error(codes.InvalidArgument, "failed to create enrollment")
 	}
-<<<<<<< HEAD
-	return &connect.Response[qf.Void]{}, err
-=======
-	return &qf.Void{}, nil
->>>>>>> d7374b6c
+	return &connect.Response[qf.Void]{}, err
 }
 
 // UpdateEnrollments changes status of all pending enrollments for the specified course to approved.
 // If the request contains a single enrollment, it will be updated to the specified status.
-<<<<<<< HEAD
-// Access policy: Teacher of CourseID
 func (s *QuickFeedService) UpdateEnrollments(ctx context.Context, in *connect.Request[qf.Enrollments]) (*connect.Response[qf.Void], error) {
-=======
-func (s *QuickFeedService) UpdateEnrollments(ctx context.Context, in *qf.Enrollments) (*qf.Void, error) {
->>>>>>> d7374b6c
 	usr, err := s.getCurrentUser(ctx)
 	if err != nil {
 		s.logger.Errorf("UpdateEnrollments failed: scm authentication error: %v", err)
 		return nil, ErrInvalidUserInfo
 	}
-<<<<<<< HEAD
 	scmClient, err := s.getSCMForCourse(ctx, in.Msg.GetCourseID())
-=======
-	scmClient, err := s.getSCMForCourse(ctx, in.GetCourseID())
->>>>>>> d7374b6c
 	if err != nil {
 		s.logger.Errorf("UpdateEnrollments failed: could not create scm client: %v", err)
 		return nil, ErrMissingInstallation
 	}
-<<<<<<< HEAD
-	if !s.isTeacher(usr.GetID(), in.Msg.GetCourseID()) {
-		s.logger.Errorf("UpdateEnrollments failed: user %d is not teacher of course %d", usr.GetID(), in.Msg.GetCourseID())
-		return nil, status.Error(codes.PermissionDenied, "only teachers can update enrollments")
-	}
-
 	for _, enrollment := range in.Msg.GetEnrollments() {
-=======
-	for _, enrollment := range in.GetEnrollments() {
->>>>>>> d7374b6c
 		if s.isCourseCreator(enrollment.CourseID, enrollment.UserID) {
 			s.logger.Errorf("UpdateEnrollments failed: user %s attempted to demote course creator", usr.GetName())
 			return nil, status.Error(codes.PermissionDenied, "course creator cannot be demoted")
@@ -358,22 +213,12 @@
 			return nil, status.Error(codes.InvalidArgument, "failed to update enrollments")
 		}
 	}
-<<<<<<< HEAD
 	return &connect.Response[qf.Void]{}, err
 }
 
 // GetCoursesByUser returns all courses the given user is enrolled into with the given status.
-// Access policy: Any User.
 func (s *QuickFeedService) GetCoursesByUser(_ context.Context, in *connect.Request[qf.EnrollmentStatusRequest]) (*connect.Response[qf.Courses], error) {
 	courses, err := s.getCoursesByUser(in.Msg)
-=======
-	return &qf.Void{}, nil
-}
-
-// GetCoursesByUser returns all courses the given user is enrolled into with the given status.
-func (s *QuickFeedService) GetCoursesByUser(_ context.Context, in *qf.EnrollmentStatusRequest) (*qf.Courses, error) {
-	courses, err := s.getCoursesByUser(in)
->>>>>>> d7374b6c
 	if err != nil {
 		s.logger.Errorf("GetCoursesByUser failed: %v", err)
 		return nil, status.Error(codes.NotFound, "no courses with enrollment found")
@@ -382,109 +227,39 @@
 }
 
 // GetEnrollmentsByUser returns all enrollments for the given user and enrollment status with preloaded courses and groups.
-<<<<<<< HEAD
-// Access policy: user with userID or admin
 func (s *QuickFeedService) GetEnrollmentsByUser(ctx context.Context, in *connect.Request[qf.EnrollmentStatusRequest]) (*connect.Response[qf.Enrollments], error) {
-	usr, err := s.getCurrentUser(ctx)
-	if err != nil {
-		s.logger.Errorf("GetEnrollmentsByUser failed: authentication error: %v", err)
-		return nil, ErrInvalidUserInfo
-	}
-	if usr.GetID() != in.Msg.GetUserID() && !usr.IsAdmin {
-		s.logger.Errorf("GetEnrollmentsByUser failed: current user ID: %d, but requested user ID is %d", usr.ID, in.Msg.UserID)
-		return nil, status.Error(codes.PermissionDenied, "only admins can request enrollments for other users")
-	}
-
-=======
-func (s *QuickFeedService) GetEnrollmentsByUser(_ context.Context, in *qf.EnrollmentStatusRequest) (*qf.Enrollments, error) {
->>>>>>> d7374b6c
 	// get all enrollments from the db (no scm)
 	enrols, err := s.getEnrollmentsByUser(in.Msg)
 	if err != nil {
-<<<<<<< HEAD
-		s.logger.Errorf("Get enrollments for user %d failed: %v", in.Msg.GetUserID(), err)
-=======
-		s.logger.Errorf("GetEnrollmentsByUser failed: user %d: %v", in.GetUserID(), err)
+		s.logger.Errorf("GetEnrollmentsByUser failed: user %d: %v", in.Msg.GetUserID(), err)
 		return nil, status.Error(codes.NotFound, "no enrollments found for user")
->>>>>>> d7374b6c
 	}
 	return connect.NewResponse(enrols), nil
 }
 
 // GetEnrollmentsByCourse returns all enrollments for the course specified in the request.
-<<<<<<< HEAD
-// Access policy: Teacher or student of CourseID.
 func (s *QuickFeedService) GetEnrollmentsByCourse(ctx context.Context, in *connect.Request[qf.EnrollmentRequest]) (*connect.Response[qf.Enrollments], error) {
-	usr, err := s.getCurrentUser(ctx)
-	if err != nil {
-		s.logger.Errorf("GetEnrollmentsByCourse failed: authentication error: %v", err)
-		return nil, ErrInvalidUserInfo
-	}
-	if !s.isEnrolled(usr.GetID(), in.Msg.GetCourseID()) {
-		s.logger.Error("GetEnrollmentsByCourse failed: user is not teacher")
-		return nil, status.Error(codes.PermissionDenied, "only teachers can get course enrollments")
-	}
-
 	enrolls, err := s.getEnrollmentsByCourse(in.Msg)
-=======
-func (s *QuickFeedService) GetEnrollmentsByCourse(_ context.Context, in *qf.EnrollmentRequest) (*qf.Enrollments, error) {
-	enrolls, err := s.getEnrollmentsByCourse(in)
->>>>>>> d7374b6c
-	if err != nil {
-		s.logger.Errorf("GetEnrollmentsByCourse failed: course %d: %v", in.GetCourseID(), err)
+	if err != nil {
+		s.logger.Errorf("GetEnrollmentsByCourse failed: course %d: %v", in.Msg.GetCourseID(), err)
 		return nil, status.Error(codes.InvalidArgument, "failed to get enrollments for given course")
 	}
 	return connect.NewResponse(enrolls), nil
 }
 
 // GetGroup returns information about a group.
-<<<<<<< HEAD
-// Access policy: Group members, Teacher of CourseID.
-func (s *QuickFeedService) GetGroup(ctx context.Context, in *connect.Request[qf.GetGroupRequest]) (*connect.Response[qf.Group], error) {
-	usr, err := s.getCurrentUser(ctx)
-	if err != nil {
-		s.logger.Errorf("GetGroup failed: authentication error: %v", err)
-		return nil, ErrInvalidUserInfo
-	}
+func (s *QuickFeedService) GetGroup(_ context.Context, in *connect.Request[qf.GetGroupRequest]) (*connect.Response[qf.Group], error) {
 	group, err := s.getGroup(in.Msg)
-=======
-func (s *QuickFeedService) GetGroup(_ context.Context, in *qf.GetGroupRequest) (*qf.Group, error) {
-	group, err := s.getGroup(in)
->>>>>>> d7374b6c
-	if err != nil {
-		s.logger.Errorf("GetGroup failed: group %d: %v", in.GetGroupID(), err)
+	if err != nil {
+		s.logger.Errorf("GetGroup failed: group %d: %v", in.Msg.GetGroupID(), err)
 		return nil, status.Error(codes.NotFound, "failed to get group")
 	}
-<<<<<<< HEAD
-	if !(group.Contains(usr) || s.isTeacher(usr.GetID(), group.GetCourseID())) {
-		s.logger.Error("GetGroup failed: user is not group member or teacher")
-		return nil, status.Error(codes.PermissionDenied, "only group members and teachers can access a group")
-	}
 	return connect.NewResponse(group), nil
 }
 
 // GetGroupsByCourse returns a list of groups created for the course id in the record request.
-// Access policy: Teacher of CourseID.
 func (s *QuickFeedService) GetGroupsByCourse(ctx context.Context, in *connect.Request[qf.CourseRequest]) (*connect.Response[qf.Groups], error) {
-	usr, err := s.getCurrentUser(ctx)
-	if err != nil {
-		s.logger.Errorf("GetGroups failed: authentication error: %v", err)
-		return nil, ErrInvalidUserInfo
-	}
-	courseID := in.Msg.GetCourseID()
-	if !s.isTeacher(usr.GetID(), courseID) {
-		s.logger.Error("GetGroups failed: user is not teacher")
-		return nil, status.Error(codes.PermissionDenied, "only teachers can access other groups")
-	}
 	groups, err := s.getGroups(in.Msg)
-=======
-	return group, nil
-}
-
-// GetGroupsByCourse returns a list of groups created for the course id in the record request.
-func (s *QuickFeedService) GetGroupsByCourse(_ context.Context, in *qf.CourseRequest) (*qf.Groups, error) {
-	groups, err := s.getGroups(in)
->>>>>>> d7374b6c
 	if err != nil {
 		s.logger.Errorf("GetGroups failed: %v", err)
 		return nil, status.Error(codes.NotFound, "failed to get groups")
@@ -493,58 +268,21 @@
 }
 
 // GetGroupByUserAndCourse returns the group of the given student for a given course.
-<<<<<<< HEAD
-// Access policy: Group members, Teacher of CourseID.
-func (s *QuickFeedService) GetGroupByUserAndCourse(ctx context.Context, in *connect.Request[qf.GroupRequest]) (*connect.Response[qf.Group], error) {
-	usr, err := s.getCurrentUser(ctx)
-	if err != nil {
-		s.logger.Errorf("GetGroupByUserAndCourse failed: authentication error: %v", err)
-		return nil, ErrInvalidUserInfo
-	}
+func (s *QuickFeedService) GetGroupByUserAndCourse(_ context.Context, in *connect.Request[qf.GroupRequest]) (*connect.Response[qf.Group], error) {
 	group, err := s.getGroupByUserAndCourse(in.Msg)
-=======
-func (s *QuickFeedService) GetGroupByUserAndCourse(_ context.Context, in *qf.GroupRequest) (*qf.Group, error) {
-	group, err := s.getGroupByUserAndCourse(in)
->>>>>>> d7374b6c
 	if err != nil {
 		if err != errUserNotInGroup {
 			s.logger.Errorf("GetGroupByUserAndCourse failed: %v", err)
 		}
 		return nil, status.Error(codes.NotFound, "failed to get group for given user and course")
 	}
-<<<<<<< HEAD
-	if !(group.Contains(usr) || s.isTeacher(usr.GetID(), group.GetCourseID())) {
-		s.logger.Error("GetGroupByUserAndCourse failed: user is not group member or teacher")
-		return nil, status.Error(codes.PermissionDenied, "only group members and teachers can access another group")
-	}
 	return connect.NewResponse(group), nil
-=======
-	return group, nil
->>>>>>> d7374b6c
 }
 
 // CreateGroup creates a new group in the database.
 // Access policy: Any User enrolled in course and specified as member of the group or a course teacher.
-<<<<<<< HEAD
 func (s *QuickFeedService) CreateGroup(ctx context.Context, in *connect.Request[qf.Group]) (*connect.Response[qf.Group], error) {
-	usr, err := s.getCurrentUser(ctx)
-	if err != nil {
-		s.logger.Errorf("CreateGroup failed: authentication error: %v", err)
-		return nil, ErrInvalidUserInfo
-	}
-	if !s.isEnrolled(usr.GetID(), in.Msg.GetCourseID()) {
-		s.logger.Errorf("CreateGroup failed: user %s not enrolled in course %d", usr.GetLogin(), in.Msg.GetCourseID())
-		return nil, status.Error(codes.PermissionDenied, "user not enrolled in given course")
-	}
-	if !(in.Msg.Contains(usr) || s.isTeacher(usr.GetID(), in.Msg.GetCourseID())) {
-		s.logger.Error("CreateGroup failed: user is not group member or teacher")
-		return nil, status.Error(codes.PermissionDenied, "only group member or teacher can create group")
-	}
 	group, err := s.createGroup(in.Msg)
-=======
-func (s *QuickFeedService) CreateGroup(_ context.Context, in *qf.Group) (*qf.Group, error) {
-	group, err := s.createGroup(in)
->>>>>>> d7374b6c
 	if err != nil {
 		s.logger.Errorf("CreateGroup failed: %v", err)
 		if _, ok := status.FromError(err); ok {
@@ -558,32 +296,13 @@
 }
 
 // UpdateGroup updates group information, and returns the updated group.
-<<<<<<< HEAD
-// Access policy: Teacher of CourseID.
 func (s *QuickFeedService) UpdateGroup(ctx context.Context, in *connect.Request[qf.Group]) (*connect.Response[qf.Group], error) {
-	usr, err := s.getCurrentUser(ctx)
-	if err != nil {
-		s.logger.Errorf("UpdateGroup failed: scm authentication error: %v", err)
-		return nil, ErrInvalidUserInfo
-	}
 	scmClient, err := s.getSCMForCourse(ctx, in.Msg.GetCourseID())
-=======
-func (s *QuickFeedService) UpdateGroup(ctx context.Context, in *qf.Group) (*qf.Group, error) {
-	scmClient, err := s.getSCMForCourse(ctx, in.GetCourseID())
->>>>>>> d7374b6c
 	if err != nil {
 		s.logger.Errorf("UpdateGroup failed: could not create scm client for group %s and course %d: %v", in.Msg.GetName(), in.Msg.GetCourseID(), err)
 		return nil, ErrMissingInstallation
 	}
-<<<<<<< HEAD
-	if !s.isTeacher(usr.GetID(), in.Msg.GetCourseID()) {
-		s.logger.Error("UpdateGroup failed: user is not teacher")
-		return nil, status.Error(codes.PermissionDenied, "only teachers can update groups")
-	}
 	err = s.updateGroup(ctx, scmClient, in.Msg)
-=======
-	err = s.updateGroup(ctx, scmClient, in)
->>>>>>> d7374b6c
 	if err != nil {
 		s.logger.Errorf("UpdateGroup failed: %v", err)
 		if contextCanceled(ctx) {
@@ -607,37 +326,13 @@
 }
 
 // DeleteGroup removes group record from the database.
-<<<<<<< HEAD
-// Access policy: Teacher of CourseID.
 func (s *QuickFeedService) DeleteGroup(ctx context.Context, in *connect.Request[qf.GroupRequest]) (*connect.Response[qf.Void], error) {
-	usr, err := s.getCurrentUser(ctx)
-	if err != nil {
-		s.logger.Errorf("DeleteGroup failed: scm authentication error: %v", err)
-		return nil, ErrInvalidUserInfo
-	}
 	scmClient, err := s.getSCMForCourse(ctx, in.Msg.GetCourseID())
-=======
-func (s *QuickFeedService) DeleteGroup(ctx context.Context, in *qf.GroupRequest) (*qf.Void, error) {
-	scmClient, err := s.getSCMForCourse(ctx, in.GetCourseID())
->>>>>>> d7374b6c
 	if err != nil {
 		s.logger.Errorf("DeleteGroup failed: could not create scm client for group %d and course %d: %v", in.Msg.GetGroupID(), in.Msg.GetCourseID(), err)
 		return nil, ErrMissingInstallation
 	}
-<<<<<<< HEAD
-	grp, err := s.getGroup(&qf.GetGroupRequest{GroupID: in.Msg.GetGroupID()})
-	if err != nil {
-		s.logger.Errorf("DeleteGroup failed: %v", err)
-		return nil, status.Error(codes.NotFound, "failed to get group")
-	}
-	if !s.isTeacher(usr.GetID(), grp.GetCourseID()) {
-		s.logger.Error("DeleteGroup failed: user is not teacher")
-		return nil, status.Error(codes.PermissionDenied, "only teachers can delete groups")
-	}
 	if err = s.deleteGroup(ctx, scmClient, in.Msg); err != nil {
-=======
-	if err = s.deleteGroup(ctx, scmClient, in); err != nil {
->>>>>>> d7374b6c
 		s.logger.Errorf("DeleteGroup failed: %v", err)
 		if contextCanceled(ctx) {
 			return nil, status.Error(codes.FailedPrecondition, ErrContextCanceled)
@@ -651,46 +346,14 @@
 }
 
 // GetSubmissions returns the submissions matching the query encoded in the action request.
-<<<<<<< HEAD
-// Access policy:
-// Admin enrolled in CourseID,
-// Current User if Owner of submission,
-// Current User if member of group for group submission,
-// Teacher of CourseID.
 func (s *QuickFeedService) GetSubmissions(ctx context.Context, in *connect.Request[qf.SubmissionRequest]) (*connect.Response[qf.Submissions], error) {
-=======
-func (s *QuickFeedService) GetSubmissions(ctx context.Context, in *qf.SubmissionRequest) (*qf.Submissions, error) {
->>>>>>> d7374b6c
 	usr, err := s.getCurrentUser(ctx)
 	if err != nil {
 		s.logger.Errorf("GetSubmissions failed: authentication error: %v", err)
 		return nil, ErrInvalidUserInfo
 	}
-<<<<<<< HEAD
-
-	// grp may be nil if there is no group ID in request; this is fine, since the grp.Contains() returns false in this case.
-	grp, _ := s.getGroup(&qf.GetGroupRequest{GroupID: in.Msg.GetGroupID()})
-
-	// ensure that current user is teacher, enrolled admin, or the current user is owner of the submission request
-	if !s.hasCourseAccess(usr.GetID(), in.Msg.GetCourseID(), func(e *qf.Enrollment) bool {
-		switch e.Status {
-		case qf.Enrollment_TEACHER:
-			return true
-		case qf.Enrollment_STUDENT:
-			return usr.IsAdmin || usr.IsOwner(in.Msg.GetUserID()) || grp.Contains(usr)
-		}
-		return false
-	}) {
-		s.logger.Errorf("GetSubmissions failed: user %s is not teacher or submission author", usr.GetLogin())
-		return nil, status.Error(codes.PermissionDenied, "only owner and teachers can get submissions")
-	}
 	s.logger.Debugf("GetSubmissions: %v", in)
-
 	submissions, err := s.getSubmissions(in.Msg)
-=======
-	s.logger.Debugf("GetSubmissions: %v", in)
-	submissions, err := s.getSubmissions(in)
->>>>>>> d7374b6c
 	if err != nil {
 		s.logger.Errorf("GetSubmissions failed: %v", err)
 		return nil, status.Error(codes.NotFound, "no submissions found")
@@ -704,42 +367,10 @@
 
 // GetSubmissionsByCourse returns all the latest submissions
 // for every individual or group course assignment for all course students/groups.
-<<<<<<< HEAD
-// Access policy: Admin enrolled in CourseID, Teacher of CourseID.
 func (s *QuickFeedService) GetSubmissionsByCourse(ctx context.Context, in *connect.Request[qf.SubmissionsForCourseRequest]) (*connect.Response[qf.CourseSubmissions], error) {
-	usr, err := s.getCurrentUser(ctx)
-	if err != nil {
-		s.logger.Errorf("GetSubmissionsByCourse failed: authentication error: %v", err)
-		return nil, ErrInvalidUserInfo
-	}
-	// TODO(meling) This is a hack to give access to cmd/approvelist via the root usr admin
-	// Normally, the root admin should not have access to submissions for all courses.
-	//	if usr.IsAdmin {
-	//		goto BYPASS
-	//	}
-
-	// ensure that current user is teacher or enrolled admin to process the submission request
-	if !s.hasCourseAccess(usr.GetID(), in.Msg.GetCourseID(), func(e *qf.Enrollment) bool {
-		switch e.Status {
-		case qf.Enrollment_TEACHER:
-			return true
-		case qf.Enrollment_STUDENT:
-			return usr.IsAdmin
-		}
-		return false
-	}) {
-		s.logger.Errorf("GetSubmissionsByCourse failed: user %s is not teacher or submission author", usr.GetLogin())
-		return nil, status.Error(codes.PermissionDenied, "only teachers can get all lab submissions")
-	}
-	// BYPASS:
 	s.logger.Debugf("GetSubmissionsByCourse: %v", in)
 
 	courseLinks, err := s.getAllCourseSubmissions(in.Msg)
-=======
-func (s *QuickFeedService) GetSubmissionsByCourse(_ context.Context, in *qf.SubmissionsForCourseRequest) (*qf.CourseSubmissions, error) {
-	s.logger.Debugf("GetSubmissionsByCourse: %v", in)
-	courseLinks, err := s.getAllCourseSubmissions(in)
->>>>>>> d7374b6c
 	if err != nil {
 		s.logger.Errorf("GetSubmissionsByCourse failed: %v", err)
 		return nil, status.Error(codes.NotFound, "no submissions found")
@@ -748,60 +379,23 @@
 }
 
 // UpdateSubmission is called to approve the given submission or to undo approval.
-<<<<<<< HEAD
-// Access policy: Teacher of CourseID.
-func (s *QuickFeedService) UpdateSubmission(ctx context.Context, in *connect.Request[qf.UpdateSubmissionRequest]) (*connect.Response[qf.Void], error) {
+func (s *QuickFeedService) UpdateSubmission(_ context.Context, in *connect.Request[qf.UpdateSubmissionRequest]) (*connect.Response[qf.Void], error) {
 	if !s.isValidSubmission(in.Msg.SubmissionID) {
 		s.logger.Errorf("UpdateSubmission failed: submission author has no access to the course")
 		return nil, status.Error(codes.PermissionDenied, "submission author has no course access")
 	}
-	usr, err := s.getCurrentUser(ctx)
-	if err != nil {
-		s.logger.Errorf("UpdateSubmission failed: authentication error: %v", err)
-		return nil, ErrInvalidUserInfo
-	}
-	if !s.isTeacher(usr.ID, in.Msg.GetCourseID()) {
-		s.logger.Error("UpdateSubmission failed: user is not teacher")
-		return nil, status.Error(codes.PermissionDenied, "only teachers can approve submissions")
-	}
-	err = s.updateSubmission(in.Msg.GetCourseID(), in.Msg.GetSubmissionID(), in.Msg.GetStatus(), in.Msg.GetReleased(), in.Msg.GetScore())
-=======
-func (s *QuickFeedService) UpdateSubmission(_ context.Context, in *qf.UpdateSubmissionRequest) (*qf.Void, error) {
-	if !s.isValidSubmission(in.SubmissionID) {
-		s.logger.Errorf("UpdateSubmission failed: submission author has no access to the course")
-		return nil, status.Error(codes.PermissionDenied, "submission author has no course access")
-	}
-	err := s.updateSubmission(in.GetCourseID(), in.GetSubmissionID(), in.GetStatus(), in.GetReleased(), in.GetScore())
->>>>>>> d7374b6c
+	err := s.updateSubmission(in.Msg.GetCourseID(), in.Msg.GetSubmissionID(), in.Msg.GetStatus(), in.Msg.GetReleased(), in.Msg.GetScore())
 	if err != nil {
 		s.logger.Errorf("UpdateSubmission failed: %v", err)
 		return nil, status.Error(codes.InvalidArgument, "failed to approve submission")
 	}
-<<<<<<< HEAD
-	return &connect.Response[qf.Void]{}, err
-=======
-	return &qf.Void{}, nil
->>>>>>> d7374b6c
+	return &connect.Response[qf.Void]{}, err
 }
 
 // RebuildSubmissions re-runs the tests for the given assignment.
 // A single submission is executed again if the request specifies a submission ID
 // or all submissions if the request specifies a course ID.
-<<<<<<< HEAD
-// Access policy: Teacher of CourseID.
 func (s *QuickFeedService) RebuildSubmissions(ctx context.Context, in *connect.Request[qf.RebuildRequest]) (*connect.Response[qf.Void], error) {
-	usr, err := s.getCurrentUser(ctx)
-	if err != nil {
-		s.logger.Errorf("RebuildSubmissions failed: authentication error: %v", err)
-		return nil, ErrInvalidUserInfo
-	}
-	if !s.isTeacher(usr.ID, in.Msg.GetCourseID()) {
-		s.logger.Error("RebuildSubmissions failed: user is not teacher")
-		return nil, status.Error(codes.PermissionDenied, "only teachers can rebuild all submissions")
-	}
-=======
-func (s *QuickFeedService) RebuildSubmissions(_ context.Context, in *qf.RebuildRequest) (*qf.Void, error) {
->>>>>>> d7374b6c
 	// RebuildType can be either SubmissionID or CourseID, but not both.
 	switch in.Msg.GetRebuildType().(type) {
 	case *qf.RebuildRequest_SubmissionID:
@@ -822,16 +416,9 @@
 	return &connect.Response[qf.Void]{}, nil
 }
 
-<<<<<<< HEAD
-// CreateBenchmark adds a new grading benchmark for an assignment
-// Access policy: Teacher of CourseID
+// CreateBenchmark adds a new grading benchmark for an assignment.
 func (s *QuickFeedService) CreateBenchmark(_ context.Context, in *connect.Request[qf.GradingBenchmark]) (*connect.Response[qf.GradingBenchmark], error) {
 	bm, err := s.createBenchmark(in.Msg)
-=======
-// CreateBenchmark adds a new grading benchmark for an assignment.
-func (s *QuickFeedService) CreateBenchmark(_ context.Context, in *qf.GradingBenchmark) (*qf.GradingBenchmark, error) {
-	bm, err := s.createBenchmark(in)
->>>>>>> d7374b6c
 	if err != nil {
 		s.logger.Errorf("CreateBenchmark failed for %+v: %v", in, err)
 		return nil, status.Error(codes.InvalidArgument, "failed to add benchmark")
@@ -839,56 +426,29 @@
 	return connect.NewResponse(bm), nil
 }
 
-<<<<<<< HEAD
-// UpdateBenchmark edits a grading benchmark for an assignment
-// Access policy: Teacher of CourseID
+// UpdateBenchmark edits a grading benchmark for an assignment.
 func (s *QuickFeedService) UpdateBenchmark(_ context.Context, in *connect.Request[qf.GradingBenchmark]) (*connect.Response[qf.Void], error) {
 	err := s.updateBenchmark(in.Msg)
-=======
-// UpdateBenchmark edits a grading benchmark for an assignment.
-func (s *QuickFeedService) UpdateBenchmark(_ context.Context, in *qf.GradingBenchmark) (*qf.Void, error) {
-	err := s.updateBenchmark(in)
->>>>>>> d7374b6c
 	if err != nil {
 		s.logger.Errorf("UpdateBenchmark failed for %+v: %v", in, err)
 		return nil, status.Error(codes.InvalidArgument, "failed to update benchmark")
 	}
-<<<<<<< HEAD
-	return &connect.Response[qf.Void]{}, err
-}
-
-// DeleteBenchmark removes a grading benchmark
-// Access policy: Teacher of CourseID
+	return &connect.Response[qf.Void]{}, err
+}
+
+// DeleteBenchmark removes a grading benchmark.
 func (s *QuickFeedService) DeleteBenchmark(_ context.Context, in *connect.Request[qf.GradingBenchmark]) (*connect.Response[qf.Void], error) {
 	err := s.deleteBenchmark(in.Msg)
-=======
-	return &qf.Void{}, nil
-}
-
-// DeleteBenchmark removes a grading benchmark.
-func (s *QuickFeedService) DeleteBenchmark(_ context.Context, in *qf.GradingBenchmark) (*qf.Void, error) {
-	err := s.deleteBenchmark(in)
->>>>>>> d7374b6c
 	if err != nil {
 		s.logger.Errorf("DeleteBenchmark failed for %+v: %v", in, err)
 		return nil, status.Error(codes.InvalidArgument, "failed to delete benchmark")
 	}
-<<<<<<< HEAD
-	return &connect.Response[qf.Void]{}, err
-}
-
-// CreateCriterion adds a new grading criterion for an assignment
-// Access policy: Teacher of CourseID
+	return &connect.Response[qf.Void]{}, err
+}
+
+// CreateCriterion adds a new grading criterion for an assignment.
 func (s *QuickFeedService) CreateCriterion(_ context.Context, in *connect.Request[qf.GradingCriterion]) (*connect.Response[qf.GradingCriterion], error) {
 	c, err := s.createCriterion(in.Msg)
-=======
-	return &qf.Void{}, nil
-}
-
-// CreateCriterion adds a new grading criterion for an assignment.
-func (s *QuickFeedService) CreateCriterion(_ context.Context, in *qf.GradingCriterion) (*qf.GradingCriterion, error) {
-	c, err := s.createCriterion(in)
->>>>>>> d7374b6c
 	if err != nil {
 		s.logger.Errorf("CreateCriterion failed for %+v: %v", in, err)
 		return nil, status.Error(codes.InvalidArgument, "failed to add criterion")
@@ -896,69 +456,29 @@
 	return connect.NewResponse(c), nil
 }
 
-<<<<<<< HEAD
-// UpdateCriterion edits a grading criterion for an assignment
-// Access policy: Teacher of CourseID
+// UpdateCriterion edits a grading criterion for an assignment.
 func (s *QuickFeedService) UpdateCriterion(_ context.Context, in *connect.Request[qf.GradingCriterion]) (*connect.Response[qf.Void], error) {
 	err := s.updateCriterion(in.Msg)
-=======
-// UpdateCriterion edits a grading criterion for an assignment.
-func (s *QuickFeedService) UpdateCriterion(_ context.Context, in *qf.GradingCriterion) (*qf.Void, error) {
-	err := s.updateCriterion(in)
->>>>>>> d7374b6c
 	if err != nil {
 		s.logger.Errorf("UpdateCriterion failed for %+v: %v", in, err)
 		return nil, status.Error(codes.InvalidArgument, "failed to update criterion")
 	}
-<<<<<<< HEAD
-	return &connect.Response[qf.Void]{}, err
-}
-
-// DeleteCriterion removes a grading criterion for an assignment
-// Access policy: Teacher of CourseID
+	return &connect.Response[qf.Void]{}, err
+}
+
+// DeleteCriterion removes a grading criterion for an assignment.
 func (s *QuickFeedService) DeleteCriterion(_ context.Context, in *connect.Request[qf.GradingCriterion]) (*connect.Response[qf.Void], error) {
 	err := s.deleteCriterion(in.Msg)
-=======
-	return &qf.Void{}, nil
-}
-
-// DeleteCriterion removes a grading criterion for an assignment.
-func (s *QuickFeedService) DeleteCriterion(_ context.Context, in *qf.GradingCriterion) (*qf.Void, error) {
-	err := s.deleteCriterion(in)
->>>>>>> d7374b6c
 	if err != nil {
 		s.logger.Errorf("DeleteCriterion failed for %+v: %v", in, err)
 		return nil, status.Error(codes.InvalidArgument, "failed to delete criterion")
 	}
-<<<<<<< HEAD
-	return &connect.Response[qf.Void]{}, err
-}
-
-// CreateReview adds a new submission review
-// Access policy: Teacher of CourseID
+	return &connect.Response[qf.Void]{}, err
+}
+
+// CreateReview adds a new submission review.
 func (s *QuickFeedService) CreateReview(ctx context.Context, in *connect.Request[qf.ReviewRequest]) (*connect.Response[qf.Review], error) {
-	usr, err := s.getCurrentUser(ctx)
-	if err != nil {
-		s.logger.Errorf("CreateReview failed: authentication error: %v", err)
-		return nil, ErrInvalidUserInfo
-	}
-	if !s.isTeacher(usr.ID, in.Msg.GetCourseID()) {
-		s.logger.Error("CreateReview failed: user is not teacher")
-		return nil, status.Error(codes.PermissionDenied, "only teachers can add reviews")
-	}
-	if !usr.IsOwner(in.Msg.Review.GetReviewerID()) {
-		s.logger.Errorf("CreateReview failed: current user's ID: %d, when the reviewer's ID is %d ", usr.ID, in.Msg.Review.ReviewerID)
-		return nil, status.Error(codes.PermissionDenied, "failed to create review: reviewers' IDs don't match")
-	}
 	review, err := s.createReview(in.Msg.Review)
-=======
-	return &qf.Void{}, nil
-}
-
-// CreateReview adds a new submission review.
-func (s *QuickFeedService) CreateReview(_ context.Context, in *qf.ReviewRequest) (*qf.Review, error) {
-	review, err := s.createReview(in.Review)
->>>>>>> d7374b6c
 	if err != nil {
 		s.logger.Errorf("CreateReview failed for review %+v: %v", in, err)
 		return nil, status.Error(codes.InvalidArgument, "failed to create review")
@@ -966,109 +486,40 @@
 	return connect.NewResponse(review), nil
 }
 
-<<<<<<< HEAD
-// UpdateReview updates a submission review
-// Access policy: Teacher of CourseID, Author of the given Review
+// UpdateReview updates a submission review.
 func (s *QuickFeedService) UpdateReview(ctx context.Context, in *connect.Request[qf.ReviewRequest]) (*connect.Response[qf.Review], error) {
-	usr, err := s.getCurrentUser(ctx)
-	if err != nil {
-		s.logger.Errorf("UpdateReview failed: authentication error: %v", err)
-		return nil, ErrInvalidUserInfo
-	}
-	if !s.isTeacher(usr.ID, in.Msg.GetCourseID()) {
-		s.logger.Error("UpdateReview failed: user is not teacher")
-		return nil, status.Error(codes.PermissionDenied, "only teachers can update reviews")
-	}
-	if !(usr.IsOwner(in.Msg.Review.GetReviewerID()) || s.isCourseCreator(in.Msg.CourseID, usr.ID)) {
-		s.logger.Errorf("UpdateReview failed: current user's ID: %d, when the original reviewer's ID is %d ", usr.ID, in.Msg.Review.ReviewerID)
-		return nil, status.Error(codes.PermissionDenied, "reviews can only be updated by original authors or course creator")
-	}
 	review, err := s.updateReview(in.Msg.Review)
-=======
-// UpdateReview updates a submission review.
-func (s *QuickFeedService) UpdateReview(_ context.Context, in *qf.ReviewRequest) (*qf.Review, error) {
-	review, err := s.updateReview(in.Review)
->>>>>>> d7374b6c
 	if err != nil {
 		s.logger.Errorf("UpdateReview failed for review %+v: %v", in, err)
 		return nil, status.Error(codes.InvalidArgument, "failed to update review")
 	}
-<<<<<<< HEAD
 	return connect.NewResponse(review), err
-=======
-	return review, nil
->>>>>>> d7374b6c
 }
 
 // UpdateSubmissions approves and/or releases all manual reviews for student submission for the given assignment
 // with the given score.
-<<<<<<< HEAD
-// Access policy: Creator of CourseID
-func (s *QuickFeedService) UpdateSubmissions(ctx context.Context, in *connect.Request[qf.UpdateSubmissionsRequest]) (*connect.Response[qf.Void], error) {
-	usr, err := s.getCurrentUser(ctx)
-	if err != nil {
-		s.logger.Errorf("UpdateSubmissions failed: authentication error: %v", err)
-		return nil, ErrInvalidUserInfo
-	}
-	if !s.isCourseCreator(in.Msg.CourseID, usr.ID) {
-		s.logger.Error("UpdateSubmissions failed: user is not teacher")
-		return nil, status.Error(codes.PermissionDenied, "only teachers can update reviews")
-	}
-
-	if err = s.updateSubmissions(in.Msg); err != nil {
-=======
-func (s *QuickFeedService) UpdateSubmissions(_ context.Context, in *qf.UpdateSubmissionsRequest) (*qf.Void, error) {
-	err := s.updateSubmissions(in)
-	if err != nil {
->>>>>>> d7374b6c
+func (s *QuickFeedService) UpdateSubmissions(_ context.Context, in *connect.Request[qf.UpdateSubmissionsRequest]) (*connect.Response[qf.Void], error) {
+	err := s.updateSubmissions(in.Msg)
+	if err != nil {
 		s.logger.Errorf("UpdateSubmissions failed for request %+v", in)
 		return nil, status.Error(codes.InvalidArgument, "failed to update submissions")
 	}
-<<<<<<< HEAD
-	return &connect.Response[qf.Void]{}, err
-}
-
-// GetReviewers returns names of all active reviewers for a student submission
-// Access policy: Teacher of CourseID
+	return &connect.Response[qf.Void]{}, err
+}
+
+// GetReviewers returns names of all active reviewers for a student submission.
 func (s *QuickFeedService) GetReviewers(ctx context.Context, in *connect.Request[qf.SubmissionReviewersRequest]) (*connect.Response[qf.Reviewers], error) {
-	usr, err := s.getCurrentUser(ctx)
-	if err != nil {
-		s.logger.Errorf("GetReviewers failed: authentication error: %v", err)
-		return nil, ErrInvalidUserInfo
-	}
-	if !s.isTeacher(usr.GetID(), in.Msg.GetCourseID()) {
-		s.logger.Error("GetReviewers failed: user is not course creator")
-		return nil, status.Error(codes.PermissionDenied, "only course creator teacher can request information about reviewers")
-	}
 	reviewers, err := s.getReviewers(in.Msg.SubmissionID)
-=======
-	return &qf.Void{}, nil
-}
-
-// GetReviewers returns names of all active reviewers for a student submission.
-func (s *QuickFeedService) GetReviewers(_ context.Context, in *qf.SubmissionReviewersRequest) (*qf.Reviewers, error) {
-	reviewers, err := s.getReviewers(in.SubmissionID)
->>>>>>> d7374b6c
 	if err != nil {
 		s.logger.Errorf("GetReviewers failed: error fetching from database: %v", err)
 		return nil, status.Error(codes.InvalidArgument, "failed to get reviewers")
 	}
-<<<<<<< HEAD
 	return connect.NewResponse(&qf.Reviewers{Reviewers: reviewers}), err
 }
 
 // GetAssignments returns a list of all assignments for the given course.
-// Access policy: Any User.
 func (s *QuickFeedService) GetAssignments(_ context.Context, in *connect.Request[qf.CourseRequest]) (*connect.Response[qf.Assignments], error) {
 	courseID := in.Msg.GetCourseID()
-=======
-	return &qf.Reviewers{Reviewers: reviewers}, nil
-}
-
-// GetAssignments returns a list of all assignments for the given course.
-func (s *QuickFeedService) GetAssignments(_ context.Context, in *qf.CourseRequest) (*qf.Assignments, error) {
-	courseID := in.GetCourseID()
->>>>>>> d7374b6c
 	assignments, err := s.getAssignments(courseID)
 	if err != nil {
 		s.logger.Errorf("GetAssignments failed: %v", err)
@@ -1079,24 +530,8 @@
 
 // UpdateAssignments updates the assignments record in the database
 // by fetching assignment information from the course's test repository.
-<<<<<<< HEAD
-// Access policy: Teacher of CourseID.
-func (s *QuickFeedService) UpdateAssignments(ctx context.Context, in *connect.Request[qf.CourseRequest]) (*connect.Response[qf.Void], error) {
-	usr, err := s.getCurrentUser(ctx)
-	if err != nil {
-		s.logger.Errorf("UpdateAssignments failed: scm authentication error: %v", err)
-		return nil, err
-	}
-	courseID := in.Msg.GetCourseID()
-	if !s.isTeacher(usr.ID, courseID) {
-		s.logger.Error("UpdateAssignments failed: user is not teacher")
-		return nil, status.Error(codes.PermissionDenied, "only teachers can update course assignments")
-	}
-	err = s.updateAssignments(courseID)
-=======
-func (s *QuickFeedService) UpdateAssignments(_ context.Context, in *qf.CourseRequest) (*qf.Void, error) {
-	err := s.updateAssignments(in.GetCourseID())
->>>>>>> d7374b6c
+func (s *QuickFeedService) UpdateAssignments(_ context.Context, in *connect.Request[qf.CourseRequest]) (*connect.Response[qf.Void], error) {
+	err := s.updateAssignments(in.Msg.GetCourseID())
 	if err != nil {
 		s.logger.Errorf("UpdateAssignments failed: %v", err)
 		return nil, status.Error(codes.NotFound, "course not found")
@@ -1105,12 +540,7 @@
 }
 
 // GetOrganization fetches a github organization by name.
-<<<<<<< HEAD
-// Access policy: Admin
 func (s *QuickFeedService) GetOrganization(ctx context.Context, in *connect.Request[qf.OrgRequest]) (*connect.Response[qf.Organization], error) {
-=======
-func (s *QuickFeedService) GetOrganization(ctx context.Context, in *qf.OrgRequest) (*qf.Organization, error) {
->>>>>>> d7374b6c
 	usr, err := s.getCurrentUser(ctx)
 	if err != nil {
 		s.logger.Errorf("GetOrganization failed: scm authentication error: %v", err)
@@ -1121,15 +551,7 @@
 		s.logger.Errorf("GetOrganization failed: could not create scm client for organization %s: %v", in.Msg.GetOrgName(), err)
 		return nil, ErrMissingInstallation
 	}
-<<<<<<< HEAD
-	if !usr.IsAdmin {
-		s.logger.Error("GetOrganization failed: user is not admin")
-		return nil, status.Error(codes.PermissionDenied, "only admin can access organizations")
-	}
 	org, err := s.getOrganization(ctx, scmClient, in.Msg.GetOrgName(), usr.GetLogin())
-=======
-	org, err := s.getOrganization(ctx, scmClient, in.GetOrgName(), usr.GetLogin())
->>>>>>> d7374b6c
 	if err != nil {
 		s.logger.Errorf("GetOrganization failed: %v", err)
 		if contextCanceled(ctx) {
@@ -1149,14 +571,8 @@
 	return connect.NewResponse(org), nil
 }
 
-<<<<<<< HEAD
-// GetRepositories returns URL strings for repositories of given type for the given course
-// Access policy: Any User.
+// GetRepositories returns URL strings for repositories of given type for the given course.
 func (s *QuickFeedService) GetRepositories(ctx context.Context, in *connect.Request[qf.URLRequest]) (*connect.Response[qf.Repositories], error) {
-=======
-// GetRepositories returns URL strings for repositories of given type for the given course.
-func (s *QuickFeedService) GetRepositories(ctx context.Context, in *qf.URLRequest) (*qf.Repositories, error) {
->>>>>>> d7374b6c
 	usr, err := s.getCurrentUser(ctx)
 	if err != nil {
 		s.logger.Errorf("GetRepositories failed: authentication error: %v", err)
@@ -1187,36 +603,15 @@
 	return connect.NewResponse(&qf.Repositories{URLs: urls}), nil
 }
 
-<<<<<<< HEAD
-// IsEmptyRepo ensures that group repository is empty and can be deleted
-// Access policy: Teacher of Course ID
+// IsEmptyRepo ensures that group repository is empty and can be deleted.
 func (s *QuickFeedService) IsEmptyRepo(ctx context.Context, in *connect.Request[qf.RepositoryRequest]) (*connect.Response[qf.Void], error) {
-	usr, err := s.getCurrentUser(ctx)
-	if err != nil {
-		s.logger.Errorf("IsEmptyRepo failed: scm authentication error: %v", err)
-		return nil, err
-	}
 	scmClient, err := s.getSCMForCourse(ctx, in.Msg.GetCourseID())
-=======
-// IsEmptyRepo ensures that group repository is empty and can be deleted.
-func (s *QuickFeedService) IsEmptyRepo(ctx context.Context, in *qf.RepositoryRequest) (*qf.Void, error) {
-	scmClient, err := s.getSCMForCourse(ctx, in.GetCourseID())
->>>>>>> d7374b6c
 	if err != nil {
 		s.logger.Errorf("IsEmptyRepo failed: could not create scm client for course %d: %v", in.Msg.GetCourseID(), err)
 		return nil, ErrMissingInstallation
 	}
 
-<<<<<<< HEAD
-	if !s.isTeacher(usr.GetID(), in.Msg.GetCourseID()) {
-		s.logger.Error("IsEmptyRepo failed: user is not teacher")
-		return nil, status.Error(codes.PermissionDenied, "only teachers can access repository info")
-	}
-
 	if err := s.isEmptyRepo(ctx, scmClient, in.Msg); err != nil {
-=======
-	if err := s.isEmptyRepo(ctx, scmClient, in); err != nil {
->>>>>>> d7374b6c
 		s.logger.Errorf("IsEmptyRepo failed: %v", err)
 		if contextCanceled(ctx) {
 			return nil, status.Error(codes.FailedPrecondition, ErrContextCanceled)
