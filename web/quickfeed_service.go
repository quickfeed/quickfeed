package web

import (
	"context"
	"errors"

	"go.uber.org/zap"

	"connectrpc.com/connect"
	"github.com/quickfeed/quickfeed/assignments"
	"github.com/quickfeed/quickfeed/ci"
	"github.com/quickfeed/quickfeed/database"
	"github.com/quickfeed/quickfeed/qf"
	"github.com/quickfeed/quickfeed/qf/qfconnect"
	"github.com/quickfeed/quickfeed/scm"
	"github.com/quickfeed/quickfeed/web/stream"
)

var scmConnectErr = connect.NewError(connect.CodeNotFound, errors.New("unable to connect to the GitHub organization for the course"))

// QuickFeedService holds references to the database and
// other shared data structures.
type QuickFeedService struct {
	logger *zap.SugaredLogger
	db     database.Database
	scmMgr *scm.Manager
	bh     BaseHookOptions
	runner ci.Runner
	qfconnect.UnimplementedQuickFeedServiceHandler
	streams *stream.StreamServices
}

// NewQuickFeedService returns a QuickFeedService object.
func NewQuickFeedService(logger *zap.Logger, db database.Database, mgr *scm.Manager, bh BaseHookOptions, runner ci.Runner) *QuickFeedService {
	return &QuickFeedService{
		logger:  logger.Sugar(),
		db:      db,
		scmMgr:  mgr,
		bh:      bh,
		runner:  runner,
		streams: stream.NewStreamServices(),
	}
}

// GetUser will return current user with active course enrollments
// to use in separating teacher and admin roles
func (s *QuickFeedService) GetUser(ctx context.Context, _ *connect.Request[qf.Void]) (*connect.Response[qf.User], error) {
	userInfo, err := s.db.GetUserWithEnrollments(userID(ctx))
	if err != nil {
		s.logger.Errorf("GetUser(%d) failed: %v", userID(ctx), err)
		return nil, connect.NewError(connect.CodeNotFound, errors.New("unknown user"))
	}
	return connect.NewResponse(userInfo), nil
}

// GetUsers returns a list of all users.
// Frontend note: This method is called from AdminPage.
func (s *QuickFeedService) GetUsers(_ context.Context, _ *connect.Request[qf.Void]) (*connect.Response[qf.Users], error) {
	users, err := s.db.GetUsers()
	if err != nil {
		s.logger.Errorf("GetUsers failed: %v", err)
		return nil, connect.NewError(connect.CodeNotFound, errors.New("failed to get users"))
	}
	return connect.NewResponse(&qf.Users{
		Users: users,
	}), nil
}

// UpdateUser updates the current users's information and returns the updated user.
// This function can also promote a user to admin or demote a user.
func (s *QuickFeedService) UpdateUser(ctx context.Context, in *connect.Request[qf.User]) (*connect.Response[qf.Void], error) {
	usr, err := s.db.GetUser(userID(ctx))
	if err != nil {
		s.logger.Errorf("UpdateUser(userID=%d) failed: %v", userID(ctx), err)
		return nil, connect.NewError(connect.CodeNotFound, errors.New("unknown user"))
	}
	if err = s.editUserProfile(usr, in.Msg); err != nil {
		s.logger.Errorf("UpdateUser failed to update user %d: %v", in.Msg.GetID(), err)
		return nil, connect.NewError(connect.CodeInvalidArgument, errors.New("failed to update user"))
	}
	return &connect.Response[qf.Void]{}, nil
}

// UpdateCourse changes the course information details.
func (s *QuickFeedService) UpdateCourse(ctx context.Context, in *connect.Request[qf.Course]) (*connect.Response[qf.Void], error) {
	scmClient, err := s.getSCM(ctx, in.Msg.GetScmOrganizationName())
	if err != nil {
		s.logger.Errorf("UpdateCourse failed: could not create scm client for organization %s: %v", in.Msg.GetScmOrganizationName(), err)
		return nil, scmConnectErr
	}
	// ensure the course exists
	_, err = s.db.GetCourse(in.Msg.GetID())
	if err != nil {
		s.logger.Errorf("UpdateCourse failed: course %d not found: %v", in.Msg.GetID(), err)
		return nil, connect.NewError(connect.CodeNotFound, errors.New("failed to get course"))
	}
	// ensure the organization exists
	org, err := scmClient.GetOrganization(ctx, &scm.OrganizationOptions{ID: in.Msg.GetScmOrganizationID()})
	if err != nil {
		s.logger.Errorf("UpdateCourse failed: to get organization %s: %v", in.Msg.GetScmOrganizationName(), in.Msg.GetID(), err)
		if ctxErr := ctxErr(ctx); ctxErr != nil {
			s.logger.Error(ctxErr)
			return nil, ctxErr
		}
		if scmErr := userSCMError(err); scmErr != nil {
			return nil, scmErr
		}
		return nil, connect.NewError(connect.CodeNotFound, errors.New("failed to get organization"))
	}
	in.Msg.ScmOrganizationName = org.GetScmOrganizationName()

	if err = s.db.UpdateCourse(in.Msg); err != nil {
		s.logger.Errorf("UpdateCourse failed: %v", err)
		return nil, connect.NewError(connect.CodeInvalidArgument, errors.New("failed to update course"))
	}
	return &connect.Response[qf.Void]{}, nil
}

// GetCourse returns course information for the given course.
func (s *QuickFeedService) GetCourse(ctx context.Context, in *connect.Request[qf.CourseRequest]) (*connect.Response[qf.Course], error) {
	status := courseStatus(ctx, in.Msg.GetCourseID())
	course, err := s.db.GetCourseByStatus(in.Msg.GetCourseID(), status)
	if err != nil {
		s.logger.Errorf("GetCourse failed: %v", err)
		return nil, connect.NewError(connect.CodeNotFound, errors.New("course not found"))
	}
	if isTeacher(ctx, in.Msg.GetCourseID()) {
		course.Enrollments, err = s.getEnrollmentsWithActivity(in.Msg.GetCourseID())
		if err != nil {
			s.logger.Errorf("GetCourse failed: %v", err)
			return nil, connect.NewError(connect.CodeNotFound, errors.New("failed to get course enrollments"))
		}
	}

	return connect.NewResponse(course), nil
}

// GetCourses returns a list of all courses.
func (s *QuickFeedService) GetCourses(_ context.Context, _ *connect.Request[qf.Void]) (*connect.Response[qf.Courses], error) {
	courses, err := s.db.GetCourses()
	if err != nil {
		s.logger.Errorf("GetCourses failed: %v", err)
		return nil, connect.NewError(connect.CodeNotFound, errors.New("no courses found"))
	}
	return connect.NewResponse(&qf.Courses{
		Courses: courses,
	}), nil
}

// UpdateCourseVisibility allows to edit what courses are visible in the sidebar.
func (s *QuickFeedService) UpdateCourseVisibility(ctx context.Context, in *connect.Request[qf.Enrollment]) (*connect.Response[qf.Void], error) {
	enrollment, err := s.db.GetEnrollmentByCourseAndUser(in.Msg.GetCourseID(), userID(ctx))
	if err != nil {
		s.logger.Errorf("UpdateCourseVisibility failed: %v", err)
		return nil, connect.NewError(connect.CodeNotFound, errors.New("failed to get enrollment"))
	}

	enrollment.State = in.Msg.GetState()
	if err := s.db.UpdateEnrollment(enrollment); err != nil {
		s.logger.Errorf("ChangeCourseVisibility failed: %v", err)
		return nil, connect.NewError(connect.CodeInvalidArgument, errors.New("failed to update course visibility"))
	}
	return &connect.Response[qf.Void]{}, nil
}

// CreateEnrollment enrolls a new student for the course specified in the request.
func (s *QuickFeedService) CreateEnrollment(_ context.Context, in *connect.Request[qf.Enrollment]) (*connect.Response[qf.Void], error) {
	if err := s.db.CreateEnrollment(in.Msg); err != nil {
		s.logger.Errorf("CreateEnrollment failed: %v", err)
		return nil, connect.NewError(connect.CodeInvalidArgument, errors.New("failed to create enrollment"))
	}
	return &connect.Response[qf.Void]{}, nil
}

// UpdateEnrollments changes status of all pending enrollments for the specified course to approved.
// If the request contains a single enrollment, it will be updated to the specified status.
func (s *QuickFeedService) UpdateEnrollments(ctx context.Context, in *connect.Request[qf.Enrollments]) (*connect.Response[qf.Void], error) {
	usr, err := s.db.GetUser(userID(ctx))
	if err != nil {
		s.logger.Errorf("UpdateEnrollments(userID=%d) failed: %v", userID(ctx), err)
		return nil, connect.NewError(connect.CodeNotFound, errors.New("unknown user"))
	}
	scmClient, err := s.getSCMForCourse(ctx, in.Msg.GetCourseID())
	if err != nil {
		s.logger.Errorf("UpdateEnrollments failed: could not create scm client for course %d: %v", in.Msg.GetCourseID(), err)
		return nil, scmConnectErr
	}
	for _, enrollment := range in.Msg.GetEnrollments() {
		if s.isCourseCreator(enrollment.GetCourseID(), enrollment.GetUserID()) {
			s.logger.Errorf("UpdateEnrollments failed: user %s attempted to demote course creator", usr.GetName())
			return nil, connect.NewError(connect.CodePermissionDenied, errors.New("course creator cannot be demoted"))
		}
		if err = s.updateEnrollment(ctx, scmClient, usr.GetLogin(), enrollment); err != nil {
			s.logger.Errorf("UpdateEnrollments failed: %v", err)
			if ctxErr := ctxErr(ctx); ctxErr != nil {
				s.logger.Error(ctxErr)
				return nil, ctxErr
			}
			if scmErr := userSCMError(err); scmErr != nil {
				return nil, scmErr
			}
			return nil, connect.NewError(connect.CodeInvalidArgument, errors.New("failed to update enrollments"))
		}
	}
	return &connect.Response[qf.Void]{}, nil
}

// GetEnrollments returns all enrollments for the given course ID or user ID and enrollment status.
func (s *QuickFeedService) GetEnrollments(ctx context.Context, in *connect.Request[qf.EnrollmentRequest]) (*connect.Response[qf.Enrollments], error) {
	var enrollments []*qf.Enrollment
	var err error
	statuses := in.Msg.GetStatuses()
	switch in.Msg.GetFetchMode().(type) {
	case *qf.EnrollmentRequest_UserID:
		userID := in.Msg.GetUserID()
		enrollments, err = s.db.GetEnrollmentsByUser(userID, statuses...)
		if err != nil {
			s.logger.Errorf("GetEnrollments failed: user %d: %v", userID, err)
			return nil, connect.NewError(connect.CodeNotFound, errors.New("no enrollments found for user"))
		}
	case *qf.EnrollmentRequest_CourseID:
		courseID := in.Msg.GetCourseID()
		if isTeacher(ctx, courseID) {
			enrollments, err = s.getEnrollmentsWithActivity(courseID)
		} else {
			enrollments, err = s.db.GetEnrollmentsByCourse(courseID, statuses...)
		}
		if err != nil {
			s.logger.Errorf("GetEnrollments failed: course %d: %v", courseID, err)
			return nil, connect.NewError(connect.CodeNotFound, errors.New("failed to get enrollments for course"))
		}
	default:
		s.logger.Errorf("GetEnrollments failed: unknown message type: %v", in.Msg.GetFetchMode())
		return nil, connect.NewError(connect.CodeInvalidArgument, errors.New("failed to get enrollments"))
	}
	return connect.NewResponse(&qf.Enrollments{
		Enrollments: enrollments,
	}), nil
}

// GetGroup returns information about the given group ID, or the given user's course group if group ID is 0.
func (s *QuickFeedService) GetGroup(_ context.Context, in *connect.Request[qf.GroupRequest]) (*connect.Response[qf.Group], error) {
	var (
		group   *qf.Group
		err     error
		groupID = in.Msg.GetGroupID()
	)
	if groupID > 0 {
		group, err = s.db.GetGroup(groupID)
	} else {
		group, err = s.getGroupByUserAndCourse(in.Msg)
	}
	if err != nil {
		s.logger.Errorf("GetGroup failed: group %d: %v", in.Msg, err)
		return nil, connect.NewError(connect.CodeNotFound, errors.New("failed to get group"))
	}
	return connect.NewResponse(group), nil
}

// GetGroupsByCourse returns groups created for the given course.
func (s *QuickFeedService) GetGroupsByCourse(_ context.Context, in *connect.Request[qf.CourseRequest]) (*connect.Response[qf.Groups], error) {
	groups, err := s.db.GetGroupsByCourse(in.Msg.GetCourseID())
	if err != nil {
		s.logger.Errorf("GetGroups failed: course %d: %v", in.Msg.GetCourseID(), err)
		return nil, connect.NewError(connect.CodeNotFound, errors.New("failed to get groups"))
	}
	return connect.NewResponse(&qf.Groups{Groups: groups}), nil
}

// CreateGroup creates a new group for the given course and users.
// This function is typically called by a student when creating
// a group, which will later be (optionally) edited and approved
// by a teacher of the course using the updateGroup function below.
// Access policy: Any User enrolled in course and specified as member of the group or a course teacher.
func (s *QuickFeedService) CreateGroup(_ context.Context, in *connect.Request[qf.Group]) (*connect.Response[qf.Group], error) {
	group := in.Msg
	if err := s.checkGroupName(group.GetCourseID(), group.GetName()); err != nil {
		s.logger.Errorf("CreateGroup: failed to validate group %s: %v", group.GetName(), err)
		return nil, connect.NewError(connect.CodeInvalidArgument, err)
	}
	// get users of group, check consistency of group request
	if _, err := s.getGroupUsers(group); err != nil {
		s.logger.Errorf("CreateGroup: failed to retrieve users for group %s: %v", group.GetName(), err)
		return nil, connect.NewError(connect.CodeInvalidArgument, errors.New("failed to create group"))
	}
	// create new group and update groupID in enrollment table
	if err := s.db.CreateGroup(group); err != nil {
		s.logger.Errorf("CreateGroup failed: %v", err)
		return nil, connect.NewError(connect.CodeInvalidArgument, errors.New("failed to create group"))
	}
	group, err := s.db.GetGroup(group.GetID())
	if err != nil {
		s.logger.Errorf("CreateGroup failed to get group %d: %v", group.GetID(), err)
		return nil, connect.NewError(connect.CodeInvalidArgument, errors.New("failed to create group"))
	}
	return connect.NewResponse(group), nil
}

// UpdateGroup updates group information, and returns the updated group.
func (s *QuickFeedService) UpdateGroup(ctx context.Context, in *connect.Request[qf.Group]) (*connect.Response[qf.Group], error) {
	scmClient, err := s.getSCMForCourse(ctx, in.Msg.GetCourseID())
	if err != nil {
		s.logger.Errorf("UpdateGroup failed: could not create scm client for group %s and course %d: %v", in.Msg.GetName(), in.Msg.GetCourseID(), err)
		return nil, scmConnectErr
	}
	err = s.internalUpdateGroup(ctx, scmClient, in.Msg)
	if err != nil {
		s.logger.Errorf("UpdateGroup failed: %v", err)
		if ctxErr := ctxErr(ctx); ctxErr != nil {
			s.logger.Error(ctxErr)
			return nil, ctxErr
		}
		if scmErr := userSCMError(err); scmErr != nil {
			return nil, scmErr
		}
		return nil, connect.NewError(connect.CodeInvalidArgument, errors.New("failed to update group"))
	}
	group, err := s.db.GetGroup(in.Msg.GetID())
	if err != nil {
		s.logger.Errorf("UpdateGroup failed to get group: %d: %v", in.Msg.GetID(), err)
		return nil, connect.NewError(connect.CodeInvalidArgument, errors.New("failed to get group"))
	}
	return connect.NewResponse(group), nil
}

// DeleteGroup removes group record from the database.
func (s *QuickFeedService) DeleteGroup(ctx context.Context, in *connect.Request[qf.GroupRequest]) (*connect.Response[qf.Void], error) {
	scmClient, err := s.getSCMForCourse(ctx, in.Msg.GetCourseID())
	if err != nil {
		s.logger.Errorf("DeleteGroup failed: could not create scm client for group %d and course %d: %v", in.Msg.GetGroupID(), in.Msg.GetCourseID(), err)
		return nil, scmConnectErr
	}
	if err = s.internalDeleteGroup(ctx, scmClient, in.Msg); err != nil {
		s.logger.Errorf("DeleteGroup failed: %v", err)
		if ctxErr := ctxErr(ctx); ctxErr != nil {
			s.logger.Error(ctxErr)
			return nil, ctxErr
		}
		if scmErr := userSCMError(err); scmErr != nil {
			return nil, scmErr
		}
		return nil, connect.NewError(connect.CodeInvalidArgument, errors.New("failed to delete group"))
	}
	return &connect.Response[qf.Void]{}, nil
}

// GetSubmission returns a fully populated submission matching the given submission ID if it exists for the given course ID.
// Used in the frontend to fetch a full submission for a given submission ID and course ID.
func (s *QuickFeedService) GetSubmission(_ context.Context, in *connect.Request[qf.SubmissionRequest]) (*connect.Response[qf.Submission], error) {
	submission, err := s.db.GetLastSubmission(in.Msg.GetCourseID(), &qf.Submission{ID: in.Msg.GetSubmissionID()})
	if err != nil {
		s.logger.Errorf("GetSubmission failed: %v", err)
		return nil, connect.NewError(connect.CodeNotFound, errors.New("failed to get submission"))
	}
	return connect.NewResponse(submission), nil
}

// GetSubmissions returns the submissions matching the query encoded in the action request.
func (s *QuickFeedService) GetSubmissions(ctx context.Context, in *connect.Request[qf.SubmissionRequest]) (*connect.Response[qf.Submissions], error) {
	s.logger.Debugf("GetSubmissions: %v", in.Msg)
	query := &qf.Submission{
		UserID:  in.Msg.GetUserID(),
		GroupID: in.Msg.GetGroupID(),
	}
	subs, err := s.db.GetLastSubmissions(in.Msg.GetCourseID(), query)
	if err != nil {
		s.logger.Errorf("GetSubmissions failed: %v", err)
		return nil, connect.NewError(connect.CodeNotFound, errors.New("no submissions found"))
	}
	submissions := &qf.Submissions{Submissions: subs}
	id := userID(ctx)
	// If the user is not a teacher, remove score and reviews from submissions that are not released.
	if !s.isTeacher(id, in.Msg.GetCourseID()) {
		submissions.Clean(id)
	}
	return connect.NewResponse(submissions), nil
}

// GetSubmissionsByCourse returns a map of submissions for the given course ID.
// The map is keyed by either the group ID or enrollment ID depending on request type.
// SubmissionRequest_GROUP returns a map keyed by group ID.
// SubmissionRequest_ALL and SubmissionRequest_USER return a map keyed by enrollment ID.
// The map values are lists of all submissions for the given group or enrollment.
func (s *QuickFeedService) GetSubmissionsByCourse(_ context.Context, in *connect.Request[qf.SubmissionRequest]) (*connect.Response[qf.CourseSubmissions], error) {
	s.logger.Debugf("GetSubmissionsByCourse: %v", in)
	courseLinks, err := s.db.GetCourseSubmissions(in.Msg)
	if err != nil {
		s.logger.Errorf("GetSubmissionsByCourse failed: %v", err)
		return nil, connect.NewError(connect.CodeNotFound, errors.New("no submissions found"))
	}
	return connect.NewResponse(courseLinks), nil
}

// UpdateSubmission is called to approve the given submission or to undo approval.
func (s *QuickFeedService) UpdateSubmission(_ context.Context, in *connect.Request[qf.UpdateSubmissionRequest]) (*connect.Response[qf.Void], error) {
<<<<<<< HEAD
	err := s.updateSubmission(in.Msg.GetSubmissionID(), in.Msg.GetGrades(), in.Msg.GetRelease(), in.Msg.GetScore())
=======
	submission, err := s.db.GetSubmission(&qf.Submission{ID: in.Msg.GetSubmissionID()})
	if err != nil {
		s.logger.Errorf("UpdateSubmission failed to get submission: %v", err)
		return nil, connect.NewError(connect.CodeNotFound, errors.New("failed to update submission"))
	}
	submission.SetGradesAndRelease(in.Msg)
	err = s.db.UpdateSubmission(submission)
>>>>>>> 60dd5031
	if err != nil {
		s.logger.Errorf("UpdateSubmission failed: %v", err)
		return nil, connect.NewError(connect.CodeInvalidArgument, errors.New("failed to approve submission"))
	}
	return &connect.Response[qf.Void]{}, nil
}

// RebuildSubmissions re-runs the tests for the given assignment and course.
// A single submission is executed again if the request specifies a submission ID
// or all submissions if no submission ID is specified.
func (s *QuickFeedService) RebuildSubmissions(_ context.Context, in *connect.Request[qf.RebuildRequest]) (*connect.Response[qf.Void], error) {
	if in.Msg.GetSubmissionID() > 0 {
		// Submission ID > 0 ==> rebuild single submission for given CourseID and AssignmentID
		if err := s.internalRebuildSubmission(in.Msg); err != nil {
			s.logger.Errorf("RebuildSubmission failed: %v", err)
			return nil, connect.NewError(connect.CodeInvalidArgument, errors.New("failed to rebuild submission"))
		}
	} else {
		// Submission ID == 0 ==> rebuild all for given CourseID and AssignmentID
		if err := s.internalRebuildAllSubmissions(in.Msg); err != nil {
			s.logger.Errorf("RebuildSubmissions failed: %v", err)
			return nil, connect.NewError(connect.CodeInvalidArgument, errors.New("failed to rebuild submissions"))
		}
	}
	return &connect.Response[qf.Void]{}, nil
}

// CreateBenchmark adds a new grading benchmark for an assignment.
func (s *QuickFeedService) CreateBenchmark(_ context.Context, in *connect.Request[qf.GradingBenchmark]) (*connect.Response[qf.GradingBenchmark], error) {
	benchmark := in.Msg
	if err := s.db.CreateBenchmark(benchmark); err != nil {
		s.logger.Errorf("CreateBenchmark failed for %+v: %v", in, err)
		return nil, connect.NewError(connect.CodeInvalidArgument, errors.New("failed to create benchmark"))
	}
	return connect.NewResponse(benchmark), nil
}

// UpdateBenchmark edits a grading benchmark for an assignment.
func (s *QuickFeedService) UpdateBenchmark(_ context.Context, in *connect.Request[qf.GradingBenchmark]) (*connect.Response[qf.Void], error) {
	if err := s.db.UpdateBenchmark(in.Msg); err != nil {
		s.logger.Errorf("UpdateBenchmark failed for %+v: %v", in, err)
		return nil, connect.NewError(connect.CodeInvalidArgument, errors.New("failed to update benchmark"))
	}
	return &connect.Response[qf.Void]{}, nil
}

// DeleteBenchmark removes a grading benchmark.
func (s *QuickFeedService) DeleteBenchmark(_ context.Context, in *connect.Request[qf.GradingBenchmark]) (*connect.Response[qf.Void], error) {
	if err := s.db.DeleteBenchmark(in.Msg); err != nil {
		s.logger.Errorf("DeleteBenchmark failed for %+v: %v", in, err)
		return nil, connect.NewError(connect.CodeInvalidArgument, errors.New("failed to delete benchmark"))
	}
	return &connect.Response[qf.Void]{}, nil
}

// CreateCriterion adds a new grading criterion for an assignment.
func (s *QuickFeedService) CreateCriterion(_ context.Context, in *connect.Request[qf.GradingCriterion]) (*connect.Response[qf.GradingCriterion], error) {
	criterion := in.Msg
	if err := s.db.CreateCriterion(criterion); err != nil {
		s.logger.Errorf("CreateCriterion failed for %+v: %v", in, err)
		return nil, connect.NewError(connect.CodeInvalidArgument, errors.New("failed to add criterion"))
	}
	return connect.NewResponse(criterion), nil
}

// UpdateCriterion edits a grading criterion for an assignment.
func (s *QuickFeedService) UpdateCriterion(_ context.Context, in *connect.Request[qf.GradingCriterion]) (*connect.Response[qf.Void], error) {
	if err := s.db.UpdateCriterion(in.Msg); err != nil {
		s.logger.Errorf("UpdateCriterion failed for %+v: %v", in, err)
		return nil, connect.NewError(connect.CodeInvalidArgument, errors.New("failed to update criterion"))
	}
	return &connect.Response[qf.Void]{}, nil
}

// DeleteCriterion removes a grading criterion for an assignment.
func (s *QuickFeedService) DeleteCriterion(_ context.Context, in *connect.Request[qf.GradingCriterion]) (*connect.Response[qf.Void], error) {
	if err := s.db.DeleteCriterion(in.Msg); err != nil {
		s.logger.Errorf("DeleteCriterion failed for %+v: %v", in, err)
		return nil, connect.NewError(connect.CodeInvalidArgument, errors.New("failed to delete criterion"))
	}
	return &connect.Response[qf.Void]{}, nil
}

// CreateReview adds a new submission review.
func (s *QuickFeedService) CreateReview(_ context.Context, in *connect.Request[qf.ReviewRequest]) (*connect.Response[qf.Review], error) {
	review := in.Msg.GetReview()
	if err := s.db.CreateReview(review); err != nil {
		s.logger.Errorf("CreateReview failed for review %+v: %v", in, err)
		return nil, connect.NewError(connect.CodeInvalidArgument, errors.New("failed to create review"))
	}
	return connect.NewResponse(review), nil
}

// UpdateReview updates a submission review.
func (s *QuickFeedService) UpdateReview(_ context.Context, in *connect.Request[qf.ReviewRequest]) (*connect.Response[qf.Review], error) {
	review := in.Msg.GetReview()
	if err := s.db.UpdateReview(review); err != nil {
		s.logger.Errorf("UpdateReview failed for review %+v: %v", in, err)
		return nil, connect.NewError(connect.CodeInvalidArgument, errors.New("failed to update review"))
	}
	return connect.NewResponse(review), nil
}

// UpdateSubmissions approves and/or releases all manual reviews for student submission for the given assignment
// with the given score.
<<<<<<< HEAD
func (s *QuickFeedService) UpdateSubmissions(_ context.Context, in *connect.Request[qf.UpdateSubmissionRequest]) (*connect.Response[qf.Void], error) {
	err := s.updateSubmissions(in.Msg)
=======
func (s *QuickFeedService) UpdateSubmissions(_ context.Context, in *connect.Request[qf.UpdateSubmissionsRequest]) (*connect.Response[qf.Void], error) {
	query := &qf.Submission{
		AssignmentID: in.Msg.GetAssignmentID(),
		Score:        in.Msg.GetScoreLimit(),
		Released:     in.Msg.GetRelease(),
	}
	err := s.db.UpdateSubmissions(query, true)
>>>>>>> 60dd5031
	if err != nil {
		s.logger.Errorf("UpdateSubmissions failed for request %+v: %v", in, err)
		return nil, connect.NewError(connect.CodeInvalidArgument, errors.New("failed to update submissions"))
	}
	return &connect.Response[qf.Void]{}, nil
}

// GetAssignments returns a list of all assignments for the given course.
func (s *QuickFeedService) GetAssignments(_ context.Context, in *connect.Request[qf.CourseRequest]) (*connect.Response[qf.Assignments], error) {
	assignments, err := s.db.GetAssignmentsByCourse(in.Msg.GetCourseID())
	if err != nil {
		s.logger.Errorf("GetAssignments failed: %v", err)
		return nil, connect.NewError(connect.CodeNotFound, errors.New("no assignments found for course"))
	}
	return connect.NewResponse(&qf.Assignments{Assignments: assignments}), nil
}

// UpdateAssignments updates the course's assignments record in the database
// by fetching assignment information from the course's test repository.
func (s *QuickFeedService) UpdateAssignments(ctx context.Context, in *connect.Request[qf.CourseRequest]) (*connect.Response[qf.Void], error) {
	course, err := s.db.GetCourse(in.Msg.GetCourseID())
	if err != nil {
		s.logger.Errorf("UpdateAssignments failed: course %d: %v", in.Msg.GetCourseID(), err)
		return nil, connect.NewError(connect.CodeNotFound, errors.New("course not found"))
	}
	scmClient, err := s.getSCM(ctx, course.GetScmOrganizationName())
	if err != nil {
		s.logger.Errorf("UpdateAssignments failed: could not create scm client for organization %s: %v", course.GetScmOrganizationName(), err)
		return nil, scmConnectErr
	}
	assignments.UpdateFromTestsRepo(s.logger, s.runner, s.db, scmClient, course)

	clonedAssignmentsRepo, err := scmClient.Clone(ctx, &scm.CloneOptions{
		Organization: course.GetScmOrganizationName(),
		Repository:   qf.AssignmentsRepo,
		DestDir:      course.CloneDir(),
	})
	if err != nil {
		s.logger.Errorf("UpdateAssignments failed: to clone '%s' repository: %v", qf.AssignmentsRepo, err)
		return nil, connect.NewError(connect.CodeNotFound, errors.New("failed to clone assignments repository"))
	}
	s.logger.Debugf("Successfully cloned assignments repository to: %s", clonedAssignmentsRepo)

	return &connect.Response[qf.Void]{}, nil
}

// GetRepositories returns URL strings for repositories of given type for the given course.
func (s *QuickFeedService) GetRepositories(ctx context.Context, in *connect.Request[qf.CourseRequest]) (*connect.Response[qf.Repositories], error) {
	course, err := s.db.GetCourse(in.Msg.GetCourseID())
	if err != nil {
		s.logger.Errorf("GetRepositories failed: course %d not found: %v", in.Msg.GetCourseID(), err)
		return nil, connect.NewError(connect.CodeNotFound, errors.New("course not found"))
	}
	usrID := userID(ctx)
	enrol, err := s.db.GetEnrollmentByCourseAndUser(course.GetID(), usrID)
	if err != nil {
		s.logger.Error("GetRepositories failed: enrollment for user %d and course %d not found: v", usrID, course.GetID(), err)
		return nil, connect.NewError(connect.CodeNotFound, errors.New("enrollment not found"))
	}

	urls := make(map[uint32]string)
	for _, repoType := range repoTypes(enrol) {
		var id uint64
		switch repoType {
		case qf.Repository_USER:
			id = usrID
		case qf.Repository_GROUP:
			id = enrol.GetGroupID() // will be 0 if not enrolled in a group
		}
		repo, _ := s.getRepo(course, id, repoType)
		// for repo == nil: will result in an empty URL string, which will be ignored by the frontend
		urls[uint32(repoType)] = repo.GetHTMLURL()
	}
	return connect.NewResponse(&qf.Repositories{URLs: urls}), nil
}

// IsEmptyRepo ensures that group repository is empty and can be deleted.
func (s *QuickFeedService) IsEmptyRepo(ctx context.Context, in *connect.Request[qf.RepositoryRequest]) (*connect.Response[qf.Void], error) {
	course, err := s.db.GetCourse(in.Msg.GetCourseID())
	if err != nil {
		s.logger.Errorf("IsEmptyRepo failed: course %d not found: %v", in.Msg.GetCourseID(), err)
		return nil, connect.NewError(connect.CodeNotFound, errors.New("course not found"))
	}
	repos, err := s.db.GetRepositories(&qf.Repository{
		ScmOrganizationID: course.GetScmOrganizationID(),
		UserID:            in.Msg.GetUserID(),
		GroupID:           in.Msg.GetGroupID(),
	})
	if err != nil {
		s.logger.Errorf("IsEmptyRepo failed: could not get repositories for course %d, user %d, group %d: %v", in.Msg.GetCourseID(), in.Msg.GetUserID(), in.Msg.GetGroupID(), err)
		return nil, connect.NewError(connect.CodeNotFound, errors.New("repositories not found"))
	}
	if len(repos) < 1 {
		s.logger.Debugf("IsEmptyRepo: no repositories found for course %d, user %d, group %d", in.Msg.GetCourseID(), in.Msg.GetUserID(), in.Msg.GetGroupID())
		// No repository found, nothing to delete
		return &connect.Response[qf.Void]{}, nil
	}
	scmClient, err := s.getSCM(ctx, course.GetScmOrganizationName())
	if err != nil {
		s.logger.Errorf("IsEmptyRepo failed: could not create scm client for course %d: %v", in.Msg.GetCourseID(), err)
		return nil, scmConnectErr
	}

	if err := isEmpty(ctx, scmClient, repos); err != nil {
		s.logger.Errorf("IsEmptyRepo failed: %v", err)
		if ctxErr := ctxErr(ctx); ctxErr != nil {
			s.logger.Error(ctxErr)
			return nil, ctxErr
		}
		return nil, connect.NewError(connect.CodeFailedPrecondition, errors.New("group repository is not empty"))
	}
	return &connect.Response[qf.Void]{}, nil
}

// SubmissionStream adds the the created stream to the stream service.
// The stream may be used to send the submission results to the frontend.
// The stream is closed when the client disconnects.
func (s *QuickFeedService) SubmissionStream(ctx context.Context, _ *connect.Request[qf.Void], st *connect.ServerStream[qf.Submission]) error {
	stream := stream.NewStream(ctx, st)
	s.streams.Submission.Add(stream, userID(ctx))
	return stream.Run()
}<|MERGE_RESOLUTION|>--- conflicted
+++ resolved
@@ -393,9 +393,6 @@
 
 // UpdateSubmission is called to approve the given submission or to undo approval.
 func (s *QuickFeedService) UpdateSubmission(_ context.Context, in *connect.Request[qf.UpdateSubmissionRequest]) (*connect.Response[qf.Void], error) {
-<<<<<<< HEAD
-	err := s.updateSubmission(in.Msg.GetSubmissionID(), in.Msg.GetGrades(), in.Msg.GetRelease(), in.Msg.GetScore())
-=======
 	submission, err := s.db.GetSubmission(&qf.Submission{ID: in.Msg.GetSubmissionID()})
 	if err != nil {
 		s.logger.Errorf("UpdateSubmission failed to get submission: %v", err)
@@ -403,7 +400,6 @@
 	}
 	submission.SetGradesAndRelease(in.Msg)
 	err = s.db.UpdateSubmission(submission)
->>>>>>> 60dd5031
 	if err != nil {
 		s.logger.Errorf("UpdateSubmission failed: %v", err)
 		return nil, connect.NewError(connect.CodeInvalidArgument, errors.New("failed to approve submission"))
@@ -509,18 +505,13 @@
 
 // UpdateSubmissions approves and/or releases all manual reviews for student submission for the given assignment
 // with the given score.
-<<<<<<< HEAD
 func (s *QuickFeedService) UpdateSubmissions(_ context.Context, in *connect.Request[qf.UpdateSubmissionRequest]) (*connect.Response[qf.Void], error) {
-	err := s.updateSubmissions(in.Msg)
-=======
-func (s *QuickFeedService) UpdateSubmissions(_ context.Context, in *connect.Request[qf.UpdateSubmissionsRequest]) (*connect.Response[qf.Void], error) {
 	query := &qf.Submission{
 		AssignmentID: in.Msg.GetAssignmentID(),
-		Score:        in.Msg.GetScoreLimit(),
+		Score:        in.Msg.GetScore(),
 		Released:     in.Msg.GetRelease(),
 	}
-	err := s.db.UpdateSubmissions(query, true)
->>>>>>> 60dd5031
+	err := s.db.UpdateSubmissions(query, in.Msg.GetStatus())
 	if err != nil {
 		s.logger.Errorf("UpdateSubmissions failed for request %+v: %v", in, err)
 		return nil, connect.NewError(connect.CodeInvalidArgument, errors.New("failed to update submissions"))
