package web

import (
	"context"
	"errors"
	"fmt"
	"sort"
	"time"

	"github.com/quickfeed/quickfeed/qf"
	"github.com/quickfeed/quickfeed/scm"
	"google.golang.org/protobuf/types/known/timestamppb"
	"gorm.io/gorm"
)

// getEnrollmentsByCourse returns all enrollments for a course that match the given enrollment request.
func (s *QuickFeedService) getEnrollmentsByCourse(request *qf.EnrollmentRequest) ([]*qf.Enrollment, error) {
	enrollments, err := s.getEnrollmentsWithActivity(request.GetCourseID())
	if err != nil {
		return nil, err
	}
	return enrollments, nil
}

// updateEnrollment changes the status of the given course enrollment.
func (s *QuickFeedService) updateEnrollment(ctx context.Context, sc scm.SCM, curUser string, request *qf.Enrollment) error {
	enrollment, err := s.db.GetEnrollmentByCourseAndUser(request.CourseID, request.UserID)
	if err != nil {
		return err
	}
	// log changes to teacher status
	if enrollment.IsTeacher() || request.IsTeacher() {
		s.logger.Debugf("User %s attempting to change enrollment status of user %d from %s to %s", curUser, enrollment.UserID, enrollment.Status, request.Status)
	}

	switch {
	case (enrollment.IsPending() || enrollment.IsStudent()) && request.IsNone(): // pending or student -> none
		return s.rejectEnrollment(ctx, sc, enrollment)
	case enrollment.IsPending() && request.IsStudent(): // pending -> student
		return s.enrollStudent(ctx, sc, enrollment)
	case enrollment.IsStudent() && request.IsTeacher(): // student -> teacher
		return s.enrollTeacher(ctx, sc, enrollment)
	case enrollment.IsTeacher() && request.IsStudent(): // teacher -> student
		return s.revokeTeacherStatus(ctx, sc, enrollment)
	}
	return fmt.Errorf("unknown enrollment status change from %s to %s", enrollment.GetStatus(), request.GetStatus())
}

// rejectEnrollment rejects a student enrollment, if a student repo exists for the given course, removes it from the SCM and database.
func (s *QuickFeedService) rejectEnrollment(ctx context.Context, sc scm.SCM, enrolled *qf.Enrollment) error {
	// course and user are both preloaded, no need to query the database
	course, user := enrolled.GetCourse(), enrolled.GetUser()
	if err := s.db.RejectEnrollment(user.ID, course.ID); err != nil {
		s.logger.Debugf("Failed to delete %s enrollment for %q from database: %v", course.Code, user.Login, err)
		// continue with other delete operations
	}
	repo, err := s.getRepo(course, user.GetID(), qf.Repository_USER)
	if err != nil && !errors.Is(err, gorm.ErrRecordNotFound) {
		return fmt.Errorf("failed to get %s repository for %q: %w", course.Code, user.Login, err)
	}
	if repo == nil {
		s.logger.Debugf("No %s repository found for %q: %v", course.Code, user.Login, err)
		// cannot continue without repository information
		return nil
	}
	if err = s.db.DeleteRepository(repo.GetRepositoryID()); err != nil {
		s.logger.Debugf("Failed to delete %s repository for %q from database: %v", course.Code, user.Login, err)
		// continue with other delete operations
	}
	// when deleting a user, remove github repository and organization membership as well
	opt := &scm.RejectEnrollmentOptions{
		User:           user.GetLogin(),
		OrganizationID: repo.OrganizationID,
		RepositoryID:   repo.RepositoryID,
	}
	if err := sc.RejectEnrollment(ctx, opt); err != nil {
		s.logger.Debugf("rejectEnrollment: failed to remove %q from %s (expected behavior): %v", course.Code, user.Login, err)
	}
	return nil
}

// enrollStudent enrolls the given user as a student into the given course.
func (s *QuickFeedService) enrollStudent(ctx context.Context, sc scm.SCM, query *qf.Enrollment) error {
	// course and user are both preloaded, no need to query the database
	course, user := query.GetCourse(), query.GetUser()

	// check whether user repo already exists,
	// which could happen if accepting a previously rejected student
	repo, err := s.getRepo(course, user.GetID(), qf.Repository_USER)
	if err != nil && !errors.Is(err, gorm.ErrRecordNotFound) {
		return fmt.Errorf("failed to get %s repository for %q: %w", course.Code, user.Login, err)
	}
	// Use enrollment with full updated info to ensure that gorm Select.Updates works correctly.
	query.Status = qf.Enrollment_STUDENT
	s.logger.Debugf("Enrolling student %q in %s; has database repo: %t", user.Login, course.Code, repo != nil)
	if repo != nil {
		// repo already exist, update enrollment in database
		return s.db.UpdateEnrollment(query)
	}
	// create user scmRepo, user team, and add user to students team
	scmRepo, err := sc.UpdateEnrollment(ctx, &scm.UpdateEnrollmentOptions{
		Organization: course.OrganizationName,
		User:         user.GetLogin(),
		Status:       qf.Enrollment_STUDENT,
	})
	if err != nil {
		return fmt.Errorf("failed to update %s repository or team membership for %q: %w", course.Code, user.Login, err)
	}
	s.logger.Debugf("Enrolling student %q in %s; repo and team update done", user.Login, course.Code)

	// add student repo to database if SCM interaction above was successful
	userRepo := qf.Repository{
		OrganizationID: course.GetOrganizationID(),
		RepositoryID:   scmRepo.ID,
		UserID:         user.ID,
		HTMLURL:        scmRepo.HTMLURL,
		RepoType:       qf.Repository_USER,
	}
	if err := s.db.CreateRepository(&userRepo); err != nil {
		return fmt.Errorf("failed to create %s repository for %q: %w", course.Code, user.Login, err)
	}

	if err := s.acceptRepositoryInvites(ctx, sc, user, course.GetOrganizationName()); err != nil {
		// log error, but continue with enrollment; we can manually accept invitations later
		s.logger.Errorf("Failed to accept %s repository invites for %q: %v", course.Code, user.Login, err)
	}
	return s.db.UpdateEnrollment(query)
}

// enrollTeacher promotes the given user to teacher of the given course
func (s *QuickFeedService) enrollTeacher(ctx context.Context, sc scm.SCM, query *qf.Enrollment) error {
	// course and user are both preloaded, no need to query the database
	course, user := query.GetCourse(), query.GetUser()
	query.Status = qf.Enrollment_TEACHER
	// make owner, remove from students, add to teachers
	if _, err := sc.UpdateEnrollment(ctx, &scm.UpdateEnrollmentOptions{
		Organization: course.OrganizationName,
		User:         user.GetLogin(),
		Status:       qf.Enrollment_TEACHER,
	}); err != nil {
		return fmt.Errorf("failed to update %s repository or team membership for teacher %q: %w", course.Code, user.Login, err)
	}
	return s.db.UpdateEnrollment(query)
}

func (s *QuickFeedService) revokeTeacherStatus(ctx context.Context, sc scm.SCM, query *qf.Enrollment) error {
	// course and user are both preloaded, no need to query the database
	course, user := query.GetCourse(), query.GetUser()
	err := sc.DemoteTeacherToStudent(ctx, &scm.UpdateEnrollmentOptions{
		Organization: course.GetOrganizationName(),
		User:         user.GetLogin(),
		Status:       qf.Enrollment_STUDENT,
	})
	if err != nil {
		// log error, but continue to update enrollment; we can manually revoke teacher access later
		s.logger.Errorf("Failed to revoke %s teacher status for %q: %v", course.Code, user.Login, err)
	}
	query.Status = qf.Enrollment_STUDENT
	return s.db.UpdateEnrollment(query)
}

// getSubmissions returns all the latests submissions for a user of the given course.
func (s *QuickFeedService) getSubmissions(request *qf.SubmissionRequest) (*qf.Submissions, error) {
	// only one of user ID and group ID will be set; enforced by IsValid on qf.SubmissionRequest
	query := &qf.Submission{
		UserID:  request.GetUserID(),
		GroupID: request.GetGroupID(),
	}
	submissions, err := s.db.GetLastSubmissions(request.GetCourseID(), query)
	if err != nil {
		return nil, err
	}
	return &qf.Submissions{Submissions: submissions}, nil
}

// getAllCourseSubmissions returns all individual lab submissions by students enrolled in the specified course.
func (s *QuickFeedService) getAllCourseSubmissions(request *qf.SubmissionRequest) (*qf.CourseSubmissions, error) {
<<<<<<< HEAD
	submissions, err := s.db.GetCourseSubmissions(request.GetCourseID(), request.GetType())
=======
	assignments, err := s.db.GetAssignmentsWithSubmissions(request)
>>>>>>> 23bb8f3a
	if err != nil {
		return nil, err
	}
	// fetch course record with all assignments and active enrollments
	course, err := s.db.GetCourse(request.GetCourseID(), true)
	if err != nil {
		return nil, err
	}

	var submissionsMap map[uint64]*qf.Submissions
	switch request.GetType() {
	case qf.SubmissionRequest_GROUP:
		submissionsMap = makeGroupResults(course, submissions)
	case qf.SubmissionRequest_USER:
		submissionsMap = makeIndividualResults(course, submissions)
	case qf.SubmissionRequest_ALL:
		submissionsMap = makeAllResults(course, submissions)
	}
	return &qf.CourseSubmissions{Submissions: submissionsMap}, nil
}

// makeGroupResults generates enrollment to assignment to submissions links
// for all course groups and all group assignments
func makeGroupResults(course *qf.Course, submissions []*qf.Submission) map[uint64]*qf.Submissions {
	submissionsMap := make(map[uint64]*qf.Submissions)
	skipGroup := map[uint64]bool{0: true} // skip group ID 0 (no group)
	om := newOrderMap(course.GetAssignments())
	for _, enrollment := range course.Enrollments {
		if skipGroup[enrollment.GroupID] {
			continue // include group enrollment only once
		}
		skipGroup[enrollment.GroupID] = true
		submissionsMap[enrollment.GroupID] = &qf.Submissions{
			Submissions: makeSubmissionLinks(submissions, om, func(submission *qf.Submission) bool {
				// include group submissions for this enrollment
				return submission.ByGroup(enrollment.GroupID)
			}),
		}
	}
	return submissionsMap
}

// makeIndividualResults returns enrollment links with submissions
// for individual assignments for all students in the course.
func makeIndividualResults(course *qf.Course, submission []*qf.Submission) map[uint64]*qf.Submissions {
	submissionsMap := make(map[uint64]*qf.Submissions)
	om := newOrderMap(course.GetAssignments())
	for _, enrollment := range course.Enrollments {
		submissionsMap[enrollment.ID] = &qf.Submissions{
			Submissions: makeSubmissionLinks(submission, om, func(submission *qf.Submission) bool {
				// include individual submissions for this enrollment
				return submission.ByUser(enrollment.UserID)
			}),
		}
	}
	return submissionsMap
}

// makeAllResults returns enrollment links with submissions
// for both individual and group assignments for all students/groups in the course.
func makeAllResults(course *qf.Course, submissions []*qf.Submission) map[uint64]*qf.Submissions {
	submissionsMap := make(map[uint64]*qf.Submissions)
	om := newOrderMap(course.GetAssignments())
	for _, enrollment := range course.Enrollments {
		submissionsMap[enrollment.ID] = &qf.Submissions{
			Submissions: makeSubmissionLinks(submissions, om, func(submission *qf.Submission) bool {
				// include individual and group submissions for this enrollment
				return submission.ByUser(enrollment.UserID) || submission.ByGroup(enrollment.GroupID)
			}),
		}
	}
	return submissionsMap
}

func makeSubmissionLinks(submissions []*qf.Submission, order *orderMap, include func(*qf.Submission) bool) []*qf.Submission {
	var subs []*qf.Submission
	for _, submission := range submissions {
		if include(submission) {
			subs = append(subs, submission)
		}
	}
	// sort links by assignment order
	sort.Slice(subs, func(i, j int) bool {
		return order.Less(subs[i].AssignmentID, subs[j].AssignmentID)
	})
	return subs
}

// updateSubmission updates submission status or sets a submission score based on a manual review.
func (s *QuickFeedService) updateSubmission(submissionID uint64, status qf.Submission_Status, released bool, score uint32) error {
	submission, err := s.db.GetSubmission(&qf.Submission{ID: submissionID})
	if err != nil {
		return err
	}

	submission.Status = status
	submission.Released = released
	if score > 0 {
		submission.Score = score
	}
	return s.db.UpdateSubmission(submission)
}

// updateSubmissions updates status and release state of multiple submissions for the
// given course and assignment ID for all submissions with score equal or above the provided score
func (s *QuickFeedService) updateSubmissions(request *qf.UpdateSubmissionsRequest) error {
	query := &qf.Submission{
		AssignmentID: request.AssignmentID,
		Score:        request.ScoreLimit,
		Released:     request.Release,
	}
	if request.Approve {
		query.Status = qf.Submission_APPROVED
	}
	return s.db.UpdateSubmissions(query)
}

// updateCourse updates an existing course.
func (s *QuickFeedService) updateCourse(ctx context.Context, sc scm.SCM, request *qf.Course) error {
	// ensure the course exists
	_, err := s.db.GetCourse(request.ID, false)
	if err != nil {
		return err
	}
	// ensure the organization exists
	org, err := sc.GetOrganization(ctx, &scm.OrganizationOptions{ID: request.OrganizationID})
	if err != nil {
		return err
	}
	request.OrganizationName = org.GetName()
	return s.db.UpdateCourse(request)
}

// returns all enrollments for the course ID with last activity date and number of approved assignments
func (s *QuickFeedService) getEnrollmentsWithActivity(courseID uint64) ([]*qf.Enrollment, error) {
	submissions, err := s.getAllCourseSubmissions(
		&qf.SubmissionRequest{
			CourseID: courseID,
			FetchMode: &qf.SubmissionRequest_Type{
				Type: qf.SubmissionRequest_ALL,
			},
		})
	if err != nil {
		return nil, err
	}
	// fetch course record with all assignments and active enrollments
	course, err := s.db.GetCourse(courseID, true)
	if err != nil {
		return nil, err
	}
	var enrollmentsWithActivity []*qf.Enrollment
	for _, enrollment := range course.Enrollments {
		var totalApproved uint64
		var submissionDate time.Time
<<<<<<< HEAD
		for _, submission := range submissions.For(enrollment.ID) {
			if submission.Status == qf.Submission_APPROVED {
				totalApproved++
			}
			if enrollment.LastActivityDate == "" {
				submissionDate, err = submission.NewestSubmissionDate(submissionDate)
				if err != nil {
					return nil, err
				}
			}
		}

		enrollment.TotalApproved = totalApproved
		if enrollment.LastActivityDate == "" && !submissionDate.IsZero() {
			enrollment.LastActivityDate = submissionDate.Format("02 Jan")
=======
		for _, submissionLink := range enrolLink.Submissions {
			submission := submissionLink.Submission
			if submission.IsApproved() {
				totalApproved++
			}
			if enrol.LastActivityDate == nil {
				submissionDate = submission.NewestSubmissionDate(submissionDate)
			}
		}
		enrol.TotalApproved = totalApproved
		if enrol.LastActivityDate == nil && !submissionDate.IsZero() {
			enrol.LastActivityDate = timestamppb.New(submissionDate)
>>>>>>> 23bb8f3a
		}
		enrollmentsWithActivity = append(enrollmentsWithActivity, enrollment)
	}
	pending, err := s.db.GetEnrollmentsByCourse(courseID, qf.Enrollment_PENDING)
	if err != nil {
		return nil, err
	}
	// append pending users
	enrollmentsWithActivity = append(enrollmentsWithActivity, pending...)
	return enrollmentsWithActivity, nil
}

// acceptRepositoryInvites tries to accept repository invitations for the given course on behalf of the given user.
func (s *QuickFeedService) acceptRepositoryInvites(ctx context.Context, scmApp scm.SCM, user *qf.User, organizationName string) error {
	user, err := s.db.GetUser(user.ID)
	if err != nil {
		return fmt.Errorf("failed to get user %d: %w", user.ID, err)
	}
	newRefreshToken, err := scmApp.AcceptInvitations(ctx, &scm.InvitationOptions{
		Login:        user.GetLogin(),
		Owner:        organizationName,
		RefreshToken: user.GetRefreshToken(),
	})
	if err != nil {
		return fmt.Errorf("failed to accept invites for %s: %w", user.Login, err)
	}
	// Save the user's new refresh token in the database.
	user.RefreshToken = newRefreshToken
	return s.db.UpdateUser(user)
}

type orderMap map[uint64]uint32

// newOrderMap creates a new orderMap from a list of assignments.
// The ID of each assignment is mapped to its order.
// Useful for sorting submissions by assignment order
// as the order is not stored in the submission themselves.
func newOrderMap(assignments []*qf.Assignment) *orderMap {
	om := make(orderMap)
	for _, assignment := range assignments {
		om[assignment.ID] = assignment.Order
	}
	return &om
}

func (om orderMap) Less(i, j uint64) bool {
	return om[i] < om[j]
}<|MERGE_RESOLUTION|>--- conflicted
+++ resolved
@@ -175,11 +175,7 @@
 
 // getAllCourseSubmissions returns all individual lab submissions by students enrolled in the specified course.
 func (s *QuickFeedService) getAllCourseSubmissions(request *qf.SubmissionRequest) (*qf.CourseSubmissions, error) {
-<<<<<<< HEAD
 	submissions, err := s.db.GetCourseSubmissions(request.GetCourseID(), request.GetType())
-=======
-	assignments, err := s.db.GetAssignmentsWithSubmissions(request)
->>>>>>> 23bb8f3a
 	if err != nil {
 		return nil, err
 	}
@@ -334,36 +330,18 @@
 	for _, enrollment := range course.Enrollments {
 		var totalApproved uint64
 		var submissionDate time.Time
-<<<<<<< HEAD
 		for _, submission := range submissions.For(enrollment.ID) {
-			if submission.Status == qf.Submission_APPROVED {
-				totalApproved++
-			}
-			if enrollment.LastActivityDate == "" {
-				submissionDate, err = submission.NewestSubmissionDate(submissionDate)
-				if err != nil {
-					return nil, err
-				}
-			}
-		}
-
-		enrollment.TotalApproved = totalApproved
-		if enrollment.LastActivityDate == "" && !submissionDate.IsZero() {
-			enrollment.LastActivityDate = submissionDate.Format("02 Jan")
-=======
-		for _, submissionLink := range enrolLink.Submissions {
-			submission := submissionLink.Submission
 			if submission.IsApproved() {
 				totalApproved++
 			}
-			if enrol.LastActivityDate == nil {
+			if enrollment.LastActivityDate == nil {
 				submissionDate = submission.NewestSubmissionDate(submissionDate)
 			}
 		}
-		enrol.TotalApproved = totalApproved
-		if enrol.LastActivityDate == nil && !submissionDate.IsZero() {
-			enrol.LastActivityDate = timestamppb.New(submissionDate)
->>>>>>> 23bb8f3a
+
+		enrollment.TotalApproved = totalApproved
+		if enrollment.LastActivityDate == nil && !submissionDate.IsZero() {
+			enrollment.LastActivityDate = timestamppb.New(submissionDate)
 		}
 		enrollmentsWithActivity = append(enrollmentsWithActivity, enrollment)
 	}
