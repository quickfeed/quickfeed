package web

import (
	"context"
	"log"

	"google.golang.org/grpc/codes"
	"google.golang.org/grpc/status"

	"net/http"

	pb "github.com/autograde/aguis/ag"
	"github.com/autograde/aguis/database"
	"github.com/autograde/aguis/scm"
	"github.com/jinzhu/gorm"
	"github.com/labstack/echo"
)

// ListCourses returns a JSON object containing all the courses in the database.
func ListCourses(db database.Database) (*pb.Courses, error) {
	courses, err := db.GetCourses()
	if err != nil {
		return nil, err
	}
	return &pb.Courses{Courses: courses}, nil
}

// ListCoursesWithEnrollment lists all existing courses with the provided users
// enrollment status.
// If status query param is provided, lists only courses of the student filtered by the query param.
func ListCoursesWithEnrollment(request *pb.RecordRequest, db database.Database) (*pb.Courses, error) {
	courses, err := db.GetCoursesByUser(request.ID, request.Statuses...)
	if err != nil {
		return nil, err
	}
	return &pb.Courses{Courses: courses}, nil
}

// ListAssignments lists the assignments for the provided course.
func ListAssignments(request *pb.RecordRequest, db database.Database) (*pb.Assignments, error) {
	assignments, err := db.GetAssignmentsByCourse(request.ID)
	if err != nil {
		return nil, err
	}
	return &pb.Assignments{Assignments: assignments}, nil
}

// NewCourse creates a new course and associates it with a directory (organization in github)
// and creates the repositories for the course.
//TODO(meling) refactor this to separate out business logic
//TODO(meling) remove logger from method, and use c.Logger() instead
// Problem: (the echo.Logger is not compatible with logrus.FieldLogger)
<<<<<<< HEAD
func oldNewCourse(ctx context.Context, request *pb.Course, db database.Database, s scm.SCM, bh BaseHookOptions) (*pb.Course, error) {
	if !validCourse(request) {
=======
func NewCourse(ctx context.Context, request *pb.Course, db database.Database, s scm.SCM, bh BaseHookOptions) (*pb.Course, error) {
	if !request.IsValidCourse() {
>>>>>>> 11771357
		return nil, status.Errorf(codes.InvalidArgument, "invalid payload")
	}

	contextWithTimeout, cancel := context.WithTimeout(ctx, MaxWait)
	defer cancel()

	directory, err := s.GetDirectory(contextWithTimeout, request.Directory_ID)
	if err != nil {
		return nil, err
	}

	repos, err := s.GetRepositories(contextWithTimeout, directory)
	if err != nil {
		return nil, err
	}

	existing := make(map[string]*scm.Repository)
	for _, repo := range repos {
		existing[repo.Path] = repo
	}

	var paths = []string{InfoRepo, AssignmentRepo, TestsRepo, SolutionsRepo}
	for _, path := range paths {

		var repo *scm.Repository
		var ok bool
		if repo, ok = existing[path]; !ok {
			privRepo := false
			if path == TestsRepo {
				privRepo = true
			}
			var err error
			repo, err = s.CreateRepository(
				ctx,
				&scm.CreateRepositoryOptions{
					Path:      path,
					Directory: directory,
					Private:   privRepo},
			)

			if err != nil {
				log.Println("NewCourse: failed to create repository")
				return nil, err
			}
			log.Println("Created new repository")
		}

		hooks, err := s.ListHooks(contextWithTimeout, repo)
		if err != nil {
			log.Println("Failed to list hooks for repository")
			return nil, err
		}

		hasAGWebHook := false
		for _, hook := range hooks {
			log.Println("Hook for repository: ", hook.ID, " ", hook.Name, " ", hook.URL)
			// TODO this check is specific for the github implementation ; fix this
			if hook.Name == "web" {
				hasAGWebHook = true
				break
			}
		}
		if !hasAGWebHook {
			if err := s.CreateHook(contextWithTimeout, &scm.CreateHookOptions{
				URL:        GetEventsURL(bh.BaseURL, request.Provider),
				Secret:     bh.Secret,
				Repository: repo,
			}); err != nil {
				log.Println("Failed to create webhook for repository: ", path)
				return nil, err
			}
			log.Println("Created new webhook for repository: ", path)
		}

		dbRepo := pb.Repository{
			Directory_ID:  directory.ID,
			Repository_ID: repo.ID,
			HTML_URL:      repo.WebURL,
			RepoType:      repoType(path),
		}
		if err := db.CreateRepository(&dbRepo); err != nil {
			return nil, err
		}
	}

	request.Directory_ID = directory.ID

	if err := db.CreateCourse(request.GetCourseCreator_ID(), request); err != nil {
		//TODO(meling) Should we even communicate bad request to the client?
		// We should log errors and debug it on the server side instead.
		// If clients make mistakes, there is nothing it can do with the
		return nil, err
	}
	return request, nil
}

func repoType(path string) (repoType pb.Repository_RepoType) {
	switch path {
	case InfoRepo:
		repoType = pb.Repository_CourseInfo
	case AssignmentRepo:
		repoType = pb.Repository_Assignment
	case TestsRepo:
		repoType = pb.Repository_Tests
	case SolutionsRepo:
		repoType = pb.Repository_Solution
	}
	return
}

// CreateEnrollment enrolls a user in a course.
func CreateEnrollment(request *pb.ActionRequest, db database.Database) error {

	if !request.IsValidEnrollment() {
		return status.Errorf(codes.InvalidArgument, "Invalid payload")
	}

	enrollment := pb.Enrollment{
		User_ID:   request.User_ID,
		Course_ID: request.Course_ID,
		Status:    pb.Enrollment_Pending,
	}

	log.Println(enrollment.User_ID)
	if err := db.CreateEnrollment(&enrollment); err != nil {
		if err == gorm.ErrRecordNotFound {
			return status.Errorf(codes.NotFound, "Record not found")

		}
		return err
	}
	return nil
}

// UpdateEnrollment accepts or rejects a user to enroll in a course.
func UpdateEnrollment(ctx context.Context, request *pb.ActionRequest, db database.Database, s scm.SCM, currentUser *pb.User) error {
	if !request.IsValidEnrollment() {
		return status.Errorf(codes.InvalidArgument, "invalid payload")
	}

	if _, err := db.GetEnrollmentByCourseAndUser(request.Course_ID, request.User_ID); err != nil {
		if err == gorm.ErrRecordNotFound {
			return status.Errorf(codes.NotFound, "not found")
		}
		return err
	}

	if !currentUser.IsAdmin {
		return status.Errorf(codes.PermissionDenied, "unauthorized")
	}

	// TODO If the enrollment is accepted, create repositories and permissions for them with webooks.
	var err error
	switch request.Status {
	case pb.Enrollment_Student:
		// Update enrollment for student in DB.
		err = db.EnrollStudent(request.User_ID, request.Course_ID)
		if err != nil {
			return err
		}
		course, err := db.GetCourse(request.Course_ID)
		if err != nil {
			return err
		}

		student, err := db.GetUser(request.User_ID)
		if err != nil {
			return err
		}
		//create user repo and team on SCM
		repo, err := createUserRepoAndTeam(ctx, s, course, student)

		// add student repo to database if SCM interaction was successful
		dbRepo := pb.Repository{
			Directory_ID:  course.Directory_ID,
			Repository_ID: repo.ID,
			HTML_URL:      repo.WebURL,
			RepoType:      pb.Repository_User,
			User_ID:       request.User_ID,
		}
		if err := db.CreateRepository(&dbRepo); err != nil {
			return err
		}
	case pb.Enrollment_Teacher:
		err = db.EnrollTeacher(request.User_ID, request.Course_ID)
	case pb.Enrollment_Rejected:
		err = db.RejectEnrollment(request.User_ID, request.Course_ID)
	case pb.Enrollment_Pending:
		err = db.SetPendingEnrollment(request.User_ID, request.Course_ID)
	}
	if err != nil {
		return err
	}
	return nil
}

func createUserRepoAndTeam(c context.Context, s scm.SCM, course *pb.Course, student *pb.User) (*scm.Repository, error) {

	ctx, cancel := context.WithTimeout(c, MaxWait)
	defer cancel()

	dir, err := s.GetDirectory(ctx, course.Directory_ID)
	if err != nil {
		return nil, err
	}

	gitUserNames, err := fetchGitUserNames(ctx, s, course, student)
	if err != nil {
		return nil, err
	}
	if len(gitUserNames) > 1 || len(gitUserNames) == 0 {
		return nil, echo.NewHTTPError(http.StatusBadRequest, "invalid payload")
	}
	// the student's git user name is the same as the team name
	teamName := gitUserNames[0]

	opt := &scm.CreateRepositoryOptions{
		Directory: dir,
		Path:      StudentRepoName(teamName),
		Private:   true,
	}
	return s.CreateRepoAndTeam(ctx, opt, teamName, gitUserNames)
}

// GetCourse find course by id and return JSON object.
func GetCourse(query *pb.RecordRequest, db database.Database) (*pb.Course, error) {

	course, err := db.GetCourse(query.ID)
	if err != nil {
		if err == gorm.ErrRecordNotFound {
			return nil, status.Errorf(codes.NotFound, "course not found")
		}
		return nil, status.Errorf(codes.NotFound, "failed to get course from database")

	}
	return course, nil
}

// RefreshCourse updates the course assignments (and possibly other course information).
func RefreshCourse(ctx context.Context, request *pb.RecordRequest, s scm.SCM, db database.Database, currentUser *pb.User) (*pb.Assignments, error) {

	course, err := db.GetCourse(request.ID)
	if err != nil {
		return nil, err
	}

	if currentUser.IsAdmin {
		// Only admin users should be able to update repos to private, if they are public.
		//TODO(meling) remove this; we should prevent creating public repos in the first place
		// and instead only if the teacher specifically requests public repo from the frontend
		updateRepoToPrivate(ctx, db, s, course.Directory_ID)
	}

	assignments, err := FetchAssignments(ctx, s, course)
	if err != nil {
		return nil, err
	}

	if err = db.UpdateAssignments(assignments); err != nil {
		return nil, err
	}
	//TODO(meling) Are the assignments (previously it was yamlparser.NewAssignmentRequest)
	// needed by the frontend? Or can we use models.Assignment instead through db.GetAssignmentsByCourse()?
	// Currently the frontend looks faulty, i.e. doesn't use the returned results from this
	// function; see 'refreshCoursesFor(course_Course_ID: number): Promise<any>' in ServerProvider.ts,
	// which does a 'return this.makeUserInfo(result.data);', indicating that the result is
	// converted into a UserInfo type, which probably fails??

	return &pb.Assignments{Assignments: assignments}, nil
}

// GetSubmission returns a single submission for a assignment and a user
func GetSubmission(request *pb.RecordRequest, db database.Database, currentUser *pb.User) (*pb.Submission, error) {
	submission, err := db.GetSubmissionForUser(request.ID, currentUser.ID)
	if err != nil {
		if err == gorm.ErrRecordNotFound {
			return nil, status.Errorf(codes.NotFound, "not found")
		}
		return nil, err
	}

	return submission, nil

}

// ListSubmissions returns all the latests submissions for a user to a course
func ListSubmissions(request *pb.ActionRequest, db database.Database) (*pb.Submissions, error) {

	submissions, err := db.GetSubmissions(request.User_ID, request.Course_ID)
	if err != nil {
		if err == gorm.ErrRecordNotFound {
			return nil, status.Errorf(codes.NotFound, "not found")
		}
		return nil, err
	}
	return &pb.Submissions{Submissions: submissions}, nil
}

// UpdateCourse updates an existing course
func UpdateCourse(ctx context.Context, request *pb.Course, db database.Database, s scm.SCM) error {
	_, err := db.GetCourse(request.ID)
	if err != nil {
		if err == gorm.ErrRecordNotFound {
			return status.Errorf(codes.NotFound, "Course not found")
		}
		return err
	}

	if !request.IsValidCourse() {
		return status.Errorf(codes.InvalidArgument, "invalid payload")
	}

	contextWithTimeout, cancel := context.WithTimeout(ctx, MaxWait)
	defer cancel()

	// Check that the directory exists.
	_, err = s.GetDirectory(contextWithTimeout, request.Directory_ID)
	if err != nil {
		return status.Errorf(codes.Aborted, "no directory found")
	}

	if err := db.UpdateCourse(request); err != nil {
		return status.Errorf(codes.Aborted, "could not create course")
	}
	return nil
}

// GetEnrollmentsByCourse get all enrollments for a course.
func GetEnrollmentsByCourse(request *pb.RecordRequest, db database.Database) (*pb.Enrollments, error) {

	enrollments, err := db.GetEnrollmentsByCourse(request.ID, request.Statuses...)

	if err != nil {
		return nil, err
	}

	for _, enrollment := range enrollments {
		enrollment.User, err = db.GetUser(enrollment.User_ID)
		if err != nil {
			return nil, err
		}
	}
	return &pb.Enrollments{Enrollments: enrollments}, nil
}

// UpdateSubmission updates a submission
func UpdateSubmission(request *pb.RecordRequest, db database.Database) error {

	err := db.UpdateSubmissionByID(request.ID, true)
	if err != nil {
		return err
	}

	return nil

}

// ListGroupSubmissions fetches all submissions from specific group
func ListGroupSubmissions(request *pb.ActionRequest, db database.Database) (*pb.Submissions, error) {
	submissions, err := db.GetGroupSubmissions(request.Course_ID, request.User_ID)
	if err != nil {
		if err == gorm.ErrRecordNotFound {
			return nil, status.Errorf(codes.NotFound, "not found")
		}
		return nil, err
	}

	return &pb.Submissions{Submissions: submissions}, nil

}

// GetCourseInformationURL returns the course information html as string
//(meling): merge this functionality with func below into a single func.
// Use only one db call as well. Make sure the db can only return one repo
func GetCourseInformationURL(request *pb.RecordRequest, db database.Database) (*pb.URLResponse, error) {

	courseInfoRepo, err := db.GetRepositoriesByCourseAndType(request.ID, pb.Repository_CourseInfo)
	if err != nil {
		return nil, status.Errorf(codes.NotFound, "could not retrieve any course information repos")
	}
	if len(courseInfoRepo) > 1 {
		return nil, status.Errorf(codes.Internal, "too many information repositories exist")
	} else if len(courseInfoRepo) < 1 {
		return nil, status.Errorf(codes.Internal, "no repository found")
	}
	return &pb.URLResponse{URL: courseInfoRepo[0].HTML_URL}, nil
}

// GetRepositoryURL returns the repository information
func GetRepositoryURL(currentUser *pb.User, request *pb.RepositoryRequest, db database.Database) (*pb.URLResponse, error) {

	var repos []*pb.Repository
	if request.Type == pb.Repository_User {

		// current user will never be set to nil, otherwise the function would not be called
		/*
			if currentUser == nil {
				return nil, status.Errorf(codes.Unauthenticated, "user not registered")
			}*/

		userRepo, err := db.GetRepositoryByCourseUserType(request.Course_ID, currentUser.ID, request.Type)
		if err != nil {
			return nil, err
		}
		return &pb.URLResponse{URL: userRepo.HTML_URL}, nil
	}
	repos, err := db.GetRepositoriesByCourseAndType(request.Course_ID, request.Type)

	if err != nil {
		return nil, err
	}
	if len(repos) > 1 {
		return nil, status.Errorf(codes.NotFound, "too many course information repositories exists for this course")
	}
	if len(repos) == 0 {
		return nil, status.Errorf(codes.NotFound, "no repositories found")
	}
	return &pb.URLResponse{URL: repos[0].HTML_URL}, nil
}

//TODO(meling) there are no error handling here; also add tests
//TODO(meling) this method should probably not be necessary because we shouldn't let the frontend
// create non-private repos unless this action is specifically specified in the CreateRepository call.
func updateRepoToPrivate(ctx context.Context, db database.Database, s scm.SCM, directoryID uint64) {
	repositories, err := db.GetRepositoriesByDirectory(directoryID)
	if err != nil {
		return
	}
	payment, _ := s.GetPaymentPlan(ctx, directoryID)
	// If privaterepos is bigger than 0, we know that the org/team is paid for.
	if payment.PrivateRepos > 0 {
		for _, repo := range repositories {
			if repo.RepoType != pb.Repository_Assignment &&
				repo.RepoType != pb.Repository_CourseInfo &&
				repo.RepoType != pb.Repository_Solution {

				scmRepo := &scm.Repository{
					DirectoryID: repo.Directory_ID,
					ID:          repo.Repository_ID,
				}
				err := s.UpdateRepository(ctx, scmRepo)
				if err != nil {
					return
				}
			}
		}
	}
}<|MERGE_RESOLUTION|>--- conflicted
+++ resolved
@@ -50,13 +50,8 @@
 //TODO(meling) refactor this to separate out business logic
 //TODO(meling) remove logger from method, and use c.Logger() instead
 // Problem: (the echo.Logger is not compatible with logrus.FieldLogger)
-<<<<<<< HEAD
 func oldNewCourse(ctx context.Context, request *pb.Course, db database.Database, s scm.SCM, bh BaseHookOptions) (*pb.Course, error) {
-	if !validCourse(request) {
-=======
-func NewCourse(ctx context.Context, request *pb.Course, db database.Database, s scm.SCM, bh BaseHookOptions) (*pb.Course, error) {
 	if !request.IsValidCourse() {
->>>>>>> 11771357
 		return nil, status.Errorf(codes.InvalidArgument, "invalid payload")
 	}
 
