package web

import (
	"context"
	"errors"
	"fmt"
	"sort"
	"time"

	pb "github.com/autograde/quickfeed/ag"
	"github.com/autograde/quickfeed/scm"
	"gorm.io/gorm"
)

// getCourses returns all courses.
func (s *AutograderService) getCourses() (*pb.Courses, error) {
	courses, err := s.db.GetCourses()
	if err != nil {
		return nil, err
	}
	return &pb.Courses{Courses: courses}, nil
}

// getCoursesByUser returns all courses that match the provided enrollment status.
func (s *AutograderService) getCoursesByUser(request *pb.EnrollmentStatusRequest) (*pb.Courses, error) {
	courses, err := s.db.GetCoursesByUser(request.GetUserID(), request.Statuses...)
	if err != nil {
		return nil, err
	}
	return &pb.Courses{Courses: courses}, nil
}

// getEnrollmentsByUser returns all enrollments for the given user with preloaded
// courses and groups
func (s *AutograderService) getEnrollmentsByUser(request *pb.EnrollmentStatusRequest) (*pb.Enrollments, error) {
	enrollments, err := s.db.GetEnrollmentsByUser(request.UserID, request.Statuses...)
	if err != nil {
		return nil, err
	}
	for _, enrollment := range enrollments {
		enrollment.SetSlipDays(enrollment.Course)
	}
	return &pb.Enrollments{Enrollments: enrollments}, nil
}

// getEnrollmentsByCourse returns all enrollments for a course that match the given enrollment request.
func (s *AutograderService) getEnrollmentsByCourse(request *pb.EnrollmentRequest) (*pb.Enrollments, error) {
	enrollments, err := s.db.GetEnrollmentsByCourse(request.CourseID, request.Statuses...)
	if err != nil {
		return nil, err
	}
	if request.WithActivity {
		enrollments, err = s.getEnrollmentsWithActivity(request.CourseID)
		if err != nil {
			return nil, err
		}
	}

	// to populate response only with users who are not member of any group, we must filter the result
	if request.IgnoreGroupMembers {
		enrollmentsWithoutGroups := make([]*pb.Enrollment, 0)
		for _, enrollment := range enrollments {
			if enrollment.GroupID == 0 {
				enrollmentsWithoutGroups = append(enrollmentsWithoutGroups, enrollment)
			}
		}
		enrollments = enrollmentsWithoutGroups
	}

	for _, enrollment := range enrollments {
		enrollment.SetSlipDays(enrollment.Course)
	}
	return &pb.Enrollments{Enrollments: enrollments}, nil
}

// createEnrollment creates a pending enrollment for the given user and course.
func (s *AutograderService) createEnrollment(request *pb.Enrollment) error {
	enrollment := pb.Enrollment{
		UserID:   request.GetUserID(),
		CourseID: request.GetCourseID(),
		Status:   pb.Enrollment_PENDING,
	}
	return s.db.CreateEnrollment(&enrollment)
}

// updateEnrollment changes the status of the given course enrollment.
func (s *AutograderService) updateEnrollment(ctx context.Context, sc scm.SCM, curUser string, request *pb.Enrollment) error {
	enrollment, err := s.db.GetEnrollmentByCourseAndUser(request.CourseID, request.UserID)
	if err != nil {
		return err
	}
	// log changes to teacher status
	if enrollment.IsTeacher() || request.IsTeacher() {
		s.logger.Debugf("User %s attempting to change enrollment status of user %d from %s to %s", curUser, enrollment.UserID, enrollment.Status, request.Status)
	}

	switch {
	case (enrollment.IsPending() || enrollment.IsStudent()) && request.IsNone(): // pending or student -> none
		return s.rejectEnrollment(ctx, sc, enrollment)
	case enrollment.IsPending() && request.IsStudent(): // pending -> student
		return s.enrollStudent(ctx, sc, enrollment)
	case enrollment.IsStudent() && request.IsTeacher(): // student -> teacher
		return s.enrollTeacher(ctx, sc, enrollment)
	case enrollment.IsTeacher() && request.IsStudent(): // teacher -> student
		return s.revokeTeacherStatus(ctx, sc, enrollment)
	}
	return fmt.Errorf("unknown enrollment status change from %s to %s", enrollment.GetStatus(), request.GetStatus())
}

// rejectEnrollment rejects a student enrollment, if a student repo exists for the given course, removes it from the SCM and database.
func (s *AutograderService) rejectEnrollment(ctx context.Context, sc scm.SCM, enrolled *pb.Enrollment) error {
	// course and user are both preloaded, no need to query the database
	course, user := enrolled.GetCourse(), enrolled.GetUser()
	if err := s.db.RejectEnrollment(user.ID, course.ID); err != nil {
		s.logger.Debugf("Failed to delete %s enrollment for %q from database: %v", course.Code, user.Login, err)
		// continue with other delete operations
	}
	repo, err := s.getRepo(course, user.GetID(), pb.Repository_USER)
	if err != nil && !errors.Is(err, gorm.ErrRecordNotFound) {
		return fmt.Errorf("failed to get %s repository for %q: %w", course.Code, user.Login, err)
	}
	if repo == nil {
		s.logger.Debugf("No %s repository found for %q: %v", course.Code, user.Login, err)
		// cannot continue without repository information
		return nil
	}
	if err = s.db.DeleteRepository(repo.GetRepositoryID()); err != nil {
		s.logger.Debugf("Failed to delete %s repository for %q from database: %v", course.Code, user.Login, err)
		// continue with other delete operations
	}
	// when deleting a user, remove github repository and organization membership as well
	if err := removeUserFromCourse(ctx, sc, user.GetLogin(), repo); err != nil {
		s.logger.Debugf("rejectEnrollment: failed to remove %q from %s (expected behavior): %v", course.Code, user.Login, err)
	}
	return nil
}

// enrollStudent enrolls the given user as a student into the given course.
func (s *AutograderService) enrollStudent(ctx context.Context, sc scm.SCM, enrolled *pb.Enrollment) error {
	// course and user are both preloaded, no need to query the database
	course, user := enrolled.GetCourse(), enrolled.GetUser()

	// check whether user repo already exists,
	// which could happen if accepting a previously rejected student
	repo, err := s.getRepo(course, user.GetID(), pb.Repository_USER)
	if err != nil && !errors.Is(err, gorm.ErrRecordNotFound) {
		return fmt.Errorf("failed to get %s repository for %q: %w", course.Code, user.Login, err)
	}

	s.logger.Debugf("Enrolling student %q in %s; has database repo: %t", user.Login, course.Code, repo != nil)
	if repo != nil {
		// repo already exist, update enrollment in database
		return s.db.UpdateEnrollment(&pb.Enrollment{
			UserID:   user.ID,
			CourseID: course.ID,
			Status:   pb.Enrollment_STUDENT,
		})
	}
	// create user scmRepo, user team, and add user to students team
	scmRepo, err := updateReposAndTeams(ctx, sc, course, user.GetLogin(), pb.Enrollment_STUDENT)
	if err != nil {
		return fmt.Errorf("failed to update %s repository or team membership for %q: %w", course.Code, user.Login, err)
	}
	s.logger.Debugf("Enrolling student %q in %s; repo and team update done", user.Login, course.Code)

	// add student repo to database if SCM interaction above was successful
	userRepo := pb.Repository{
		OrganizationID: course.GetOrganizationID(),
		RepositoryID:   scmRepo.ID,
		UserID:         user.ID,
		HTMLURL:        scmRepo.WebURL,
		RepoType:       pb.Repository_USER,
	}
	if err := s.db.CreateRepository(&userRepo); err != nil {
		return fmt.Errorf("failed to create %s repository for %q: %w", course.Code, user.Login, err)
	}
	if err := s.acceptRepositoryInvites(ctx, user, course); err != nil {
		s.logger.Errorf("Failed to accept %s repository invites for %q: %v", course.Code, user.Login, err)
	}

	return s.db.UpdateEnrollment(&pb.Enrollment{
		UserID:   user.ID,
		CourseID: course.ID,
		Status:   pb.Enrollment_STUDENT,
	})
}

// enrollTeacher promotes the given user to teacher of the given course
func (s *AutograderService) enrollTeacher(ctx context.Context, sc scm.SCM, enrolled *pb.Enrollment) error {
	// course and user are both preloaded, no need to query the database
	course, user := enrolled.GetCourse(), enrolled.GetUser()

	// make owner, remove from students, add to teachers
	if _, err := updateReposAndTeams(ctx, sc, course, user.GetLogin(), pb.Enrollment_TEACHER); err != nil {
		return fmt.Errorf("failed to update %s repository or team membership for teacher %q: %w", course.Code, user.Login, err)
	}
	return s.db.UpdateEnrollment(&pb.Enrollment{
		UserID:   user.ID,
		CourseID: course.ID,
		Status:   pb.Enrollment_TEACHER,
	})
}

func (s *AutograderService) revokeTeacherStatus(ctx context.Context, sc scm.SCM, enrolled *pb.Enrollment) error {
	// course and user are both preloaded, no need to query the database
	course, user := enrolled.GetCourse(), enrolled.GetUser()
	err := revokeTeacherStatus(ctx, sc, course.GetOrganizationPath(), user.GetLogin())
	if err != nil {
		s.logger.Errorf("Failed to revoke %s teacher status for %q: %v", course.Code, user.Login, err)
	}
	return s.db.UpdateEnrollment(&pb.Enrollment{
		UserID:   user.ID,
		CourseID: course.ID,
		Status:   pb.Enrollment_STUDENT,
	})
}

// getCourse returns a course object for the given course id.
func (s *AutograderService) getCourse(courseID uint64) (*pb.Course, error) {
	return s.db.GetCourse(courseID, false)
}

// getSubmissions returns all the latests submissions for a user of the given course.
func (s *AutograderService) getSubmissions(request *pb.SubmissionRequest) (*pb.Submissions, error) {
	// only one of user ID and group ID will be set; enforced by IsValid on pb.SubmissionRequest
	query := &pb.Submission{
		UserID:  request.GetUserID(),
		GroupID: request.GetGroupID(),
	}
	submissions, err := s.db.GetLastSubmissions(request.GetCourseID(), query)
	if err != nil {
		return nil, err
	}
	return &pb.Submissions{Submissions: submissions}, nil
}

// getAllCourseSubmissions returns all individual lab submissions by students enrolled in the specified course.
func (s *AutograderService) getAllCourseSubmissions(request *pb.SubmissionsForCourseRequest) (*pb.CourseSubmissions, error) {
	assignments, err := s.db.GetAssignmentsWithSubmissions(request.GetCourseID(), request.Type, request.GetWithBuildInfo())
	if err != nil {
		return nil, err
	}
	// fetch course record with all assignments and active enrollments
	course, err := s.db.GetCourse(request.GetCourseID(), true)
	if err != nil {
		return nil, err
	}

	course.SetSlipDays()

	var enrolLinks []*pb.EnrollmentLink
	switch request.Type {
	case pb.SubmissionsForCourseRequest_GROUP:
		enrolLinks = makeGroupResults(course, assignments)
	case pb.SubmissionsForCourseRequest_INDIVIDUAL:
		enrolLinks = makeIndividualResults(course, assignments)
	default: // case pb.SubmissionsForCourseRequest_ALL:
		enrolLinks = makeAllResults(course, assignments)
	}
	return &pb.CourseSubmissions{Course: course, Links: enrolLinks}, nil
}

// makeGroupResults generates enrollment to assignment to submissions links
// for all course groups and all group assignments
func makeGroupResults(course *pb.Course, assignments []*pb.Assignment) []*pb.EnrollmentLink {
	enrolLinks := make([]*pb.EnrollmentLink, 0)
	seenGroup := make(map[uint64]bool)
	for _, enrollment := range course.Enrollments {
		if seenGroup[enrollment.GroupID] {
			continue // include group enrollment only once
		}
		seenGroup[enrollment.GroupID] = true
		enrolLinks = append(enrolLinks, &pb.EnrollmentLink{
			Enrollment: enrollment,
			Submissions: makeSubmissionLinks(assignments, func(submission *pb.Submission) bool {
				// include group submissions for this enrollment
				return submission.ByGroup(enrollment.GroupID)
			}),
		})
	}
	return enrolLinks
}

// makeIndividualResults returns enrollment links with submissions
// for individual assignments for all students in the course.
func makeIndividualResults(course *pb.Course, assignments []*pb.Assignment) []*pb.EnrollmentLink {
	enrolLinks := make([]*pb.EnrollmentLink, 0)
	for _, enrollment := range course.Enrollments {
		enrolLinks = append(enrolLinks, &pb.EnrollmentLink{
			Enrollment: enrollment,
			Submissions: makeSubmissionLinks(assignments, func(submission *pb.Submission) bool {
				// include individual submissions for this enrollment
				return submission.ByUser(enrollment.UserID)
			}),
		})
	}
	return enrolLinks
}

// makeAllResults returns enrollment links with submissions
// for both individual and group assignments for all students/groups in the course.
func makeAllResults(course *pb.Course, assignments []*pb.Assignment) []*pb.EnrollmentLink {
	enrolLinks := make([]*pb.EnrollmentLink, len(course.Enrollments))
	for i, enrollment := range course.Enrollments {
		enrolLinks[i] = &pb.EnrollmentLink{
			Enrollment: enrollment,
			Submissions: makeSubmissionLinks(assignments, func(submission *pb.Submission) bool {
				// include individual and group submissions for this enrollment
				return submission.ByUser(enrollment.UserID) || submission.ByGroup(enrollment.GroupID)
			}),
		}
	}
	return enrolLinks
}

func makeSubmissionLinks(assignments []*pb.Assignment, include func(*pb.Submission) bool) []*pb.SubmissionLink {
	subLinks := make([]*pb.SubmissionLink, len(assignments))
	for i, assignment := range assignments {
		subLinks[i] = &pb.SubmissionLink{
			Assignment: assignment.CloneWithoutSubmissions(),
		}
		for _, submission := range assignment.Submissions {
			if include(submission) {
				subLinks[i].Submission = submission
			}
		}
	}
	// sort submission links by assignment order
	sort.Slice(subLinks, func(i, j int) bool {
		return subLinks[i].Assignment.Order < subLinks[j].Assignment.Order
	})
	return subLinks
}

// updateSubmission updates submission status or sets a submission score based on a manual review.
func (s *AutograderService) updateSubmission(courseID, submissionID uint64, status pb.Submission_Status, released bool, score uint32) error {
	submission, err := s.db.GetSubmission(&pb.Submission{ID: submissionID})
	if err != nil {
		return err
	}

	// if approving previously unapproved submission
	if status == pb.Submission_APPROVED && submission.Status != pb.Submission_APPROVED {
		submission.ApprovedDate = time.Now().Format(pb.TimeLayout)
		if err := s.setLastApprovedAssignment(submission, courseID); err != nil {
			return err
		}
	}
	submission.Status = status
	submission.Released = released
	if score > 0 {
		submission.Score = score
	}
	return s.db.UpdateSubmission(submission)
}

// updateSubmissions updates status and release state of multiple submissions for the
// given course and assignment ID for all submissions with score equal or above the provided score
func (s *AutograderService) updateSubmissions(request *pb.UpdateSubmissionsRequest) error {
	if _, _, err := s.getAssignmentWithCourse(&pb.Assignment{
		CourseID: request.CourseID,
		ID:       request.AssignmentID,
	}, false); err != nil {
		return err
	}

	query := &pb.Submission{
		AssignmentID: request.AssignmentID,
		Score:        request.ScoreLimit,
		Released:     request.Release,
	}
	if request.Approve {
		query.Status = pb.Submission_APPROVED
	}

	return s.db.UpdateSubmissions(request.CourseID, query)
}

func (s *AutograderService) getReviewers(submissionID uint64) ([]*pb.User, error) {
	submission, err := s.db.GetSubmission(&pb.Submission{ID: submissionID})
	if err != nil {
		return nil, err
	}
	names := make([]*pb.User, 0)
	// TODO: make sure to preload reviews here
	for _, review := range submission.Reviews {
		// ignore possible error, will just add an empty string
		u, _ := s.db.GetUser(review.ReviewerID)
		names = append(names, u)
	}
	return names, nil
}

// updateCourse updates an existing course.
func (s *AutograderService) updateCourse(ctx context.Context, sc scm.SCM, request *pb.Course) error {
	// ensure the course exists
	_, err := s.db.GetCourse(request.ID, false)
	if err != nil {
		return err
	}
	// ensure the organization exists
	org, err := sc.GetOrganization(ctx, &scm.GetOrgOptions{ID: request.OrganizationID})
	if err != nil {
		return err
	}
	request.OrganizationPath = org.GetPath()
	return s.db.UpdateCourse(request)
}

func (s *AutograderService) changeCourseVisibility(enrollment *pb.Enrollment) error {
	return s.db.UpdateEnrollment(enrollment)
}

<<<<<<< HEAD
// getRepositoryURL returns URL of a course repository of the given type.
func (s *AutograderService) getRepositoryURL(currentUser *pb.User, courseID uint64, repoType pb.Repository_Type) (string, error) {
	course, err := s.db.GetCourse(courseID, false)
	if err != nil {
		return "", err
	}
	userRepoQuery := &pb.Repository{
		OrganizationID: course.GetOrganizationID(),
		RepoType:       repoType,
	}

	switch repoType {
	case pb.Repository_USER:
		userRepoQuery.UserID = currentUser.GetID()
	case pb.Repository_GROUP:
		enrol, err := s.db.GetEnrollmentByCourseAndUser(courseID, currentUser.GetID())
		if err != nil {
			return "", err
		}
		if enrol.GetGroupID() > 0 {
			userRepoQuery.GroupID = enrol.GroupID
		}
	}

	repos, err := s.db.GetRepositories(userRepoQuery)
	if err != nil {
		return "", err
	}
	if len(repos) != 1 {
		return "", fmt.Errorf("found %d repositories for query %+v", len(repos), userRepoQuery)
	}
	return repos[0].HTMLURL, nil
}

// isEmptyRepo returns nil if all repositories for the given course and student or group are empty,
// returns an error otherwise.
func (s *AutograderService) isEmptyRepo(ctx context.Context, sc scm.SCM, request *pb.RepositoryRequest) error {
	course, err := s.db.GetCourse(request.GetCourseID(), false)
	if err != nil {
		return err
	}
	repos, err := s.db.GetRepositories(&pb.Repository{OrganizationID: course.GetOrganizationID(), UserID: request.GetUserID(), GroupID: request.GetGroupID()})
	if err != nil {
		return err
	}
	if len(repos) < 1 {
		return fmt.Errorf("no repositories found")
	}
	return isEmpty(ctx, sc, repos)
}

// rejectEnrollment rejects a student enrollment, if a student repo exists for the given course, removes it from the SCM and database.
func (s *AutograderService) rejectEnrollment(ctx context.Context, sc scm.SCM, enrolled *pb.Enrollment) error {
	// course and user are both preloaded, no need to query the database
	course, user := enrolled.GetCourse(), enrolled.GetUser()
	repos, err := s.db.GetRepositories(&pb.Repository{
		UserID:         user.GetID(),
		OrganizationID: course.GetOrganizationID(),
		RepoType:       pb.Repository_USER,
	})
	if err != nil {
		return err
	}
	for _, repo := range repos {
		// we do not care about errors here, even if the github repo does not exists,
		// log the error and go on with deleting database entries
		if err := removeUserFromCourse(ctx, sc, user.GetLogin(), repo); err != nil {
			s.logger.Debug("updateEnrollment: rejectUserFromCourse failed (expected behavior): ", err)
		}

		if err := s.db.DeleteRepositoryByRemoteID(repo.GetRepositoryID()); err != nil {
			return err
		}
	}
	return s.db.RejectEnrollment(user.ID, course.ID)
}

// enrollStudent enrolls the given user as a student into the given course.
func (s *AutograderService) enrollStudent(ctx context.Context, sc scm.SCM, enrolled *pb.Enrollment) error {
	// course and user are both preloaded, no need to query the database
	course, user := enrolled.GetCourse(), enrolled.GetUser()

	// check whether user repo already exists,
	// which could happen if accepting a previously rejected student
	userRepoQuery := &pb.Repository{
		OrganizationID: course.GetOrganizationID(),
		UserID:         user.GetID(),
		RepoType:       pb.Repository_USER,
	}
	userEnrolQuery := &pb.Enrollment{
		UserID:   user.ID,
		CourseID: course.ID,
		Status:   pb.Enrollment_STUDENT,
	}
	repos, err := s.db.GetRepositories(userRepoQuery)
	if err != nil {
		return err
	}

	if enrolled.Status == pb.Enrollment_TEACHER {
		err = revokeTeacherStatus(ctx, sc, course.GetOrganizationPath(), user.GetLogin())
		if err != nil {
			s.logger.Errorf("Failed to revoke teacher status for user %s and course %s: %v", user.Login, course.Name, err)
		}
	} else {

		s.logger.Debug("Enrolling student: ", user.GetLogin(), " have database repos: ", len(repos))
		if len(repos) > 0 {
			// repo already exist, update enrollment in database
			return s.db.UpdateEnrollment(userEnrolQuery)
		}
		// create user repo, user team, and add user to students team
		repo, err := updateReposAndTeams(ctx, sc, course, user.GetLogin(), pb.Enrollment_STUDENT)
		if err != nil {
			s.logger.Errorf("Failed to update repos or team membership for student %s: %v", user.Login, err)
			return err
		}
		s.logger.Debug("Enrolling student: ", user.GetLogin(), " repo and team update done")

		// add student repo to database if SCM interaction above was successful
		userRepo := pb.Repository{
			OrganizationID: course.GetOrganizationID(),
			RepositoryID:   repo.ID,
			UserID:         user.ID,
			HTMLURL:        repo.WebURL,
			RepoType:       pb.Repository_USER,
		}

		if err := s.db.CreateRepository(&userRepo); err != nil {
			return err
		}

		if err := s.acceptRepositoryInvites(ctx, user, course); err != nil {
			s.logger.Errorf("Failed to accept repository invites for student %s: %v", user.Login, err)
		}
	}

	return s.db.UpdateEnrollment(userEnrolQuery)
}

// enrollTeacher promotes the given user to teacher of the given course
func (s *AutograderService) enrollTeacher(ctx context.Context, sc scm.SCM, enrolled *pb.Enrollment) error {
	// course and user are both preloaded, no need to query the database
	course, user := enrolled.GetCourse(), enrolled.GetUser()

	// make owner, remove from students, add to teachers
	if _, err := updateReposAndTeams(ctx, sc, course, user.GetLogin(), pb.Enrollment_TEACHER); err != nil {
		s.logger.Errorf("Failed to update team membership for teacher %s: %v", user.Login, err)
		return err
	}
	return s.db.UpdateEnrollment(&pb.Enrollment{
		UserID:   user.ID,
		CourseID: course.ID,
		Status:   pb.Enrollment_TEACHER,
	})
}

=======
>>>>>>> 0968bb93
// returns all enrollments for the course ID with last activity date and number of approved assignments
func (s *AutograderService) getEnrollmentsWithActivity(courseID uint64) ([]*pb.Enrollment, error) {
	allEnrollmentsWithSubmissions, err := s.getAllCourseSubmissions(
		&pb.SubmissionsForCourseRequest{
			CourseID: courseID,
			Type:     pb.SubmissionsForCourseRequest_ALL,
		})
	if err != nil {
		return nil, err
	}
	var enrollmentsWithActivity []*pb.Enrollment
	for _, enrolLink := range allEnrollmentsWithSubmissions.Links {
		enrol := enrolLink.Enrollment
		var totalApproved uint64
		var submissionDate time.Time
		for _, submissionLink := range enrolLink.Submissions {
			submission := submissionLink.Submission
			if submission != nil {
				if submission.Status == pb.Submission_APPROVED {
					totalApproved++
				}
				if enrol.LastActivityDate == "" {
					submissionDate, err = submission.NewestBuildDate(submissionDate)
					if err != nil {
						return nil, err
					}
				}
			}
		}
		enrol.TotalApproved = totalApproved
		if enrol.LastActivityDate == "" && !submissionDate.IsZero() {
			enrol.LastActivityDate = submissionDate.Format("02 Jan")
		}
		enrollmentsWithActivity = append(enrollmentsWithActivity, enrol)
	}
	pending, err := s.db.GetEnrollmentsByCourse(courseID, pb.Enrollment_PENDING)
	if err != nil {
		return nil, err
	}
	// append pending users
	enrollmentsWithActivity = append(enrollmentsWithActivity, pending...)
	return enrollmentsWithActivity, nil
}

func (s *AutograderService) setLastApprovedAssignment(submission *pb.Submission, courseID uint64) error {
	query := &pb.Enrollment{
		CourseID: courseID,
	}
	if submission.GroupID > 0 {
		group, err := s.db.GetGroup(submission.GroupID)
		if err != nil {
			return err
		}
		groupMembers, err := s.getGroupUsers(group)
		if err != nil {
			return err
		}
		for _, member := range groupMembers {
			query.UserID = member.ID
			if err := s.db.UpdateEnrollment(query); err != nil {
				return err
			}
		}
		return nil
	}
	query.UserID = submission.UserID
	return s.db.UpdateEnrollment(query)
}

// acceptRepositoryInvites tries to accept repository invitations for the given course on behalf of the given user.
func (s *AutograderService) acceptRepositoryInvites(ctx context.Context, user *pb.User, course *pb.Course) error {
	user, err := s.db.GetUser(user.ID)
	if err != nil {
		return fmt.Errorf("failed to get user %d: %w", user.ID, err)
	}
	userSCM, err := s.getSCM(ctx, user, "github")
	if err != nil {
		return fmt.Errorf("failed to get SCM for user %d: %w", user.ID, err)
	}
	opts := &scm.RepositoryInvitationOptions{
		Login: user.Login,
		Owner: course.GetOrganizationPath(),
	}
	if err := userSCM.AcceptRepositoryInvites(ctx, opts); err != nil {
		return fmt.Errorf("failed to get repository invites for %s: %w", user.Login, err)
	}
	return nil
<<<<<<< HEAD
}

func sortSubmissionsByAssignmentOrder(unsorted []*pb.SubmissionLink) []*pb.SubmissionLink {
	sort.Slice(unsorted, func(i, j int) bool {
		return unsorted[i].Assignment.Order < unsorted[j].Assignment.Order
	})
	return unsorted
=======
>>>>>>> 0968bb93
}<|MERGE_RESOLUTION|>--- conflicted
+++ resolved
@@ -411,166 +411,6 @@
 	return s.db.UpdateEnrollment(enrollment)
 }
 
-<<<<<<< HEAD
-// getRepositoryURL returns URL of a course repository of the given type.
-func (s *AutograderService) getRepositoryURL(currentUser *pb.User, courseID uint64, repoType pb.Repository_Type) (string, error) {
-	course, err := s.db.GetCourse(courseID, false)
-	if err != nil {
-		return "", err
-	}
-	userRepoQuery := &pb.Repository{
-		OrganizationID: course.GetOrganizationID(),
-		RepoType:       repoType,
-	}
-
-	switch repoType {
-	case pb.Repository_USER:
-		userRepoQuery.UserID = currentUser.GetID()
-	case pb.Repository_GROUP:
-		enrol, err := s.db.GetEnrollmentByCourseAndUser(courseID, currentUser.GetID())
-		if err != nil {
-			return "", err
-		}
-		if enrol.GetGroupID() > 0 {
-			userRepoQuery.GroupID = enrol.GroupID
-		}
-	}
-
-	repos, err := s.db.GetRepositories(userRepoQuery)
-	if err != nil {
-		return "", err
-	}
-	if len(repos) != 1 {
-		return "", fmt.Errorf("found %d repositories for query %+v", len(repos), userRepoQuery)
-	}
-	return repos[0].HTMLURL, nil
-}
-
-// isEmptyRepo returns nil if all repositories for the given course and student or group are empty,
-// returns an error otherwise.
-func (s *AutograderService) isEmptyRepo(ctx context.Context, sc scm.SCM, request *pb.RepositoryRequest) error {
-	course, err := s.db.GetCourse(request.GetCourseID(), false)
-	if err != nil {
-		return err
-	}
-	repos, err := s.db.GetRepositories(&pb.Repository{OrganizationID: course.GetOrganizationID(), UserID: request.GetUserID(), GroupID: request.GetGroupID()})
-	if err != nil {
-		return err
-	}
-	if len(repos) < 1 {
-		return fmt.Errorf("no repositories found")
-	}
-	return isEmpty(ctx, sc, repos)
-}
-
-// rejectEnrollment rejects a student enrollment, if a student repo exists for the given course, removes it from the SCM and database.
-func (s *AutograderService) rejectEnrollment(ctx context.Context, sc scm.SCM, enrolled *pb.Enrollment) error {
-	// course and user are both preloaded, no need to query the database
-	course, user := enrolled.GetCourse(), enrolled.GetUser()
-	repos, err := s.db.GetRepositories(&pb.Repository{
-		UserID:         user.GetID(),
-		OrganizationID: course.GetOrganizationID(),
-		RepoType:       pb.Repository_USER,
-	})
-	if err != nil {
-		return err
-	}
-	for _, repo := range repos {
-		// we do not care about errors here, even if the github repo does not exists,
-		// log the error and go on with deleting database entries
-		if err := removeUserFromCourse(ctx, sc, user.GetLogin(), repo); err != nil {
-			s.logger.Debug("updateEnrollment: rejectUserFromCourse failed (expected behavior): ", err)
-		}
-
-		if err := s.db.DeleteRepositoryByRemoteID(repo.GetRepositoryID()); err != nil {
-			return err
-		}
-	}
-	return s.db.RejectEnrollment(user.ID, course.ID)
-}
-
-// enrollStudent enrolls the given user as a student into the given course.
-func (s *AutograderService) enrollStudent(ctx context.Context, sc scm.SCM, enrolled *pb.Enrollment) error {
-	// course and user are both preloaded, no need to query the database
-	course, user := enrolled.GetCourse(), enrolled.GetUser()
-
-	// check whether user repo already exists,
-	// which could happen if accepting a previously rejected student
-	userRepoQuery := &pb.Repository{
-		OrganizationID: course.GetOrganizationID(),
-		UserID:         user.GetID(),
-		RepoType:       pb.Repository_USER,
-	}
-	userEnrolQuery := &pb.Enrollment{
-		UserID:   user.ID,
-		CourseID: course.ID,
-		Status:   pb.Enrollment_STUDENT,
-	}
-	repos, err := s.db.GetRepositories(userRepoQuery)
-	if err != nil {
-		return err
-	}
-
-	if enrolled.Status == pb.Enrollment_TEACHER {
-		err = revokeTeacherStatus(ctx, sc, course.GetOrganizationPath(), user.GetLogin())
-		if err != nil {
-			s.logger.Errorf("Failed to revoke teacher status for user %s and course %s: %v", user.Login, course.Name, err)
-		}
-	} else {
-
-		s.logger.Debug("Enrolling student: ", user.GetLogin(), " have database repos: ", len(repos))
-		if len(repos) > 0 {
-			// repo already exist, update enrollment in database
-			return s.db.UpdateEnrollment(userEnrolQuery)
-		}
-		// create user repo, user team, and add user to students team
-		repo, err := updateReposAndTeams(ctx, sc, course, user.GetLogin(), pb.Enrollment_STUDENT)
-		if err != nil {
-			s.logger.Errorf("Failed to update repos or team membership for student %s: %v", user.Login, err)
-			return err
-		}
-		s.logger.Debug("Enrolling student: ", user.GetLogin(), " repo and team update done")
-
-		// add student repo to database if SCM interaction above was successful
-		userRepo := pb.Repository{
-			OrganizationID: course.GetOrganizationID(),
-			RepositoryID:   repo.ID,
-			UserID:         user.ID,
-			HTMLURL:        repo.WebURL,
-			RepoType:       pb.Repository_USER,
-		}
-
-		if err := s.db.CreateRepository(&userRepo); err != nil {
-			return err
-		}
-
-		if err := s.acceptRepositoryInvites(ctx, user, course); err != nil {
-			s.logger.Errorf("Failed to accept repository invites for student %s: %v", user.Login, err)
-		}
-	}
-
-	return s.db.UpdateEnrollment(userEnrolQuery)
-}
-
-// enrollTeacher promotes the given user to teacher of the given course
-func (s *AutograderService) enrollTeacher(ctx context.Context, sc scm.SCM, enrolled *pb.Enrollment) error {
-	// course and user are both preloaded, no need to query the database
-	course, user := enrolled.GetCourse(), enrolled.GetUser()
-
-	// make owner, remove from students, add to teachers
-	if _, err := updateReposAndTeams(ctx, sc, course, user.GetLogin(), pb.Enrollment_TEACHER); err != nil {
-		s.logger.Errorf("Failed to update team membership for teacher %s: %v", user.Login, err)
-		return err
-	}
-	return s.db.UpdateEnrollment(&pb.Enrollment{
-		UserID:   user.ID,
-		CourseID: course.ID,
-		Status:   pb.Enrollment_TEACHER,
-	})
-}
-
-=======
->>>>>>> 0968bb93
 // returns all enrollments for the course ID with last activity date and number of approved assignments
 func (s *AutograderService) getEnrollmentsWithActivity(courseID uint64) ([]*pb.Enrollment, error) {
 	allEnrollmentsWithSubmissions, err := s.getAllCourseSubmissions(
@@ -658,14 +498,4 @@
 		return fmt.Errorf("failed to get repository invites for %s: %w", user.Login, err)
 	}
 	return nil
-<<<<<<< HEAD
-}
-
-func sortSubmissionsByAssignmentOrder(unsorted []*pb.SubmissionLink) []*pb.SubmissionLink {
-	sort.Slice(unsorted, func(i, j int) bool {
-		return unsorted[i].Assignment.Order < unsorted[j].Assignment.Order
-	})
-	return unsorted
-=======
->>>>>>> 0968bb93
 }