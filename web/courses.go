--- conflicted
+++ resolved
@@ -566,24 +566,4 @@
 		return unsorted[i].Assignment.Order < unsorted[j].Assignment.Order
 	})
 	return unsorted
-<<<<<<< HEAD
-=======
-}
-
-func (s *AutograderService) extractSubmissionDate(submission *pb.Submission, submissionDate time.Time) time.Time {
-	buildInfoString := submission.BuildInfo
-	var buildInfo ci.BuildInfo
-	if err := json.Unmarshal([]byte(buildInfoString), &buildInfo); err != nil {
-		// don't fail the method on a parsing error, just log
-		s.logger.Errorf("Failed to unmarshal build info %s: %v", buildInfoString, err)
-	}
-
-	currentSubmissionDate, err := time.Parse(pb.TimeLayout, buildInfo.BuildDate)
-	if err != nil {
-		s.logger.Errorf("Failed to parse submission date %s: %v", buildInfo.BuildDate, err)
-	} else if currentSubmissionDate.After(submissionDate) {
-		submissionDate = currentSubmissionDate
-	}
-	return submissionDate
->>>>>>> 53ca2f7e
 }