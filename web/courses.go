--- conflicted
+++ resolved
@@ -189,11 +189,7 @@
 
 // getAllCourseSubmissions returns all individual lab submissions by students enrolled in the specified course.
 func (s *QuickFeedService) getAllCourseSubmissions(request *qf.SubmissionsForCourseRequest) (*qf.CourseSubmissions, error) {
-<<<<<<< HEAD
 	assignments, err := s.db.GetAssignmentsWithSubmissions(request)
-=======
-	assignments, err := s.db.GetAssignmentsWithSubmissions(request.GetCourseID(), request.Type)
->>>>>>> 50abf28e
 	if err != nil {
 		return nil, err
 	}
