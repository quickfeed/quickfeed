--- conflicted
+++ resolved
@@ -23,18 +23,10 @@
 	if err != nil {
 		t.Fatal(err)
 	}
-<<<<<<< HEAD
-
-	interceptors := connect.WithInterceptors(
+	shutdown := web.MockQuickFeedServer(t, logger, db, connect.WithInterceptors(
 		interceptor.NewUserInterceptor(logger, tm),
 		interceptor.NewTokenInterceptor(tm),
-	)
-=======
-	shutdown := web.MockQuickFeedServer(t, logger, db, connect.WithInterceptors(
-		interceptor.UnaryUserVerifier(logger, tm),
-		interceptor.TokenRefresher(tm),
 	))
->>>>>>> 3fb4689d
 
 	client := qtest.QuickFeedClient("")
 
