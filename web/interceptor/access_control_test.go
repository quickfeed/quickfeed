--- conflicted
+++ resolved
@@ -30,34 +30,10 @@
 	if err != nil {
 		t.Fatal(err)
 	}
-<<<<<<< HEAD
-	interceptors := connect.WithInterceptors(
+	shutdown := web.MockQuickFeedServer(t, logger, db, connect.WithInterceptors(
 		interceptor.NewUserInterceptor(logger, tm),
 		interceptor.NewAccessControlInterceptor(tm),
-	)
-
-	router := http.NewServeMux()
-	router.Handle(qfconnect.NewQuickFeedServiceHandler(ags, interceptors))
-	muxServer := &http.Server{
-		Handler:           h2c.NewHandler(router, &http2.Server{}),
-		Addr:              "127.0.0.1:8081",
-		ReadHeaderTimeout: 3 * time.Second, // to prevent Slowloris (CWE-400)
-	}
-
-	go func() {
-		if err := muxServer.ListenAndServe(); err != nil {
-			if !errors.Is(err, http.ErrServerClosed) {
-				t.Errorf("Server exited with unexpected error: %v", err)
-			}
-			return
-		}
-	}()
-=======
-	shutdown := web.MockQuickFeedServer(t, logger, db, connect.WithInterceptors(
-		interceptor.UnaryUserVerifier(logger, tm),
-		interceptor.AccessControl(tm),
 	))
->>>>>>> 3fb4689d
 
 	client := qtest.QuickFeedClient("")
 
