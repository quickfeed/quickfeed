package interceptor

import (
	"context"
	"time"

	"github.com/bufbuild/connect-go"
	"go.uber.org/zap"
	"google.golang.org/grpc/codes"
	"google.golang.org/grpc/status"
)

// MaxWait is the maximum time a request is allowed to stay open before aborting.
const MaxWait = 2 * time.Minute

// validator should be implemented by request types to validate its content.
type validator interface {
	IsValid() bool
}

// idCleaner should be implemented by response types that have a remote ID that should be removed.
type idCleaner interface {
	RemoveRemoteID()
}

// Validation returns a new unary server interceptor that validates requests
// that implements the validator interface.
// Invalid requests are rejected without logging and before it reaches any
// user-level code and returns an illegal argument to the client.
// Further, the response values are cleaned of any remote IDs.
// In addition, the interceptor also implements a cancellation mechanism.
func Validation(logger *zap.SugaredLogger) connect.Interceptor {
	return connect.UnaryInterceptorFunc(func(next connect.UnaryFunc) connect.UnaryFunc {
		return connect.UnaryFunc(func(ctx context.Context, request connect.AnyRequest) (connect.AnyResponse, error) {
			if request.Any() != nil {
				validate(logger, request.Any())
			}
			resp, err := next(ctx, request)
			if err != nil {
				// Do not return the message to the client if an error occurs.
				// We log the error and return an empty response.
				logger.Errorf("Method '%s' failed: %v", request.Spec().Procedure, err)
				logger.Errorf("Request Message: %v", request.Any())
				logger.Errorf("Request Headers: %v", request.Header())
				logger.Errorf("Request Spec: %v", request.Spec())
				return nil, err
			}
			clean(resp.Any())
			return resp, err
		})
	})
}

func validate(logger *zap.SugaredLogger, req interface{}) error {
	if v, ok := req.(validator); ok {
		if !v.IsValid() {
			return status.Errorf(codes.InvalidArgument, "invalid payload")
		}
	} else {
		// just logging, but still handling the call
<<<<<<< HEAD
		logger.Debugf("message type '%s' does not implement validator interface",
			reflect.TypeOf(req).String())
=======
		logger.Sugar().Debugf("message type %T does not implement validator interface", req)
>>>>>>> d7374b6c
	}
	return nil
}

func clean(resp interface{}) {
	if resp != nil {
		if v, ok := resp.(idCleaner); ok {
			v.RemoveRemoteID()
		}
	}
}<|MERGE_RESOLUTION|>--- conflicted
+++ resolved
@@ -58,12 +58,7 @@
 		}
 	} else {
 		// just logging, but still handling the call
-<<<<<<< HEAD
-		logger.Debugf("message type '%s' does not implement validator interface",
-			reflect.TypeOf(req).String())
-=======
-		logger.Sugar().Debugf("message type %T does not implement validator interface", req)
->>>>>>> d7374b6c
+		logger.Debugf("message type %T does not implement validator interface", req)
 	}
 	return nil
 }
