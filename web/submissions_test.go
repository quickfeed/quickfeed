--- conflicted
+++ resolved
@@ -961,13 +961,8 @@
 	if err != nil {
 		t.Fatal(err)
 	}
-<<<<<<< HEAD
 	for _, el := range gotSubmissions.Msg.GetLinks() {
-		if el.Enrollment.User.IsAdmin || el.Enrollment.GetHasTeacherScopes() {
-=======
-	for _, el := range gotSubmissions.GetLinks() {
 		if el.Enrollment.User.IsAdmin {
->>>>>>> e257471a
 			continue
 		}
 		approved := make([]bool, len(el.Submissions))
