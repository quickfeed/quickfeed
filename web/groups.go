--- conflicted
+++ resolved
@@ -67,29 +67,6 @@
 	return sc.DeleteGroup(ctx, opt.ID)
 }
 
-<<<<<<< HEAD
-=======
-// createGroup creates a new group for the given course and users.
-// This function is typically called by a student when creating
-// a group, which will later be (optionally) edited and approved
-// by a teacher of the course using the updateGroup function below.
-func (s *QuickFeedService) createGroup(request *qf.Group) (*qf.Group, error) {
-	if err := s.checkGroupName(request.GetCourseID(), request.GetName()); err != nil {
-		return nil, err
-	}
-	// get users of group, check consistency of group request
-	if _, err := s.getGroupUsers(request); err != nil {
-		s.logger.Errorf("CreateGroup: failed to retrieve users for group %s: %v", request.GetName(), err)
-		return nil, err
-	}
-	// create new group and update groupID in enrollment table
-	if err := s.db.CreateGroup(request); err != nil {
-		return nil, err
-	}
-	return s.db.GetGroup(request.GetID())
-}
-
->>>>>>> 7a5c5fb3
 // updateGroup updates the group for the given group request.
 // Only teachers can invoke this, and allows the teacher to add or remove
 // members from a group, before a repository is created on the SCM and
