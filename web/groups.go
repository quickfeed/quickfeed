--- conflicted
+++ resolved
@@ -2,9 +2,9 @@
 
 import (
 	"context"
-	"log"
 
 	"github.com/autograde/aguis/scm"
+	"github.com/labstack/echo"
 
 	"google.golang.org/grpc/codes"
 
@@ -14,115 +14,12 @@
 	"google.golang.org/grpc/status"
 )
 
-<<<<<<< HEAD
-// group request validation
-func validGroup(grp *pb.Group) bool {
-	return grp != nil &&
-		grp.Name != "" &&
-		len(grp.Users) > 0
-}
-
-// CreateGroup creates a new group for the given course id
-func CreateGroup(request *pb.Group, db database.Database, currentUser *pb.User) (*pb.Group, error) {
-	if _, err := db.GetCourse(request.CourseId); err != nil {
-		if err == gorm.ErrRecordNotFound {
-			return nil, status.Errorf(codes.NotFound, "Course not found")
-		}
-		return nil, err
-	}
-
-	// validating received group request
-	if !validGroup(request) {
-		return nil, status.Errorf(codes.InvalidArgument, "Invalid payload")
-	}
-
-	var userIds []uint64
-	for _, user := range request.Users {
-		userIds = append(userIds, user.Id)
-	}
-	users, err := db.GetUsers(userIds...)
-	if err != nil {
-		return nil, err
-	}
-
-	if len(users) != len(request.Users) {
-		return nil, status.Errorf(codes.InvalidArgument, "Invalid payload")
-	}
-
-	signedInUserEnrollment, err := db.GetEnrollmentByCourseAndUser(request.CourseId, currentUser.Id)
-	if err != nil {
-		return nil, status.Errorf(codes.NotFound, "Not able to retreive enrollment for signed in user")
-	}
-	signedInUserInGroup := false
-
-	for _, user := range users {
-		enrollment, err := db.GetEnrollmentByCourseAndUser(request.CourseId, user.Id)
-		switch {
-		case err == gorm.ErrRecordNotFound:
-			return nil, status.Errorf(codes.NotFound, "User is not enrolled in this course")
-		case err != nil:
-			return nil, err
-		case enrollment.GroupId > 0:
-			return nil, status.Errorf(codes.InvalidArgument, "User is already in another group")
-		case enrollment.Status < pb.Enrollment_STUDENT:
-			return nil, status.Errorf(codes.InvalidArgument, "User is not yet accepted to this course")
-		case enrollment.Status == pb.Enrollment_TEACHER && signedInUserEnrollment.Status != pb.Enrollment_TEACHER:
-			return nil, status.Errorf(codes.InvalidArgument, "A teacher has to create this group")
-		case currentUser.Id == user.Id && enrollment.Status == pb.Enrollment_STUDENT:
-			signedInUserInGroup = true
-		}
-	}
-
-	// If user is a teacher it should be allowed to proceed and create a group with only the "enrolled" persons.
-	if signedInUserEnrollment.Status == pb.Enrollment_TEACHER {
-		signedInUserInGroup = true
-	}
-
-	if !signedInUserInGroup {
-		return nil, status.Errorf(codes.FailedPrecondition, "student must be member of new group")
-	}
-
-	group := pb.Group{
-		Name:     request.Name,
-		CourseId: request.CourseId,
-		Users:    users,
-	}
-
-	// CreateGroup creates a new group and update group_id in enrollment table
-	if err := db.CreateGroup(&group); err != nil {
-		if err == database.ErrDuplicateGroup {
-			return nil, status.Errorf(codes.InvalidArgument, err.Error())
-		}
-		return nil, err
-	}
-
-	// database method returns error, front end method wants a new group to be returned. Get it from the database as an extra check for success
-	newGroup, err := db.GetGroup(request.Id)
-	if err != nil {
-		return nil, err
-	}
-	return newGroup, nil
-}
-
-// UpdateGroup updates status of a group
-func UpdateGroup(ctx context.Context, request *pb.Group, db database.Database, s scm.SCM, currentUser *pb.User) (*pb.StatusCode, error) {
-
-	if !currentUser.IsAdmin {
-		return &pb.StatusCode{StatusCode: int32(codes.PermissionDenied)}, status.Errorf(codes.PermissionDenied, "Only teacher can update status of a group")
-	}
-	course, err := db.GetCourse(request.CourseId)
-	if err != nil {
-		if err == gorm.ErrRecordNotFound {
-			return &pb.StatusCode{StatusCode: int32(codes.NotFound)}, status.Errorf(codes.NotFound, "course not found")
-		}
-		return &pb.StatusCode{StatusCode: int32(codes.InvalidArgument)}, err
-	}
-
-	oldgrp, err := db.GetGroup(request.Id)
-	if err != nil {
-		if err == gorm.ErrRecordNotFound {
-			return &pb.StatusCode{StatusCode: int32(codes.NotFound)}, status.Errorf(codes.NotFound, "group not found")
-=======
+// NewGroup creates a new group for the given course cid.
+// This function is typically called by a student when creating
+// a group, which will later be (optionally) edited and approved
+// by a teacher of the course using the UpdateGroup function below.
+
+/*
 // NewGroupRequest represents a new group.
 type NewGroupRequest struct {
 	Name     string   `json:"name"`
@@ -140,210 +37,315 @@
 type UpdateGroupRequest struct {
 	//TODO(meling) make separate GroupStatus iota for group (to make type safe use??)
 	Status uint `json:"status"`
+} */
+
+// group request validation
+//TODO(Vera): reimplement as a part of general validation procedure
+func validGroup(grp *pb.Group) bool {
+	return grp != nil &&
+		grp.Name != "" &&
+		len(grp.Users) > 0
+}
+
+// GetGroup returns the group for the given gid.
+func GetGroup(request *pb.RecordRequest, db database.Database) (*pb.Group, error) {
+	group, err := db.GetGroup(request.Id)
+	if err != nil {
+		if err == gorm.ErrRecordNotFound {
+			return nil, status.Errorf(codes.NotFound, "Group not found")
+		}
+		return nil, err
+	}
+	return group, nil
+}
+
+// GetGroupByUserAndCourse returns a single group of a user for a course
+func GetGroupByUserAndCourse(request *pb.ActionRequest, db database.Database) (*pb.Group, error) {
+
+	enrollment, err := db.GetEnrollmentByCourseAndUser(request.UserId, request.CourseId)
+	if err != nil {
+		if err == gorm.ErrRecordNotFound {
+			return nil, status.Errorf(codes.NotFound, "user not enrolled in course")
+		}
+		return nil, err
+
+	}
+	if enrollment.GroupId > 0 {
+		group, err := db.GetGroup(enrollment.GroupId)
+		if err != nil {
+			return nil, status.Errorf(codes.NotFound, "group not found")
+		}
+		return group, nil
+	}
+	return nil, status.Errorf(codes.NotFound, "group not found")
 }
 
 // GetGroups returns all groups for the given course cid.
-func GetGroups(db database.Database) echo.HandlerFunc {
-	return func(c echo.Context) error {
-		cid, err := parseUint(c.Param("cid"))
-		if err != nil {
-			return echo.NewHTTPError(http.StatusBadRequest, "invalid payload")
-		}
-		//TODO(meling) is this really necessary? The GetGroupsByCourse() should fail in this case too.
-		if _, err := db.GetCourse(cid); err != nil {
-			if err == gorm.ErrRecordNotFound {
-				return echo.NewHTTPError(http.StatusNotFound, "course not found")
-			}
-			return err
-		}
-		groups, err := db.GetGroupsByCourse(cid)
-		if err != nil {
-			return err
-		}
-		return c.JSONPretty(http.StatusOK, groups, "\t")
-	}
+func GetGroups(request *pb.RecordRequest, db database.Database) (*pb.Groups, error) {
+	//TODO(Vera): add a corner case with non-existent course to the unit test
+	groups, err := db.GetGroupsByCourse(request.Id)
+	if err != nil {
+		if err == gorm.ErrRecordNotFound {
+			return nil, status.Errorf(codes.NotFound, "group not found")
+		}
+		return nil, err
+	}
+	return &pb.Groups{Groups: groups}, nil
+}
+
+// DeleteGroup deletes a pending or rejected group for the given gid.
+func DeleteGroup(request *pb.Group, db database.Database) (*pb.StatusCode, error) {
+	group, err := db.GetGroup(request.Id)
+	if err != nil {
+		if err == gorm.ErrRecordNotFound {
+			return &pb.StatusCode{StatusCode: int32(codes.NotFound)}, status.Errorf(codes.NotFound, "group not found")
+		}
+		return &pb.StatusCode{StatusCode: int32(codes.Aborted)}, err
+	}
+	if group.Status > pb.Group_REJECTED_GROUP {
+		return &pb.StatusCode{StatusCode: int32(codes.Aborted)}, status.Errorf(codes.Aborted, "accepted group cannot be deleted")
+	}
+	if err := db.DeleteGroup(request.Id); err != nil {
+		return &pb.StatusCode{StatusCode: int32(codes.Aborted)}, err
+	}
+	return &pb.StatusCode{StatusCode: int32(codes.OK)}, nil
 }
 
 // NewGroup creates a new group for the given course cid.
 // This function is typically called by a student when creating
 // a group, which will later be (optionally) edited and approved
 // by a teacher of the course using the UpdateGroup function below.
-func NewGroup(db database.Database) echo.HandlerFunc {
-	return func(c echo.Context) error {
-		cid, err := parseUint(c.Param("cid"))
-		if err != nil {
-			return echo.NewHTTPError(http.StatusBadRequest, "invalid payload")
->>>>>>> d1c68d78
-		}
-		return nil, err
-	}
-	enrollment, err := db.GetEnrollmentByCourseAndUser(request.CourseId, currentUser.Id)
-	if err != nil {
-		return &pb.StatusCode{StatusCode: int32(codes.InvalidArgument)}, err
-	}
-	if enrollment.Status != pb.Enrollment_TEACHER {
-		return &pb.StatusCode{StatusCode: int32(codes.PermissionDenied)}, status.Errorf(codes.PermissionDenied, "only teacher can update a group")
-	}
-
-<<<<<<< HEAD
+func NewGroup(request *pb.Group, db database.Database, currentUser *pb.User) (*pb.Group, error) {
+
+	if _, err := db.GetCourse(request.CourseId); err != nil {
+		if err == gorm.ErrRecordNotFound {
+			return nil, status.Errorf(codes.NotFound, "course not found")
+		}
+		return nil, err
+	}
+
+	// validating received group request
 	if !validGroup(request) {
-		return &pb.StatusCode{StatusCode: int32(codes.InvalidArgument)}, status.Errorf(codes.InvalidArgument, "Invalid payload")
-	}
-
+		return nil, status.Errorf(codes.InvalidArgument, "invalid payload")
+	}
+
+	// make a sclice of IDs from the pb.User slice
 	var userIds []uint64
 	for _, user := range request.Users {
 		userIds = append(userIds, user.Id)
 	}
+	// make sure that all users are in the database
 	users, err := db.GetUsers(userIds...)
 	if err != nil {
-		return &pb.StatusCode{StatusCode: int32(codes.Aborted)}, err
-	}
-
-	group, err := db.GetGroup(request.Id)
-	if err != nil {
-		if err == gorm.ErrRecordNotFound {
-			return &pb.StatusCode{StatusCode: int32(codes.NotFound)}, status.Errorf(codes.NotFound, "Group not found")
-=======
-		if _, err := db.GetCourse(cid); err != nil {
-			if err == gorm.ErrRecordNotFound {
-				return echo.NewHTTPError(http.StatusNotFound, "course not found")
-			}
-			return err
->>>>>>> d1c68d78
-		}
-		return &pb.StatusCode{StatusCode: int32(codes.Aborted)}, err
-	}
-
-<<<<<<< HEAD
-	if len(group.Users) != len(userIds) {
-		return &pb.StatusCode{StatusCode: int32(codes.InvalidArgument)}, status.Errorf(codes.InvalidArgument, "Invalid payload")
-	}
-
-	for _, user := range group.Users {
+		return nil, err
+	}
+
+	if len(users) != len(request.Users) {
+		return nil, status.Errorf(codes.InvalidArgument, "invalid payload")
+	}
+
+	// signed in student must be member of the group
+	signedInUserEnrollment, err := db.GetEnrollmentByCourseAndUser(request.CourseId, currentUser.Id)
+	if err != nil {
+		return nil, status.Errorf(codes.NotFound, "unable to retreive enrollment for signed in user")
+	}
+	signedInUserInGroup := false
+
+	// only enrolled students can join a group
+	// prevent group override if a student is already in a group in this course
+	for _, user := range users {
 		enrollment, err := db.GetEnrollmentByCourseAndUser(request.CourseId, user.Id)
 		switch {
 		case err == gorm.ErrRecordNotFound:
-			return &pb.StatusCode{StatusCode: int32(codes.NotFound)}, status.Errorf(codes.NotFound, "User is not enrolled in this course")
+			return nil, status.Errorf(codes.NotFound, "user not enrolled in this course")
 		case err != nil:
-			return &pb.StatusCode{StatusCode: int32(codes.Aborted)}, err
-		case enrollment.GroupId > 0 && enrollment.GroupId != request.Id:
-			return &pb.StatusCode{StatusCode: int32(codes.InvalidArgument)}, status.Errorf(codes.InvalidArgument, "User is already in another group")
+			return nil, err
+		case enrollment.GroupId > 0:
+			return nil, status.Errorf(codes.InvalidArgument, "user already enrolled in another group")
 		case enrollment.Status < pb.Enrollment_STUDENT:
-			return &pb.StatusCode{StatusCode: int32(codes.InvalidArgument)}, status.Errorf(codes.InvalidArgument, "User is not yet accepted to this course")
-		}
-	}
-
-	if err := db.UpdateGroup(&pb.Group{
-		Id:       oldgrp.Id,
-		Name:     request.Name,
-		CourseId: request.CourseId,
-		Users:    users,
-	}); err != nil {
+			return nil, status.Errorf(codes.InvalidArgument, "user not yet accepted for this course")
+		case enrollment.Status == pb.Enrollment_TEACHER && signedInUserEnrollment.Status != pb.Enrollment_TEACHER:
+			return nil, status.Errorf(codes.InvalidArgument, "only teachers can create group with a teacher")
+		case currentUser.Id == user.Id && enrollment.Status == pb.Enrollment_STUDENT:
+			signedInUserInGroup = true
+		}
+	}
+
+	// if signed in user is teacher we proceed to create group with the enrolled users
+	if signedInUserEnrollment.Status == pb.Enrollment_TEACHER {
+		signedInUserInGroup = true
+	}
+	if !signedInUserInGroup {
+		return nil, status.Errorf(codes.FailedPrecondition, "student must be member of new group")
+	}
+
+	// CreateGroup creates a new group and update group_id in enrollment table
+	if err := db.CreateGroup(request); err != nil {
 		if err == database.ErrDuplicateGroup {
-			return &pb.StatusCode{StatusCode: int32(codes.InvalidArgument)}, status.Errorf(codes.InvalidArgument, err.Error())
-		}
-		return &pb.StatusCode{StatusCode: int32(codes.Aborted)}, err
-	}
-
-	var userRemoteIdentity []*pb.RemoteIdentity
-	// TODO move this into the for loop above, modify db.GetUsers() to also retreive RemoteIdentity
-	// so we can remove individual GetUser calls
-	for _, user := range users {
-		remoteIdentityUser, _ := db.GetUser(user.Id)
-		if err != nil {
-			return &pb.StatusCode{StatusCode: int32(codes.InvalidArgument)}, err
-		}
-		if len(remoteIdentityUser.RemoteIdentities) > 0 {
-			userRemoteIdentity = append(userRemoteIdentity, remoteIdentityUser.RemoteIdentities[0])
-		}
-	}
-
-	contextWithTimeout, cancel := context.WithTimeout(ctx, MaxWait)
-	defer cancel()
-	// TODO move this functionality down into SCM?
-	// Note: This Requires alot of calls to git.
-	// Figure out all group members git-username
-	var gitUserNames []string
-	for _, identity := range userRemoteIdentity {
-		gitName, err := s.GetUserNameByID(contextWithTimeout, identity.RemoteId)
-		if err != nil {
-			return &pb.StatusCode{StatusCode: int32(codes.Aborted)}, err
-=======
-		var grp NewGroupRequest
-		if err := c.Bind(&grp); err != nil {
-			return err
-		}
-		if !grp.valid() {
-			return echo.NewHTTPError(http.StatusBadRequest, "invalid payload")
-		}
-
-		// don't add remote identities here since these users are returned to the client.
-		users, err := db.GetUsers(false, grp.UserIDs...)
-		if err != nil {
-			return err
-		}
-		// sanity check: are provided user IDs actual users in database
-		if len(users) != len(grp.UserIDs) {
-			return echo.NewHTTPError(http.StatusBadRequest, "invalid payload")
-		}
-
-		// signed in student user must be member of the group
-		signedInUser := c.Get("user").(*models.User)
-		signedInUserEnrollment, err := db.GetEnrollmentByCourseAndUser(cid, signedInUser.ID)
-		if err != nil {
-			return echo.NewHTTPError(http.StatusNotFound, "unable to retrieve enrollment for signed in user")
-		}
-		signedInUserInGroup := false
-
-		// only enrolled users can join a group
-		// prevent group override if a student is already in a group in this course
-		for _, user := range users {
-			enrollment, err := db.GetEnrollmentByCourseAndUser(cid, user.ID)
-			switch {
-			case err == gorm.ErrRecordNotFound:
-				return echo.NewHTTPError(http.StatusNotFound, "user not enrolled in course")
-			case err != nil:
-				return err
-			case enrollment.GroupID > 0:
-				return echo.NewHTTPError(http.StatusBadRequest, "user already enrolled in another group")
-			case enrollment.Status < models.Student:
-				return echo.NewHTTPError(http.StatusBadRequest, "user not yet accepted for this course")
-			case enrollment.Status == models.Teacher && signedInUserEnrollment.Status != models.Teacher:
-				return echo.NewHTTPError(http.StatusBadRequest, "only teachers can create group with a teacher")
-			case signedInUser.ID == user.ID && enrollment.Status == models.Student:
-				signedInUserInGroup = true
-			}
-		}
-
-		// if signed in user is teacher we proceed to create group with the enrolled users
-		if signedInUserEnrollment.Status == models.Teacher {
-			signedInUserInGroup = true
-		}
-		if !signedInUserInGroup {
-			return echo.NewHTTPError(http.StatusBadRequest, "student must be member of new group")
-		}
-
-		group := models.Group{
-			Name:     grp.Name,
-			CourseID: cid,
-			Users:    users,
-		}
-		// create a new group and update group_id in enrollment table
-		if err := db.CreateGroup(&group); err != nil {
-			if err == database.ErrDuplicateGroup {
-				return echo.NewHTTPError(http.StatusBadRequest, err.Error())
-			}
-			return err
-		}
-
-		return c.JSONPretty(http.StatusCreated, &group, "\t")
-	}
+			return nil, status.Errorf(codes.InvalidArgument, err.Error())
+		}
+		return nil, err
+	}
+
+	// database method returns error, front end method wants a new group to be returned. Get it from the database as an extra check for successful group creation
+	newGroup, err := db.GetGroup(request.Id)
+	if err != nil {
+		return nil, err
+	}
+	return newGroup, nil
 }
 
 // UpdateGroup updates the group for the given gid and course cid.
 // Only teachers can invoke this, and allows the teacher to add or remove
 // members from a group, before a repository is created on the SCM and
 // the member details are updated in the database.
+func UpdateGroup(ctx context.Context, request *pb.Group, db database.Database, s scm.SCM, currentUser *pb.User) (*pb.StatusCode, error) {
+
+	// only admin or course teacher are allowed to update groups
+	signedInUserEnrollment, err := db.GetEnrollmentByCourseAndUser(request.CourseId, currentUser.Id)
+	if err != nil {
+		return &pb.StatusCode{StatusCode: int32(codes.NotFound)}, status.Errorf(codes.NotFound, "user not enrolled in the course")
+	}
+	if signedInUserEnrollment.Status != pb.Enrollment_TEACHER && !currentUser.IsAdmin {
+		return &pb.StatusCode{StatusCode: int32(codes.PermissionDenied)}, status.Errorf(codes.PermissionDenied, "only teacher or admin can update groups")
+	}
+
+	// validate request fields
+	if !validGroup(request) {
+		return &pb.StatusCode{StatusCode: int32(codes.InvalidArgument)}, status.Errorf(codes.InvalidArgument, "Invalid payload")
+	}
+
+	// course must exist in the database
+	course, err := db.GetCourse(request.CourseId)
+	if err != nil {
+		if err == gorm.ErrRecordNotFound {
+			return &pb.StatusCode{StatusCode: int32(codes.NotFound)}, status.Errorf(codes.NotFound, "course not found")
+		}
+		return &pb.StatusCode{StatusCode: int32(codes.InvalidArgument)}, err
+	}
+
+	// group must exist in the database
+	_, err = db.GetGroup(request.Id)
+	if err != nil {
+		if err == gorm.ErrRecordNotFound {
+			return &pb.StatusCode{StatusCode: int32(codes.NotFound)}, status.Errorf(codes.NotFound, "group not found")
+		}
+		return nil, err
+	}
+
+	// if the group is rejected or deleted, it is enough to update its entry in the database
+	// if the group is being updated or approved, group repository will be created and group status set to approved
+	if request.Status == pb.Group_REJECTED_GROUP || request.Status == pb.Group_DELETED {
+		if err := db.UpdateGroupStatus(request); err != nil {
+			return &pb.StatusCode{StatusCode: int32(codes.Aborted)}, status.Errorf(codes.Aborted, "failed to update group status in database")
+		}
+		return &pb.StatusCode{StatusCode: int32(codes.OK)}, nil
+	}
+	var userIds []uint64
+	for _, user := range request.Users {
+		userIds = append(userIds, user.Id)
+	}
+	users, err := db.GetUsers(userIds...)
+	if err != nil {
+		return &pb.StatusCode{StatusCode: int32(codes.Aborted)}, status.Errorf(codes.Aborted, "invalid payload")
+	}
+	if len(request.Users) != len(users) || len(users) != len(userIds) {
+		return &pb.StatusCode{StatusCode: int32(codes.Aborted)}, status.Errorf(codes.Aborted, "invalid payload")
+	}
+
+	// check that each user is enrolled in the course, enrollment is accepted and user is not a member of another group
+	for _, user := range request.Users {
+		enrollment, err := db.GetEnrollmentByCourseAndUser(request.CourseId, user.Id)
+		switch {
+		case err == gorm.ErrRecordNotFound:
+			return &pb.StatusCode{StatusCode: int32(codes.NotFound)}, status.Errorf(codes.NotFound, "user not enrolled in this course")
+		case err != nil:
+			return &pb.StatusCode{StatusCode: int32(codes.Aborted)}, err
+		case enrollment.GroupId > 0 && enrollment.GroupId != request.Id:
+			return &pb.StatusCode{StatusCode: int32(codes.InvalidArgument)}, status.Errorf(codes.InvalidArgument, "user already in another group")
+		case enrollment.Status < pb.Enrollment_STUDENT:
+			return &pb.StatusCode{StatusCode: int32(codes.InvalidArgument)}, status.Errorf(codes.InvalidArgument, "user not yet accepted to this course")
+		}
+	}
+
+	// if all checks pass, create group repository
+	repo, err := createGroupRepoAndTeam(ctx, s, course, request)
+	if err != nil {
+		return &pb.StatusCode{StatusCode: int32(codes.Aborted)}, err
+	}
+
+	// create database entry for group repository
+	groupRepo := &pb.Repository{
+		DirectoryId:  course.DirectoryId,
+		RepositoryId: repo.ID,
+		UserId:       0,
+		GroupId:      request.Id,
+		HtmlUrl:      repo.WebURL,
+		RepoType:     pb.Repository_USER, // TODO(meling) should we distinguish GroupRepo?
+	}
+	if err := db.CreateRepository(groupRepo); err != nil {
+		return &pb.StatusCode{StatusCode: int32(codes.Aborted)}, err
+	}
+
+	// update group
+	if err := db.UpdateGroup(&pb.Group{
+		Id:       request.Id,
+		Name:     request.Name,
+		CourseId: request.CourseId,
+		Users:    users,
+		Status:   pb.Group_APPROVED,
+	}); err != nil {
+		return &pb.StatusCode{StatusCode: int32(codes.Aborted)}, err
+	}
+
+	return &pb.StatusCode{StatusCode: int32(codes.OK)}, nil
+}
+
+// createGroupRepoAndTeam creates the given group in course on the provided SCM.
+// This function performs several sequential queries and updates on the SCM.
+// Ideally, we should provide corresponding rollbacks, but that is not supported yet.
+func createGroupRepoAndTeam(ctx context.Context, s scm.SCM, course *pb.Course, group *pb.Group) (*scm.Repository, error) {
+
+	ctx, cancel := context.WithTimeout(ctx, MaxWait)
+	defer cancel()
+
+	dir, err := s.GetDirectory(ctx, course.DirectoryId)
+	if err != nil {
+		return nil, err
+	}
+
+	gitUserNames, err := fetchGitUserNames(ctx, s, course, group.Users...)
+	if err != nil {
+		return nil, err
+	}
+
+	opt := &scm.CreateRepositoryOptions{
+		Directory: dir,
+		Path:      group.Name,
+		Private:   true,
+	}
+	return s.CreateRepoAndTeam(ctx, opt, group.Name, gitUserNames)
+}
+
+func fetchGitUserNames(ctx context.Context, s scm.SCM, course *pb.Course, users ...*pb.User) ([]string, error) {
+	var gitUserNames []string
+	for _, user := range users {
+		remote := user.GetRemoteIDFor(course.Provider)
+		if remote == nil {
+			return nil, echo.ErrNotFound
+		}
+		// note this requires one git call per user in the group
+		userName, err := s.GetUserNameByID(ctx, remote.RemoteId)
+		if err != nil {
+			return nil, err
+		}
+		gitUserNames = append(gitUserNames, userName)
+	}
+	return gitUserNames, nil
+}
+
+//TODO(vera): this can be removed after the new function is tested
+/*
 func UpdateGroup(logger logrus.FieldLogger, db database.Database) echo.HandlerFunc {
 	return func(c echo.Context) error {
 		cid, err := parseUint(c.Param("cid"))
@@ -400,7 +402,6 @@
 				return echo.NewHTTPError(http.StatusNotFound, "group not found")
 			}
 			return err
->>>>>>> d1c68d78
 		}
 		gitUserNames = append(gitUserNames, gitName)
 	}
@@ -419,51 +420,6 @@
 		return &pb.StatusCode{StatusCode: int32(codes.Aborted)}, err
 	}
 
-<<<<<<< HEAD
-	// Add repo to DB
-	dbRepo := pb.Repository{
-		DirectoryId:  course.DirectoryId,
-		RepositoryId: repo.ID,
-		RepoType:     pb.Repository_USER,
-		UserId:       userIds[0], // Should this be groupID ????
-	}
-	if err := db.CreateRepository(&dbRepo); err != nil {
-		return &pb.StatusCode{StatusCode: int32(codes.Aborted)}, err
-	}
-
-	// Create git-team
-	team, err := s.CreateTeam(contextWithTimeout, &scm.CreateTeamOptions{
-		Directory: &scm.Directory{Path: dir.Path},
-		TeamName:  request.Name,
-		Users:     gitUserNames,
-	})
-	if err != nil {
-		return &pb.StatusCode{StatusCode: int32(codes.Aborted)}, err
-	}
-	// Adding Repo to git-team
-	if err = s.AddTeamRepo(contextWithTimeout, &scm.AddTeamRepoOptions{
-		TeamID: team.ID,
-		Owner:  repo.Owner,
-		Repo:   repo.Path,
-	}); err != nil {
-		return &pb.StatusCode{StatusCode: int32(codes.Aborted)}, err
-	}
-
-	return &pb.StatusCode{StatusCode: int32(codes.OK)}, nil
-}
-
-// TODO: Finish function, will also require context for provider info
-func createGroupRepoAndTeam(course *pb.Course, group *pb.Group) (*scm.Repository, error) {
-	return nil, status.Errorf(codes.Unimplemented, "Function not yet implemented")
-}
-
-// PatchGroup updates status of a group
-func PatchGroup(ctx context.Context, request *pb.Group, db database.Database, currentUser *pb.User, s scm.SCM) (*pb.StatusCode, error) {
-	oldGrp, err := db.GetGroup(request.Id)
-	if err != nil {
-		if err == gorm.ErrRecordNotFound {
-			return &pb.StatusCode{StatusCode: int32(codes.NotFound)}, status.Errorf(codes.NotFound, "group not found")
-=======
 		// sanity check: after updating database with teacher approved group members,
 		// the group should have same number of members as in the NewGroupRequest.
 		if len(group.Users) != len(grp.UserIDs) {
@@ -484,97 +440,10 @@
 			case enrollment.Status < models.Student:
 				return echo.NewHTTPError(http.StatusBadRequest, "user is not yet accepted to this course")
 			}
->>>>>>> d1c68d78
-		}
-		return &pb.StatusCode{StatusCode: int32(codes.Aborted)}, err
-	}
-
-<<<<<<< HEAD
-	if request.Status > pb.Group_DELETED {
-		return &pb.StatusCode{StatusCode: int32(codes.InvalidArgument)}, status.Errorf(codes.InvalidArgument, "Invalid payload")
-	}
-	if !currentUser.IsAdmin {
-		return &pb.StatusCode{StatusCode: int32(codes.PermissionDenied)}, status.Errorf(codes.PermissionDenied, "Only teacher can update status of a group")
-	}
-
-	users := oldGrp.Users
-
-	course, err := db.GetCourse(oldGrp.CourseId)
-	if err != nil {
-		if err == gorm.ErrRecordNotFound {
-			return &pb.StatusCode{StatusCode: int32(codes.NotFound)}, status.Errorf(codes.NotFound, "course not found")
-		}
-		return &pb.StatusCode{StatusCode: int32(codes.InvalidArgument)}, err
-	}
-
-	var userRemoteIdentity []*pb.RemoteIdentity
-	for _, user := range users {
-		remoteIdentityUser, _ := db.GetUser(user.Id)
-		if err != nil {
-			return &pb.StatusCode{StatusCode: int32(codes.InvalidArgument)}, err
-		}
-		// TODO, figure out which remote identity to be used!
-		if len(remoteIdentityUser.RemoteIdentities) > 0 {
-			userRemoteIdentity = append(userRemoteIdentity, remoteIdentityUser.RemoteIdentities[0])
-		}
-	}
-
-	contextWithTimeout, cancel := context.WithTimeout(ctx, MaxWait)
-	defer cancel()
-
-	// TODO move this functionality down into SCM?
-	// Note: This Requires alot of calls to git.
-	// Figure out all group members git-username
-	var gitUserNames []string
-	for _, identity := range userRemoteIdentity {
-		gitName, err := s.GetUserNameByID(contextWithTimeout, identity.RemoteId)
-		if err != nil {
-			return &pb.StatusCode{StatusCode: int32(codes.Aborted)}, err
-		}
-		gitUserNames = append(gitUserNames, gitName)
-	}
-	// Create and add repo to autograder group
-	dir, err := s.GetDirectory(ctx, course.DirectoryId)
-	if err != nil {
-		return &pb.StatusCode{StatusCode: int32(codes.Aborted)}, err
-	}
-
-	repos, err := s.GetRepositories(contextWithTimeout, dir)
-	if err != nil {
-		return &pb.StatusCode{StatusCode: int32(codes.Aborted)}, err
-	}
-
-	existing := make(map[string]*scm.Repository)
-	for _, repo := range repos {
-		existing[repo.Path] = repo
-	}
-	repo, created := existing[oldGrp.Name]
-	if !created {
-		repo, err = s.CreateRepository(contextWithTimeout, &scm.CreateRepositoryOptions{
-			Directory: dir,
-			Path:      oldGrp.Name,
-			Private:   true,
-		})
-		if err != nil {
-			log.Println("Failed to create repository")
-			//TODO(meling) this does not seem to hold group repos for unknown reasons
-			repo = existing[oldGrp.Name]
-			return &pb.StatusCode{StatusCode: int32(codes.Aborted)}, err
-		}
-		log.Println("Created new group repository")
-		// Add repo to DB
-		dbRepo := pb.Repository{
-			DirectoryId:  course.DirectoryId,
-			RepositoryId: repo.ID,
-			HtmlUrl:      repo.WebURL,
-			RepoType:     pb.Repository_USER,
-			UserId:       0,
-			GroupId:      oldGrp.Id,
-		}
-		if err := db.CreateRepository(&dbRepo); err != nil {
-			log.Println("Failed to create repository in database")
-			return &pb.StatusCode{StatusCode: int32(codes.Aborted)}, err
-=======
+		}
+		return &pb.StatusCode{StatusCode: int32(codes.Aborted)}, err
+	}
+
 		course, err := db.GetCourse(cid)
 		if err != nil {
 			if err == gorm.ErrRecordNotFound {
@@ -663,7 +532,6 @@
 		if err := db.CreateRepository(groupRepo); err != nil {
 			logger.WithField("url", repo.WebURL).WithField("gid", oldgrp.ID).WithError(err).Warn("Failed to create repository in database")
 			return err
->>>>>>> d1c68d78
 		}
 		log.Println("Created new group repository in database")
 
@@ -675,160 +543,6 @@
 			return &pb.StatusCode{StatusCode: int32(codes.Aborted)}, err
 		}
 
-<<<<<<< HEAD
-		// Create git-team
-		team, err := s.CreateTeam(contextWithTimeout, &scm.CreateTeamOptions{
-			Directory: &scm.Directory{Path: dir.Path},
-			TeamName:  oldGrp.Name,
-			Users:     gitUserNames,
-		})
-		if err != nil {
-			log.Println("Failed to create git-team for ", oldGrp.Name, " with ", gitUserNames)
-			return &pb.StatusCode{StatusCode: int32(codes.Aborted)}, err
-		}
-
-		// Adding Repo to git-team
-		if err = s.AddTeamRepo(contextWithTimeout, &scm.AddTeamRepoOptions{
-			TeamID: team.ID,
-			Owner:  repo.Owner,
-			Repo:   repo.Path,
-		}); err != nil {
-			log.Println("Failed to add repo to git-team for ", repo.Owner)
-			return &pb.StatusCode{StatusCode: int32(codes.Aborted)}, err
-		}
-	}
-	return &pb.StatusCode{StatusCode: int32(codes.OK)}, nil
-
-}
-
-// GetGroup returns a group
-func GetGroup(request *pb.RecordRequest, db database.Database) (*pb.Group, error) {
-	group, err := db.GetGroup(request.Id)
-	if err != nil {
-		if err == gorm.ErrRecordNotFound {
-			return nil, status.Errorf(codes.NotFound, "Group not found")
-		}
-		return nil, err
-	}
-	return group, nil
-}
-
-// GetGroups returns all groups in a given course
-func GetGroups(request *pb.RecordRequest, db database.Database) (*pb.Groups, error) {
-	groups, err := db.GetGroupsByCourse(request.Id)
-	if err != nil {
-		if err == gorm.ErrRecordNotFound {
-			return nil, status.Errorf(codes.NotFound, "course not found")
-=======
 		return c.NoContent(http.StatusOK)
 	}
-}
-
-// createGroupRepoAndTeam creates the given group in course on the provided SCM.
-// This function performs several sequential queries and updates on the SCM.
-// Ideally, we should provide corresponding rollbacks, but that is not supported yet.
-func createGroupRepoAndTeam(c echo.Context, course *models.Course, group *models.Group) (*scm.Repository, error) {
-	s, err := getSCM(c, course.Provider)
-	if err != nil {
-		return nil, err
-	}
-	ctx, cancel := context.WithTimeout(c.Request().Context(), MaxWait)
-	defer cancel()
-
-	dir, err := s.GetDirectory(ctx, course.DirectoryID)
-	if err != nil {
-		return nil, err
-	}
-
-	gitUserNames, err := fetchGitUserNames(ctx, s, course, group.Users...)
-	if err != nil {
-		return nil, err
-	}
-
-	opt := &scm.CreateRepositoryOptions{
-		Directory: dir,
-		Path:      group.Name,
-		Private:   true,
-	}
-	return s.CreateRepoAndTeam(ctx, opt, group.Name, gitUserNames)
-}
-
-func fetchGitUserNames(ctx context.Context, s scm.SCM, course *models.Course, users ...*models.User) ([]string, error) {
-	var gitUserNames []string
-	for _, user := range users {
-		remote := user.GetRemoteIDFor(course.Provider)
-		if remote == nil {
-			return nil, echo.ErrNotFound
-		}
-		// note this requires one git call per user in the group
-		userName, err := s.GetUserNameByID(ctx, remote.RemoteID)
-		if err != nil {
-			return nil, err
-		}
-		gitUserNames = append(gitUserNames, userName)
-	}
-	return gitUserNames, nil
-}
-
-// GetGroup returns the group for the given gid.
-func GetGroup(db database.Database) echo.HandlerFunc {
-	return func(c echo.Context) error {
-		gid, err := parseUint(c.Param("gid"))
-		if err != nil {
-			return err
-		}
-		group, err := db.GetGroup(false, gid)
-		if err != nil {
-			if err == gorm.ErrRecordNotFound {
-				return echo.NewHTTPError(http.StatusNotFound, "group not found")
-			}
-			return err
->>>>>>> d1c68d78
-		}
-		return nil, err
-	}
-	return &pb.Groups{Groups: groups}, nil
-}
-
-<<<<<<< HEAD
-// DeleteGroup deletes a pending or rejected group
-func DeleteGroup(request *pb.Group, db database.Database) (*pb.StatusCode, error) {
-	group, err := db.GetGroup(request.Id)
-	if err != nil {
-		if err == gorm.ErrRecordNotFound {
-			return &pb.StatusCode{StatusCode: int32(codes.NotFound)}, status.Errorf(codes.NotFound, "Group not found")
-		}
-		return &pb.StatusCode{StatusCode: int32(codes.Aborted)}, err
-	}
-	if group.Status > pb.Group_REJECTED_GROUP {
-		return &pb.StatusCode{StatusCode: int32(codes.Aborted)}, status.Errorf(codes.Aborted, "Accepted group cannot be deleted")
-	}
-	if err := db.DeleteGroup(request.Id); err != nil {
-		return &pb.StatusCode{StatusCode: int32(codes.Aborted)}, err
-=======
-// DeleteGroup deletes a pending or rejected group for the given gid.
-func DeleteGroup(db database.Database) echo.HandlerFunc {
-	return func(c echo.Context) error {
-		gid, err := parseUint(c.Param("gid"))
-		if err != nil {
-			return err
-		}
-		group, err := db.GetGroup(false, gid)
-		if err != nil {
-			if err == gorm.ErrRecordNotFound {
-				return echo.NewHTTPError(http.StatusNotFound, "group not found")
-			}
-			return err
-		}
-		//TODO(meling) make separate GroupStatus iota for group to avoid using models.Teacher.
-		if group.Status > models.Rejected {
-			return echo.NewHTTPError(http.StatusForbidden, "accepted group cannot be deleted")
-		}
-		if err := db.DeleteGroup(gid); err != nil {
-			return nil
-		}
-		return c.NoContent(http.StatusOK)
->>>>>>> d1c68d78
-	}
-	return &pb.StatusCode{StatusCode: int32(codes.OK)}, nil
-}+}*/