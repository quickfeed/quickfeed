--- conflicted
+++ resolved
@@ -372,25 +372,17 @@
 	updateGroupRequest := &pb.Group{ID: gotGroup.ID, Name: "Heins3MemberGroup", CourseID: course.ID, Users: users1}
 
 	// set teacher ID in context
-<<<<<<< HEAD
-	ctx = withUserContext(context.Background(), teacher)
-	haveGroup, err := ags.UpdateGroup(ctx, updateGroupReq)
-=======
 	ctx = qtest.WithUserContext(context.Background(), teacher)
 	_, err = ags.UpdateGroup(ctx, updateGroupRequest)
->>>>>>> 6cc84b8f
 	if err != nil {
 		t.Error(err)
 	}
 
-<<<<<<< HEAD
-=======
 	// check that the group have changed group membership
 	gotChangedGroup, err := db.GetGroup(gotGroup.ID)
 	if err != nil {
 		t.Fatal(err)
 	}
->>>>>>> 6cc84b8f
 	userIDs := make([]uint64, 0)
 	for _, usr := range gotChangedGroup.Users {
 		userIDs = append(userIDs, usr.ID)
@@ -424,25 +416,17 @@
 	updateGroupReqest1 := &pb.Group{ID: gotGroup.ID, Name: "Hein's single member Group", CourseID: course.ID, Users: users2}
 
 	// set teacher ID in context
-<<<<<<< HEAD
-	ctx = withUserContext(context.Background(), teacher)
-	haveGroup, err = ags.UpdateGroup(ctx, updateGroupReq1)
-=======
 	ctx = qtest.WithUserContext(context.Background(), teacher)
 	_, err = ags.UpdateGroup(ctx, updateGroupReqest1)
->>>>>>> 6cc84b8f
 	if err != nil {
 		t.Error(err)
 	}
 
 	// check that the group have changed group membership
-<<<<<<< HEAD
-=======
 	gotChangedGroup, err = db.GetGroup(gotGroup.ID)
 	if err != nil {
 		t.Fatal(err)
 	}
->>>>>>> 6cc84b8f
 	userIDs = make([]uint64, 0)
 	for _, usr := range updateGroupReqest1.Users {
 		userIDs = append(userIDs, usr.ID)
@@ -682,29 +666,19 @@
 		t.Fatal(err)
 	}
 
-<<<<<<< HEAD
-	prePatchGroup.Status = pb.Group_APPROVED
-	haveGroup, err := ags.UpdateGroup(ctx, prePatchGroup)
-=======
 	wantGroup.Status = pb.Group_APPROVED
 	_, err = ags.UpdateGroup(ctx, wantGroup)
->>>>>>> 6cc84b8f
 	if err != nil {
 		t.Error(err)
 	}
 
 	// check that the group didn't change
-<<<<<<< HEAD
-	if diff := cmp.Diff(prePatchGroup, haveGroup, protocmp.Transform()); diff != "" {
-		t.Errorf("mismatch (-prePatchGroup +haveGroup):\n%s", diff)
-=======
 	gotGroup, err := db.GetGroup(group.ID)
 	if err != nil {
 		t.Fatal(err)
 	}
 	if diff := cmp.Diff(wantGroup, gotGroup, protocmp.Transform()); diff != "" {
 		t.Errorf("ags.UpdateGroup() mismatch (-wantGroup +gotGroup):\n%s", diff)
->>>>>>> 6cc84b8f
 	}
 }
 
