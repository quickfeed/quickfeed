--- conflicted
+++ resolved
@@ -394,11 +394,7 @@
 
 	// set teacher ID in context
 	ctx = qtest.WithUserContext(context.Background(), teacher)
-<<<<<<< HEAD
-	_, err = ags.UpdateGroup(ctx, updateGroupRequest1)
-=======
-	gotUpdatedGroup, err = ags.UpdateGroup(ctx, updateGroupReqest1)
->>>>>>> 2bc48081
+	gotUpdatedGroup, err = ags.UpdateGroup(ctx, updateGroupRequest1)
 	if err != nil {
 		t.Error(err)
 	}
