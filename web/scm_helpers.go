--- conflicted
+++ resolved
@@ -14,24 +14,6 @@
 // and not because of some application error
 var ErrContextCanceled = errors.New("context canceled because the github interaction took too long. Please try again later")
 
-<<<<<<< HEAD
-// InitSCMs creates and saves SCM clients for each course without an active SCM client.
-func (q *QuickFeedService) InitSCMs(ctx context.Context) error {
-	courses, err := q.db.GetCourses()
-	if err != nil {
-		return err
-	}
-	for _, course := range courses {
-		_, err := q.getSCM(ctx, course.GetScmOrganizationName())
-		if err != nil {
-			return err
-		}
-	}
-	return nil
-}
-
-=======
->>>>>>> 23bb8f3a
 // GetSCM returns an SCM client for the course organization.
 func (q *QuickFeedService) getSCM(ctx context.Context, organization string) (scm.SCM, error) {
 	return q.scmMgr.GetOrCreateSCM(ctx, q.logger, organization)
