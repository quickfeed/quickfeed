--- conflicted
+++ resolved
@@ -229,15 +229,6 @@
 		t.Errorf("Expected nil, got %v", assignment.GradingBenchmarks)
 	}
 
-<<<<<<< HEAD
-=======
-	// Update assignments. GradingBenchmarks should not be updated
-	err := db.UpdateAssignments([]*qf.Assignment{assignment, assignment2})
-	if err != nil {
-		t.Fatal(err)
-	}
-
->>>>>>> 50abf28e
 	for _, wantReview := range []*qf.Review{review, review2} {
 		gotReview, err := db.GetReview(&qf.Review{ID: wantReview.ID})
 		if err != nil {
@@ -292,17 +283,7 @@
 		t.Errorf("Sanity check: mismatch (-want +got):\n%s", diff)
 	}
 
-<<<<<<< HEAD
 	// Benchmarks should have been updated to reflect the removal of two benchmarks and the addition of a new one.
-=======
-	// Update assignments. GradingBenchmarks should be updated
-	err = db.UpdateAssignments([]*qf.Assignment{assignment, assignment2})
-	if err != nil {
-		t.Fatal(err)
-	}
-
-	// Benchmarks should have been updated to reflect the removal of a benchmark and a criterion
->>>>>>> 50abf28e
 	gotBenchmarks, err = db.GetBenchmarks(&qf.Assignment{ID: assignment.ID, CourseID: course.ID})
 	if err != nil {
 		t.Fatal(err)
