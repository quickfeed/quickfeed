package assignments

import (
	"context"
	"strconv"
	"strings"
	"testing"

	pb "github.com/autograde/quickfeed/ag"
	"github.com/autograde/quickfeed/database"
	"github.com/autograde/quickfeed/internal/qtest"
	"github.com/autograde/quickfeed/log"
	"github.com/autograde/quickfeed/scm"
	"go.uber.org/zap"
)

type foundIssue struct {
	IssueNumber uint64
	Name        string
}

// The test environment creates tasks based on the issues found on student repositories in the organization.
// This is so that we can emulate the result of a previous push to the tests repository.
// For these tasks to be created correctly the title of each task must use the following format:
//   "<task name>, <assignment order>".
//
// For example if an issue is related to "task-hello_world.md" in "lab1",
// then the title of the corresponding issue should be:
//   "lab1/hello_world, 1" (assuming lab1 has assignment order 1).
//
// It is also recommended that issues are created on all student repositories, and that they are the same.

// populateDatabaseWithTasks based on the given course's organization.
func populateDatabaseWithTasks(t *testing.T, logger *zap.SugaredLogger, db database.Database, sc scm.SCM, course *pb.Course) error {
	t.Helper()

	ctx := context.Background()
	org, err := sc.GetOrganization(ctx, &scm.GetOrgOptions{Name: course.Name})
	if err != nil {
		return err
	}

	// Find and create assignments
	foundAssignments, _, err := FetchAssignments(ctx, logger, sc, course)
	if err != nil {
		return err
	}

	if err = db.UpdateAssignments(foundAssignments); err != nil {
		return err
	}

	repos, err := sc.GetRepositories(ctx, org)
	if err != nil {
		return err
	}

	foundIssues := make(map[uint64]map[string]*foundIssue)
	tasks := make(map[uint32]map[string]*pb.Task)

	// Finds issues, and creates tasks based on them
	for _, repo := range repos {
		existingScmIssues, err := sc.GetRepoIssues(ctx, &scm.RepositoryOptions{
			Owner: course.Name,
			Path:  repo.Path,
		})
		if err != nil {
			return err
		}

		if len(existingScmIssues) == 0 {
			continue
		}
		foundIssues[repo.ID] = make(map[string]*foundIssue)
		for _, scmIssue := range existingScmIssues {
			splitTitle := strings.Split(scmIssue.Title, ", ")
			name := splitTitle[0]
			temp, err := strconv.Atoi(splitTitle[len(splitTitle)-1])
			if err != nil {
				continue
			}
			assignmentOrder := uint32(temp)
			foundIssues[repo.ID][name] = &foundIssue{IssueNumber: uint64(scmIssue.IssueNumber), Name: name}

			if _, ok := tasks[assignmentOrder]; !ok {
				tasks[assignmentOrder] = make(map[string]*pb.Task)
			}
			tasks[assignmentOrder][name] = &pb.Task{Title: scmIssue.Title, Body: scmIssue.Body, Name: name, AssignmentOrder: assignmentOrder}
		}
	}

	createdTasks, _, err := db.SynchronizeAssignmentTasks(course, tasks)
	if err != nil {
		return err
	}

	dbRepos, err := db.GetRepositoriesWithIssues(&pb.Repository{
		OrganizationID: course.GetOrganizationID(),
	})
	if err != nil {
		return err
	}

	issuesToCreate := []*pb.Issue{}
	for _, repo := range dbRepos {
		if !repo.IsGroupRepo() {
			continue
		}
		for _, task := range createdTasks {
			foundIssue, ok := foundIssues[repo.RepositoryID][task.Name]
			if !ok {
				continue
			}
			issuesToCreate = append(issuesToCreate, &pb.Issue{RepositoryID: repo.ID, TaskID: task.ID, IssueNumber: foundIssue.IssueNumber})
		}
	}

	return db.CreateIssues(issuesToCreate)
}

// TestHandleTasks runs handleTasks() on the specified organization.
// Results vary depending on what tasks/issues existed prior to running.
func TestHandleTasks(t *testing.T) {
	qfTestOrg := scm.GetTestOrganization(t)
	accessToken := scm.GetAccessToken(t)

	logger := log.Zap(false).Sugar()
	scm, err := scm.NewSCMClient(logger, "github", accessToken)
	if err != nil {
		t.Fatal(err)
	}

	course := &pb.Course{
		Name:             qfTestOrg,
		OrganizationPath: qfTestOrg,
	}

	db, cleanup := qtest.TestDB(t)
	defer cleanup()

	if err = qtest.PopulateDatabaseWithInitialData(t, db, scm, course); err != nil {
		t.Fatal(err)
	}
	if err = populateDatabaseWithTasks(t, logger, db, scm, course); err != nil {
		t.Fatal(err)
	}

<<<<<<< HEAD
	assignments, _, err := FetchAssignments(ctx, logger, scm, course)
=======
	ctx := context.Background()
	assignments, _, err := fetchAssignments(ctx, logger, scm, course)
>>>>>>> 48272dd4
	if err != nil {
		t.Fatal(err)
	}

	if err = handleTasks(ctx, db, scm, course, assignments); err != nil {
		t.Fatal(err)
	}
}<|MERGE_RESOLUTION|>--- conflicted
+++ resolved
@@ -145,12 +145,8 @@
 		t.Fatal(err)
 	}
 
-<<<<<<< HEAD
+	ctx := context.Background()
 	assignments, _, err := FetchAssignments(ctx, logger, scm, course)
-=======
-	ctx := context.Background()
-	assignments, _, err := fetchAssignments(ctx, logger, scm, course)
->>>>>>> 48272dd4
 	if err != nil {
 		t.Fatal(err)
 	}
