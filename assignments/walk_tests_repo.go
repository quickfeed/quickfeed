package assignments

import (
	"encoding/json"
	"fmt"
	"io/fs"
	"os"
	"path/filepath"
	"sort"

	"github.com/quickfeed/quickfeed/qf"
)

const (
	assignmentFile  = "assignment.json"
	criteriaFile    = "criteria.json"
	testsFile       = "tests.json"
	dockerfile      = "Dockerfile"
	taskFilePattern = "task-*.md"
)

// filesForBuildContext is used as a filter to retrieve files required for the build context.
// Add more files to support more dependencies for projects.
var filesForBuildContext = map[string]struct{}{
	dockerfile: {},
	"go.mod":   {},
	"go.sum":   {},
}

var patterns = []string{
	assignmentFile,
	criteriaFile,
	testsFile,
	dockerfile,
	taskFilePattern,
}

// matchAny returns true if filename matches one of the target patterns.
func matchAny(filename string) bool {
	for _, pattern := range patterns {
		if ok, _ := filepath.Match(pattern, filename); ok {
			return true
		}
	}
	return false
}

// match returns true if filename matches the given pattern.
func match(filename, pattern string) bool {
	if ok, _ := filepath.Match(pattern, filename); ok {
		return true
	}
	return false
}

var processors = map[string]fileProcessor{
	criteriaFile: processCriteriaFile,
	testsFile:    processTestsFile,
}

// fileProcessor processes specific file types and updates the assignment
type fileProcessor func(contents []byte, assignment *qf.Assignment, courseID uint64) error

// processCriteriaFile handles criteria.json files
func processCriteriaFile(contents []byte, assignment *qf.Assignment, courseID uint64) error {
	var benchmarks []*qf.GradingBenchmark
	if err := json.Unmarshal(contents, &benchmarks); err != nil {
		return fmt.Errorf("failed to unmarshal %q: %s", criteriaFile, err)
	}
	// Benchmarks and criteria must have courseID for access control checks
	for _, bm := range benchmarks {
		bm.CourseID = courseID
		for _, c := range bm.GetCriteria() {
			c.CourseID = courseID
		}
	}
	assignment.GradingBenchmarks = benchmarks
	return nil
}

// processTestsFile handles tests.json files
func processTestsFile(contents []byte, assignment *qf.Assignment, _ uint64) error {
	var expectedTests []*qf.TestInfo
	if err := json.Unmarshal(contents, &expectedTests); err != nil {
		return fmt.Errorf("failed to unmarshal %q: %s", testsFile, err)
	}
	assignment.ExpectedTests = expectedTests
	return nil
}

// processTaskFile handles task-*.md files
func processTaskFile(contents []byte, assignment *qf.Assignment, filename string) error {
	taskName := taskName(filename)
	task, err := newTask(contents, assignment.GetOrder(), taskName)
	if err != nil {
		return err
	}
	assignment.Tasks = append(assignment.GetTasks(), task)
	return nil
}

// readTestsRepositoryContent reads dir and returns a list of assignments and
// the course's Dockerfile content if there exists a 'tests/scripts/Dockerfile'.
<<<<<<< HEAD
// Assignments are extracted from 'assignment.yml' files, one for each assignment.
func readTestsRepositoryContent(dir string, courseID uint64) ([]*qf.Assignment, map[string]string, error) {
=======
// Assignments are extracted from 'assignment.json' files, one for each assignment.
func readTestsRepositoryContent(dir string, courseID uint64) ([]*qf.Assignment, string, error) {
>>>>>>> 9de25e7d
	files, err := walkTestsRepository(dir)
	if err != nil {
		return nil, nil, err
	}

<<<<<<< HEAD
	// Process all assignment.yml files first
	assignmentsMap := make(map[string]*qf.Assignment)
	for path, contents := range files {
		assignmentName := filepath.Base(filepath.Dir(path))
		switch filepath.Base(path) {
		case assignmentFile, assignmentFileYaml:
			assignment, err := newAssignmentFromFile(contents, assignmentName, courseID)
			if err != nil {
				return nil, nil, err
			}
			assignmentsMap[assignmentName] = assignment
		}
=======
	// Process assignment files first
	assignmentsMap, err := processAssignmentFiles(files, courseID)
	if err != nil {
		return nil, "", err
>>>>>>> 9de25e7d
	}

	buildContext := make(map[string]string)

	// Process other files in tests repository
	for path, contents := range files {
		filename := filepath.Base(path)

<<<<<<< HEAD
		switch filename {
		case criteriaFile:
			var benchmarks []*qf.GradingBenchmark
			if err := json.Unmarshal(contents, &benchmarks); err != nil {
				return nil, nil, fmt.Errorf("failed to unmarshal %q: %s", criteriaFile, err)
			}
			// Benchmarks and criteria must have courseID
			// for access control checks.
			for _, bm := range benchmarks {
				bm.CourseID = courseID
				for _, c := range bm.GetCriteria() {
					c.CourseID = courseID
				}
			}
			assignmentsMap[assignmentName].GradingBenchmarks = benchmarks
		default:
			if _, ok := filesForBuildContext[filename]; ok {
				// Add the file to the build context
				buildContext[filename] = string(contents)
			}
		}

		if match(filename, taskFilePattern) {
			assignment := assignmentsMap[assignmentName]
			taskName := taskName(filename)
			task, err := newTask(contents, assignment.GetOrder(), taskName)
			if err != nil {
				return nil, nil, err
=======
		// Handle Dockerfile separately since it's not assignment-specific
		if filename == dockerfile {
			courseDockerfile = string(contents)
			continue
		}

		assignmentName := filepath.Base(filepath.Dir(path))
		assignment, exists := assignmentsMap[assignmentName]
		if !exists {
			return nil, "", fmt.Errorf("missing %q for %q", filepath.Join(assignmentName, assignmentFile), path)
		}

		// Process known file types registered in processors map
		if processor, exists := processors[filename]; exists {
			if err := processor(contents, assignment, courseID); err != nil {
				return nil, "", err
>>>>>>> 9de25e7d
			}
		}

		// Process task files
		if match(filename, taskFilePattern) {
			if err := processTaskFile(contents, assignment, filename); err != nil {
				return nil, "", err
			}
		}
	}
<<<<<<< HEAD
	sort.Slice(assignments, func(i, j int) bool {
		return assignments[i].GetOrder() < assignments[j].GetOrder()
	})

	return assignments, buildContext, nil
=======
	return sortAssignments(assignmentsMap), courseDockerfile, nil
>>>>>>> 9de25e7d
}

// walkTestsRepository walks the tests repository and returns a map of file names and their contents.
func walkTestsRepository(dir string) (map[string][]byte, error) {
	if _, err := os.Stat(dir); os.IsNotExist(err) {
		return nil, err
	}
	files := make(map[string][]byte)
	err := filepath.WalkDir(dir, func(path string, info fs.DirEntry, err error) error {
		if err != nil {
			// Walk unable to read path; stop walking the tree
			return err
		}
		if !info.IsDir() && matchAny(info.Name()) {
			if files[path], err = os.ReadFile(path); err != nil {
				return err
			}
		}
		return nil
	})
	if err != nil {
		return nil, err
	}
	return files, nil
}

// processAssignmentFiles processes assignment.json files and returns assignments map.
func processAssignmentFiles(files map[string][]byte, courseID uint64) (map[string]*qf.Assignment, error) {
	assignmentsMap := make(map[string]*qf.Assignment)
	for path, contents := range files {
		assignmentName := filepath.Base(filepath.Dir(path))
		filename := filepath.Base(path)
		if filename == assignmentFile {
			assignment, err := newAssignmentFromFile(contents, assignmentName, courseID)
			if err != nil {
				return nil, err
			}
			assignmentsMap[assignmentName] = assignment
		}
	}
	return assignmentsMap, nil
}

// sortAssignments converts map to sorted slice and sorts tasks within assignments.
func sortAssignments(assignmentsMap map[string]*qf.Assignment) []*qf.Assignment {
	assignments := make([]*qf.Assignment, 0, len(assignmentsMap))
	for _, assignment := range assignmentsMap {
		assignments = append(assignments, assignment)
		sort.Slice(assignment.GetTasks(), func(i, j int) bool {
			return assignment.GetTasks()[i].GetTitle() < assignment.GetTasks()[j].GetTitle()
		})
	}
	sort.Slice(assignments, func(i, j int) bool {
		return assignments[i].GetOrder() < assignments[j].GetOrder()
	})
	return assignments
}<|MERGE_RESOLUTION|>--- conflicted
+++ resolved
@@ -19,12 +19,12 @@
 	taskFilePattern = "task-*.md"
 )
 
-// filesForBuildContext is used as a filter to retrieve files required for the build context.
-// Add more files to support more dependencies for projects.
-var filesForBuildContext = map[string]struct{}{
-	dockerfile: {},
-	"go.mod":   {},
-	"go.sum":   {},
+// filesForBuildContext specify files for the Docker build context.
+// Add more files to support more dependencies for different courses.
+var filesForBuildContext = map[string]bool{
+	dockerfile: true,
+	"go.mod":   true,
+	"go.sum":   true,
 }
 
 var patterns = []string{
@@ -53,16 +53,27 @@
 	return false
 }
 
+// lookupProcessor returns the file processor for the given filename, if exists.
+func lookupFileProcessor(filename string) (fileProcessor, bool) {
+	for pattern, processor := range processors {
+		if match(filename, pattern) {
+			return processor, true
+		}
+	}
+	return nil, false
+}
+
 var processors = map[string]fileProcessor{
-	criteriaFile: processCriteriaFile,
-	testsFile:    processTestsFile,
+	criteriaFile:    processCriteriaFile,
+	testsFile:       processTestsFile,
+	taskFilePattern: processTaskFile,
 }
 
 // fileProcessor processes specific file types and updates the assignment
-type fileProcessor func(contents []byte, assignment *qf.Assignment, courseID uint64) error
+type fileProcessor func(filename string, contents []byte, assignment *qf.Assignment, courseID uint64) error
 
 // processCriteriaFile handles criteria.json files
-func processCriteriaFile(contents []byte, assignment *qf.Assignment, courseID uint64) error {
+func processCriteriaFile(_ string, contents []byte, assignment *qf.Assignment, courseID uint64) error {
 	var benchmarks []*qf.GradingBenchmark
 	if err := json.Unmarshal(contents, &benchmarks); err != nil {
 		return fmt.Errorf("failed to unmarshal %q: %s", criteriaFile, err)
@@ -79,7 +90,7 @@
 }
 
 // processTestsFile handles tests.json files
-func processTestsFile(contents []byte, assignment *qf.Assignment, _ uint64) error {
+func processTestsFile(_ string, contents []byte, assignment *qf.Assignment, _ uint64) error {
 	var expectedTests []*qf.TestInfo
 	if err := json.Unmarshal(contents, &expectedTests); err != nil {
 		return fmt.Errorf("failed to unmarshal %q: %s", testsFile, err)
@@ -89,7 +100,7 @@
 }
 
 // processTaskFile handles task-*.md files
-func processTaskFile(contents []byte, assignment *qf.Assignment, filename string) error {
+func processTaskFile(filename string, contents []byte, assignment *qf.Assignment, _ uint64) error {
 	taskName := taskName(filename)
 	task, err := newTask(contents, assignment.GetOrder(), taskName)
 	if err != nil {
@@ -100,38 +111,18 @@
 }
 
 // readTestsRepositoryContent reads dir and returns a list of assignments and
-// the course's Dockerfile content if there exists a 'tests/scripts/Dockerfile'.
-<<<<<<< HEAD
-// Assignments are extracted from 'assignment.yml' files, one for each assignment.
+// a map with the course's docker build context if there exists a 'tests/scripts/Dockerfile'.
+// Assignments are extracted from 'assignment.json' files, one for each assignment.
 func readTestsRepositoryContent(dir string, courseID uint64) ([]*qf.Assignment, map[string]string, error) {
-=======
-// Assignments are extracted from 'assignment.json' files, one for each assignment.
-func readTestsRepositoryContent(dir string, courseID uint64) ([]*qf.Assignment, string, error) {
->>>>>>> 9de25e7d
 	files, err := walkTestsRepository(dir)
 	if err != nil {
 		return nil, nil, err
 	}
 
-<<<<<<< HEAD
-	// Process all assignment.yml files first
-	assignmentsMap := make(map[string]*qf.Assignment)
-	for path, contents := range files {
-		assignmentName := filepath.Base(filepath.Dir(path))
-		switch filepath.Base(path) {
-		case assignmentFile, assignmentFileYaml:
-			assignment, err := newAssignmentFromFile(contents, assignmentName, courseID)
-			if err != nil {
-				return nil, nil, err
-			}
-			assignmentsMap[assignmentName] = assignment
-		}
-=======
 	// Process assignment files first
 	assignmentsMap, err := processAssignmentFiles(files, courseID)
 	if err != nil {
-		return nil, "", err
->>>>>>> 9de25e7d
+		return nil, nil, err
 	}
 
 	buildContext := make(map[string]string)
@@ -140,72 +131,27 @@
 	for path, contents := range files {
 		filename := filepath.Base(path)
 
-<<<<<<< HEAD
-		switch filename {
-		case criteriaFile:
-			var benchmarks []*qf.GradingBenchmark
-			if err := json.Unmarshal(contents, &benchmarks); err != nil {
-				return nil, nil, fmt.Errorf("failed to unmarshal %q: %s", criteriaFile, err)
-			}
-			// Benchmarks and criteria must have courseID
-			// for access control checks.
-			for _, bm := range benchmarks {
-				bm.CourseID = courseID
-				for _, c := range bm.GetCriteria() {
-					c.CourseID = courseID
-				}
-			}
-			assignmentsMap[assignmentName].GradingBenchmarks = benchmarks
-		default:
-			if _, ok := filesForBuildContext[filename]; ok {
-				// Add the file to the build context
-				buildContext[filename] = string(contents)
-			}
-		}
-
-		if match(filename, taskFilePattern) {
-			assignment := assignmentsMap[assignmentName]
-			taskName := taskName(filename)
-			task, err := newTask(contents, assignment.GetOrder(), taskName)
-			if err != nil {
-				return nil, nil, err
-=======
-		// Handle Dockerfile separately since it's not assignment-specific
-		if filename == dockerfile {
-			courseDockerfile = string(contents)
+		// Handle Dockerfile build context separately since it's not assignment-specific
+		if filesForBuildContext[filename] {
+			// Add the file to the build context
+			buildContext[filename] = string(contents)
 			continue
 		}
 
 		assignmentName := filepath.Base(filepath.Dir(path))
 		assignment, exists := assignmentsMap[assignmentName]
 		if !exists {
-			return nil, "", fmt.Errorf("missing %q for %q", filepath.Join(assignmentName, assignmentFile), path)
+			return nil, nil, fmt.Errorf("missing %q for %q", filepath.Join(assignmentName, assignmentFile), path)
 		}
 
 		// Process known file types registered in processors map
-		if processor, exists := processors[filename]; exists {
-			if err := processor(contents, assignment, courseID); err != nil {
-				return nil, "", err
->>>>>>> 9de25e7d
+		if processor, exists := lookupFileProcessor(filename); exists {
+			if err := processor(filename, contents, assignment, courseID); err != nil {
+				return nil, nil, err
 			}
 		}
-
-		// Process task files
-		if match(filename, taskFilePattern) {
-			if err := processTaskFile(contents, assignment, filename); err != nil {
-				return nil, "", err
-			}
-		}
-	}
-<<<<<<< HEAD
-	sort.Slice(assignments, func(i, j int) bool {
-		return assignments[i].GetOrder() < assignments[j].GetOrder()
-	})
-
-	return assignments, buildContext, nil
-=======
-	return sortAssignments(assignmentsMap), courseDockerfile, nil
->>>>>>> 9de25e7d
+	}
+	return sortAssignments(assignmentsMap), buildContext, nil
 }
 
 // walkTestsRepository walks the tests repository and returns a map of file names and their contents.
