syntax = "proto3";
package ag;
option go_package   = "github.com/autograde/quickfeed/ag";
option swift_prefix = "";

import "kit/score/score.proto";
import "patch/go.proto";

// Note on use of protopatch's go.field to translate to a database schema via GORM
//
// To define fields that should be ignored by the database, use this tag:
//   [(go.field) = {tags: 'gorm:"-"'}];
//
// To define multiple database attributes (fields) that combine to form a unique identifier,
// use the following tag, replacing the <id_name> with the specific unique database identifier;
// this will set the SQL UNIQUE constraint for the database:
//   [(go.field) = {tags: 'gorm:"uniqueIndex:<id_name>"'}];

// USERS AND USERGROUPS //

message User {
    uint64 ID        = 1;
    bool isAdmin     = 2;
    string name      = 3;
    string studentID = 4;
    string email     = 5;
    string avatarURL = 6;
    string login     = 7;

    repeated RemoteIdentity remoteIdentities = 8;
    repeated Enrollment enrollments          = 9;
}

message Users {
    repeated User users = 1;
}

message RemoteIdentity {
    uint64 ID          = 1;
    string provider    = 2 [(go.field) = { tags: 'gorm:"uniqueIndex:uid_provider_remote_id"' }];
    uint64 remoteID    = 3 [(go.field) = { tags: 'gorm:"uniqueIndex:uid_provider_remote_id"' }];
    string accessToken = 4;
    uint64 userID      = 5;
}

message Group {
    enum GroupStatus {
        PENDING  = 0;
        APPROVED = 1;
    }
    uint64 ID          = 1;
    string name        = 2 [(go.field) = { tags: 'gorm:"uniqueIndex:idx_unique_group_name"' }];
    uint64 courseID    = 3 [(go.field) = { tags: 'gorm:"uniqueIndex:idx_unique_group_name"' }];
    uint64 teamID      = 4;
    GroupStatus status = 5;

    repeated User users             = 6 [(go.field) = { tags: 'gorm:"many2many:group_users;"' }];
    repeated Enrollment enrollments = 7;
}

message Groups {
    repeated Group groups = 1;
}

//   COURSES   //

message Course {
    uint64 ID                      = 1;
    uint64 courseCreatorID         = 2;
    string name                    = 3;
    string code                    = 4 [(go.field) = { tags: 'gorm:"uniqueIndex:idx_unique_course"' }];
    uint32 year                    = 5 [(go.field) = { tags: 'gorm:"uniqueIndex:idx_unique_course"' }];
    string tag                     = 6;
    string provider                = 7;
    uint64 organizationID          = 8;
    string organizationPath        = 9;  // The organization's SCM name, e.g. uis-dat520-2020.
    uint32 slipDays                = 10;
    string dockerfile              = 11;
    Enrollment.UserStatus enrolled = 12 [(go.field) = { tags: 'gorm:"-"' }];

    repeated Enrollment enrollments = 13;
    repeated Assignment assignments = 14;
    repeated Group groups           = 15;
}

message Courses {
    repeated Course courses = 1;
}

message Repository {
    enum Type {
        NONE        = 0;
        COURSEINFO  = 1;
        ASSIGNMENTS = 2;
        TESTS       = 3;
        USER        = 4;
        GROUP       = 5;
    }
    uint64 ID             = 1;
    uint64 organizationID = 2 [(go.field) = { tags: 'gorm:"uniqueIndex:uid_gid_org_type"' }];
    uint64 repositoryID   = 3;  // ID of a github repository
    uint64 userID         = 4 [(go.field) = { tags: 'gorm:"uniqueIndex:uid_gid_org_type"' }];
    uint64 groupID        = 5 [(go.field) = { tags: 'gorm:"uniqueIndex:uid_gid_org_type"' }];
    string HTMLURL        = 6;
    Type repoType         = 7 [(go.field) = { tags: 'gorm:"uniqueIndex:uid_gid_org_type"' }];
    repeated Issue issues = 8;  // Issues associated with this repository
}

message Enrollment {
    enum UserStatus {
        NONE    = 0;
        PENDING = 1;
        STUDENT = 2;
        TEACHER = 3;
    }
    enum DisplayState {
        UNSET    = 0;
        HIDDEN   = 1;
        VISIBLE  = 2;
        FAVORITE = 3;
    }
    uint64 ID                          = 1;
    uint64 courseID                    = 2 [(go.field) = { tags: 'gorm:"uniqueIndex:idx_unique_enrollment"' }];
    uint64 userID                      = 3 [(go.field) = { tags: 'gorm:"uniqueIndex:idx_unique_enrollment"' }];
    uint64 groupID                     = 4;
    bool hasTeacherScopes              = 5;
    User user                          = 6;
    Course course                      = 7;
    Group group                        = 8;
    UserStatus status                  = 9;
    DisplayState state                 = 10;
    uint32 slipDaysRemaining           = 11 [(go.field) = { tags: 'gorm:"-"' }];
    string lastActivityDate            = 12;
    uint64 totalApproved               = 13;
    repeated UsedSlipDays usedSlipDays = 14;
}

message UsedSlipDays {
    uint64 ID           = 1;
    uint64 enrollmentID = 2;
    uint64 assignmentID = 3;
    uint32 usedSlipDays = 4;
}

message Enrollments {
    repeated Enrollment enrollments = 1;
}

//   UI structures, never saved in the database   //

message SubmissionLink {
    Assignment assignment = 1;
    Submission submission = 2;
}

message EnrollmentLink {
    Enrollment enrollment               = 2;  // must have course and user/group preloaded
    repeated SubmissionLink submissions = 3;
}

message CourseSubmissions {
    Course course                 = 1;  // preloaded assignments
    repeated EnrollmentLink links = 2;
}

//   LABS    //

message Assignment {
    uint64 ID                       = 1;
    uint64 CourseID                 = 2;  // foreign key
    string name                     = 3;
    string scriptFile               = 4;
    string deadline                 = 5;
    bool autoApprove                = 6;
    uint32 order                    = 7;
    bool isGroupLab                 = 8;
    uint32 scoreLimit               = 9;   // minimal score limit for auto approval
    uint32 reviewers                = 10;  // number of reviewers that will review submissions for this assignment
    uint32 containerTimeout         = 11;  // container timeout for this assignment
    repeated Submission submissions = 12;  // submissions produced for this assignment
    repeated Task Tasks             = 13;  // tasks associated with this assignment
    repeated GradingBenchmark gradingBenchmarks = 14;  // grading benchmarks for this assignment
}

message Task {
    uint64 ID              = 1;
    uint64 assignmentID    = 2;  // foreign key
    uint32 assignmentOrder = 3;
    string title           = 4;
    string body            = 5;
    string name            = 6;
}

message Issue {
    uint64 ID           = 1;
    uint64 repositoryID = 2;  // Represents the internal ID of a repository
    uint64 issueNumber  = 4;  // Issue number on scm. Needed for associating db issue with scm issue
    string name         = 5;  // Name of associated task/issue, e.g. "lab1/task-1.md"
    string title        = 6;
    string body         = 7;
}

message Assignments {
    repeated Assignment assignments = 1;
}

message Submission {
    enum Status {
        NONE     = 0;
        APPROVED = 1;
        REJECTED = 2;
        REVISION = 3;
    }
    uint64 ID                   = 1;
    uint64 AssignmentID         = 2;  // foreign key
    uint64 userID               = 3;
    uint64 groupID              = 4;
    uint32 score                = 5;
    string commitHash           = 6;
    bool released               = 7;  // true => feedback is visible to the student or group members
    Status status               = 8;
    string approvedDate         = 9;
    repeated Review reviews     = 10;  // reviews produced for this submission
    score.BuildInfo BuildInfo   = 11;  // build info for tests
    repeated score.Score Scores = 12;  // list of scores for different tests
}

message Submissions {
    repeated Submission submissions = 1;
}

//   MANUAL GRADING   //

message GradingBenchmark {
    uint64 ID                          = 1;
    uint64 AssignmentID                = 2;  // foreign key
    uint64 ReviewID                    = 3;  // foreign key
    string heading                     = 4;
    string comment                     = 5;
    repeated GradingCriterion criteria = 6 [(go.field) = { tags: 'gorm:"foreignKey:BenchmarkID"' }];
}

message Benchmarks {
    repeated GradingBenchmark benchmarks = 1;
}

message GradingCriterion {
    enum Grade {
        NONE   = 0;
        FAILED = 1;
        PASSED = 2;
    }
    uint64 ID          = 1;
    uint64 BenchmarkID = 2;  // foreign key
    uint64 points      = 3;
    string description = 4;
    Grade grade        = 5;
    string comment     = 6;
}

message Review {
    uint64 ID                                   = 1;
    uint64 SubmissionID                         = 2;  // foreign key
    uint64 ReviewerID                           = 3;  // UserID of the reviewer
    string feedback                             = 4;
    bool ready                                  = 5;
    uint32 score                                = 6;
    repeated GradingBenchmark gradingBenchmarks = 7 [(go.field) = { tags: 'gorm:"foreignKey:ReviewID"' }];
    string edited                               = 8;
}

message Reviewers {
    repeated User reviewers = 1;
}

////    REQUESTS AND RESPONSES      \\\\

message ReviewRequest {
    uint64 courseID = 1;
    Review review   = 2;
}

message CourseRequest {
    uint64 courseID = 1;
}

message UserRequest {
    uint64 userID = 1;
}

message GetGroupRequest {
    uint64 groupID = 1;
}

message GroupRequest {
    uint64 userID   = 1;
    uint64 groupID  = 2;
    uint64 courseID = 3;
}

message Provider {
    string provider = 1;
}

message OrgRequest {
    string orgName = 1;
}

message Organization {
    uint64 ID          = 1;
    string path        = 2;
    string avatar      = 3;
    string paymentPlan = 4;
}

message Organizations {
    repeated Organization organizations = 1;
}

// EnrollmentRequest is a request for enrolled users of a given course,
// whose enrollment status match those provided in the request. To ignore group members
// that otherwise match the enrollment request, set ignoreGroupMembers to true.
message EnrollmentRequest {
    uint64 courseID                         = 1;
    bool ignoreGroupMembers                 = 2;
    bool withActivity                       = 3;
    repeated Enrollment.UserStatus statuses = 4;
}

// EnrollmentStatusRequest is a request for a given user, with a specific enrollment status.
message EnrollmentStatusRequest {
    uint64 userID                           = 1;
    repeated Enrollment.UserStatus statuses = 2;
}

message SubmissionRequest {
    uint64 userID   = 1;
    uint64 groupID  = 2;
    uint64 courseID = 3;
}

message UpdateSubmissionRequest {
    uint64 submissionID      = 1;
    uint64 courseID          = 2;
    uint32 score             = 3;
    bool released            = 4;
    Submission.Status status = 5;
}

message UpdateSubmissionsRequest {
    uint64 courseID     = 1;
    uint64 assignmentID = 2;
    uint32 scoreLimit   = 3;
    bool release        = 4;
    bool approve        = 5;
}

message SubmissionReviewersRequest {
    uint64 submissionID = 1;
    uint64 courseID     = 2;
}

message Providers {
    repeated string providers = 1;
}

message URLRequest {
    uint64 courseID                    = 1;
    repeated Repository.Type repoTypes = 2;
}

// used to check whether student/group submission repo is empty
message RepositoryRequest {
    uint64 userID   = 1;
    uint64 groupID  = 2;
    uint64 courseID = 3;
}

message Repositories {
    map<string, string> URLs = 1;
}

message AuthorizationResponse {
    bool IsAuthorized = 1;
}

message Status {
    uint64 Code  = 1;
    string Error = 2;
}

message SubmissionsForCourseRequest {
    enum Type {
        ALL        = 0;
        INDIVIDUAL = 1;
        GROUP      = 2;
    }
    uint64 courseID    = 1;
    Type type          = 2;
    bool withBuildInfo = 3;
}

message RebuildRequest {
    oneof rebuildType {
        uint64 submissionID = 1;
        uint64 courseID = 2;
    }
    uint64 assignmentID = 3;
}

message CourseUserRequest {
    string courseCode = 1;
    uint32 courseYear = 2;
    string userLogin  = 3;
}

<<<<<<< HEAD
message AssignmentRequest {
    uint64 courseID     = 1;
    uint64 assignmentID = 2;
}

=======
>>>>>>> 7379401a
// Void contains no fields. A server response with a Void still contains a gRPC status code,
// which can be checked for success or failure. Status code 0 indicates that the requested action was successful,
// whereas any other status code indicates some failure. As such, the status code can be used as a boolean result from
// the server.
message Void {}

service AutograderService {
    // users //

    rpc GetUser(Void) returns (User) {}
    rpc GetUsers(Void) returns (Users) {}
    rpc GetUserByCourse(CourseUserRequest) returns (User) {}
    rpc UpdateUser(User) returns (Void) {}
    rpc IsAuthorizedTeacher(Void) returns (AuthorizationResponse) {}

    // groups //

    rpc GetGroup(GetGroupRequest) returns (Group) {}
    rpc GetGroupByUserAndCourse(GroupRequest) returns (Group) {}
    rpc GetGroupsByCourse(CourseRequest) returns (Groups) {}
    rpc CreateGroup(Group) returns (Group) {}
    rpc UpdateGroup(Group) returns (Void) {}
    rpc DeleteGroup(GroupRequest) returns (Void) {}

    // courses //

    rpc GetCourse(CourseRequest) returns (Course) {}
    rpc GetCourses(Void) returns (Courses) {}
    rpc GetCoursesByUser(EnrollmentStatusRequest) returns (Courses) {}
    rpc CreateCourse(Course) returns (Course) {}
    rpc UpdateCourse(Course) returns (Void) {}
    rpc UpdateCourseVisibility(Enrollment) returns (Void) {}

    // assignments //

    rpc GetAssignments(CourseRequest) returns (Assignments) {}
    rpc UpdateAssignments(CourseRequest) returns (Void) {}

    // enrollments //

    rpc GetEnrollmentsByUser(EnrollmentStatusRequest) returns (Enrollments) {}
    rpc GetEnrollmentsByCourse(EnrollmentRequest) returns (Enrollments) {}
    rpc CreateEnrollment(Enrollment) returns (Void) {}
    rpc UpdateEnrollment(Enrollment) returns (Void) {}
    rpc UpdateEnrollments(CourseRequest) returns (Void) {}

    // submissions //

    // Get latest submissions for all course assignments for a user or a group.
    rpc GetSubmissions(SubmissionRequest) returns (Submissions) {}
    // Get lab submissions for every course user or every course group
    rpc GetSubmissionsByCourse(SubmissionsForCourseRequest) returns (CourseSubmissions) {}
    rpc UpdateSubmission(UpdateSubmissionRequest) returns (Void) {}
    rpc UpdateSubmissions(UpdateSubmissionsRequest) returns (Void) {}
    rpc RebuildSubmissions(RebuildRequest) returns (Void) {}

    // manual grading //

    rpc CreateBenchmark(GradingBenchmark) returns (GradingBenchmark) {}
    rpc UpdateBenchmark(GradingBenchmark) returns (Void) {}
    rpc DeleteBenchmark(GradingBenchmark) returns (Void) {}

    rpc CreateCriterion(GradingCriterion) returns (GradingCriterion) {}
    rpc UpdateCriterion(GradingCriterion) returns (Void) {}
    rpc DeleteCriterion(GradingCriterion) returns (Void) {}

    rpc CreateReview(ReviewRequest) returns (Review) {}
    rpc UpdateReview(ReviewRequest) returns (Review) {}
    rpc GetReviewers(SubmissionReviewersRequest) returns (Reviewers) {}

    // misc //

    rpc GetProviders(Void) returns (Providers) {}
    rpc GetOrganization(OrgRequest) returns (Organization) {}
    rpc GetRepositories(URLRequest) returns (Repositories) {}
    rpc IsEmptyRepo(RepositoryRequest) returns (Void) {}
}<|MERGE_RESOLUTION|>--- conflicted
+++ resolved
@@ -403,7 +403,7 @@
 message RebuildRequest {
     oneof rebuildType {
         uint64 submissionID = 1;
-        uint64 courseID = 2;
+        uint64 courseID     = 2;
     }
     uint64 assignmentID = 3;
 }
@@ -414,14 +414,6 @@
     string userLogin  = 3;
 }
 
-<<<<<<< HEAD
-message AssignmentRequest {
-    uint64 courseID     = 1;
-    uint64 assignmentID = 2;
-}
-
-=======
->>>>>>> 7379401a
 // Void contains no fields. A server response with a Void still contains a gRPC status code,
 // which can be checked for success or failure. Status code 0 indicates that the requested action was successful,
 // whereas any other status code indicates some failure. As such, the status code can be used as a boolean result from
