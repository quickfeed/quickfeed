--- conflicted
+++ resolved
@@ -1,7 +1,7 @@
 syntax = "proto3";
 package ag;
-option go_package = "github.com/autograde/quickfeed/ag";
-option swift_prefix="";
+option go_package   = "github.com/autograde/quickfeed/ag";
+option swift_prefix = "";
 
 import "kit/score/score.proto";
 import "patch/go.proto";
@@ -16,20 +16,19 @@
 // this will set the SQL UNIQUE constraint for the database:
 //   [(go.field) = {tags: 'gorm:"uniqueIndex:<id_name>"'}];
 
-
 // USERS AND USERGROUPS //
 
 message User {
-    uint64 ID = 1;
-    bool isAdmin = 2;
-    string name = 3;
+    uint64 ID        = 1;
+    bool isAdmin     = 2;
+    string name      = 3;
     string studentID = 4;
-    string email = 5;
+    string email     = 5;
     string avatarURL = 6;
-    string login = 7;
+    string login     = 7;
 
     repeated RemoteIdentity remoteIdentities = 8;
-    repeated Enrollment enrollments = 9;
+    repeated Enrollment enrollments          = 9;
 }
 
 message Users {
@@ -37,25 +36,25 @@
 }
 
 message RemoteIdentity {
-    uint64 ID = 1;
-    string provider = 2 [(go.field) = {tags: 'gorm:"uniqueIndex:uid_provider_remote_id"'}]; 
-    uint64 remoteID = 3 [(go.field) = {tags: 'gorm:"uniqueIndex:uid_provider_remote_id"'}]; 
+    uint64 ID          = 1;
+    string provider    = 2 [(go.field) = { tags: 'gorm:"uniqueIndex:uid_provider_remote_id"' }];
+    uint64 remoteID    = 3 [(go.field) = { tags: 'gorm:"uniqueIndex:uid_provider_remote_id"' }];
     string accessToken = 4;
-    uint64 userID = 5;
+    uint64 userID      = 5;
 }
 
 message Group {
     enum GroupStatus {
-        PENDING = 0;
+        PENDING  = 0;
         APPROVED = 1;
     }
-    uint64 ID = 1;
-    string name = 2 [(go.field) = {tags: 'gorm:"uniqueIndex:idx_unique_group_name"'}];
-    uint64 courseID = 3 [(go.field) = {tags: 'gorm:"uniqueIndex:idx_unique_group_name"'}]; 
-    uint64 teamID = 4;
+    uint64 ID          = 1;
+    string name        = 2 [(go.field) = { tags: 'gorm:"uniqueIndex:idx_unique_group_name"' }];
+    uint64 courseID    = 3 [(go.field) = { tags: 'gorm:"uniqueIndex:idx_unique_group_name"' }];
+    uint64 teamID      = 4;
     GroupStatus status = 5;
 
-    repeated User users = 6 [(go.field) = {tags: 'gorm:"many2many:group_users;"'}];
+    repeated User users             = 6 [(go.field) = { tags: 'gorm:"many2many:group_users;"' }];
     repeated Enrollment enrollments = 7;
 }
 
@@ -66,22 +65,22 @@
 //   COURSES   //
 
 message Course {
-    uint64 ID = 1;
-    uint64 courseCreatorID = 2;
-    string name = 3;
-    string code = 4 [(go.field) = {tags: 'gorm:"uniqueIndex:idx_unique_course"'}];
-    uint32 year = 5 [(go.field) = {tags: 'gorm:"uniqueIndex:idx_unique_course"'}];
-    string tag = 6;
-    string provider = 7;
-    uint64 organizationID = 8;
-    string organizationPath = 9; // The organization's SCM name, e.g. uis-dat520-2020.
-    uint32 slipDays = 10;
-    string dockerfile = 11;
-    Enrollment.UserStatus enrolled = 12 [(go.field) = {tags: 'gorm:"-"'}];
+    uint64 ID                      = 1;
+    uint64 courseCreatorID         = 2;
+    string name                    = 3;
+    string code                    = 4 [(go.field) = { tags: 'gorm:"uniqueIndex:idx_unique_course"' }];
+    uint32 year                    = 5 [(go.field) = { tags: 'gorm:"uniqueIndex:idx_unique_course"' }];
+    string tag                     = 6;
+    string provider                = 7;
+    uint64 organizationID          = 8;
+    string organizationPath        = 9;  // The organization's SCM name, e.g. uis-dat520-2020.
+    uint32 slipDays                = 10;
+    string dockerfile              = 11;
+    Enrollment.UserStatus enrolled = 12 [(go.field) = { tags: 'gorm:"-"' }];
 
     repeated Enrollment enrollments = 13;
     repeated Assignment assignments = 14;
-    repeated Group groups = 15;
+    repeated Group groups           = 15;
 }
 
 message Courses {
@@ -90,53 +89,53 @@
 
 message Repository {
     enum Type {
-        NONE = 0;
-        COURSEINFO = 1;
+        NONE        = 0;
+        COURSEINFO  = 1;
         ASSIGNMENTS = 2;
-        TESTS = 3;
-        USER = 4;
-        GROUP = 5;
-    }
-    uint64 ID = 1;
-    uint64 organizationID = 2 [(go.field) = {tags: 'gorm:"uniqueIndex:uid_gid_org_type"'}];
-    uint64 repositoryID = 3; // ID of a github repository
-    uint64 userID = 4 [(go.field) = {tags: 'gorm:"uniqueIndex:uid_gid_org_type"'}];
-    uint64 groupID = 5 [(go.field) = {tags: 'gorm:"uniqueIndex:uid_gid_org_type"'}];
-    string HTMLURL = 6;
-    Type repoType = 7 [(go.field) = {tags: 'gorm:"uniqueIndex:uid_gid_org_type"'}];
+        TESTS       = 3;
+        USER        = 4;
+        GROUP       = 5;
+    }
+    uint64 ID             = 1;
+    uint64 organizationID = 2 [(go.field) = { tags: 'gorm:"uniqueIndex:uid_gid_org_type"' }];
+    uint64 repositoryID   = 3;  // ID of a github repository
+    uint64 userID         = 4 [(go.field) = { tags: 'gorm:"uniqueIndex:uid_gid_org_type"' }];
+    uint64 groupID        = 5 [(go.field) = { tags: 'gorm:"uniqueIndex:uid_gid_org_type"' }];
+    string HTMLURL        = 6;
+    Type repoType         = 7 [(go.field) = { tags: 'gorm:"uniqueIndex:uid_gid_org_type"' }];
 }
 
 message Enrollment {
     enum UserStatus {
-        NONE = 0;
+        NONE    = 0;
         PENDING = 1;
         STUDENT = 2;
         TEACHER = 3;
     }
     enum DisplayState {
-        UNSET = 0;
-        HIDDEN = 1;
-        VISIBLE = 2;
+        UNSET    = 0;
+        HIDDEN   = 1;
+        VISIBLE  = 2;
         FAVORITE = 3;
     }
-    uint64 ID = 1;
-    uint64 courseID = 2 [(go.field) = {tags: 'gorm:"uniqueIndex:idx_unique_enrollment"'}];
-    uint64 userID = 3 [(go.field) = {tags: 'gorm:"uniqueIndex:idx_unique_enrollment"'}]; 
-    uint64 groupID = 4;
-    bool hasTeacherScopes = 5;
-    User user = 6;
-    Course course = 7;
-    Group group = 8;
-    UserStatus status = 9;
-    DisplayState state = 10;
-    uint32 slipDaysRemaining = 11 [(go.field) = {tags: 'gorm:"-"'}];
-    string lastActivityDate = 12;
-    uint64 totalApproved = 13;
+    uint64 ID                          = 1;
+    uint64 courseID                    = 2 [(go.field) = { tags: 'gorm:"uniqueIndex:idx_unique_enrollment"' }];
+    uint64 userID                      = 3 [(go.field) = { tags: 'gorm:"uniqueIndex:idx_unique_enrollment"' }];
+    uint64 groupID                     = 4;
+    bool hasTeacherScopes              = 5;
+    User user                          = 6;
+    Course course                      = 7;
+    Group group                        = 8;
+    UserStatus status                  = 9;
+    DisplayState state                 = 10;
+    uint32 slipDaysRemaining           = 11 [(go.field) = { tags: 'gorm:"-"' }];
+    string lastActivityDate            = 12;
+    uint64 totalApproved               = 13;
     repeated UsedSlipDays usedSlipDays = 14;
 }
 
 message UsedSlipDays {
-    uint64 ID = 1;
+    uint64 ID           = 1;
     uint64 enrollmentID = 2;
     uint64 assignmentID = 3;
     uint32 usedSlipDays = 4;
@@ -144,7 +143,7 @@
 
 message Enrollments {
     repeated Enrollment enrollments = 1;
-} 
+}
 
 //   UI structures, never saved in the database   //
 
@@ -154,31 +153,31 @@
 }
 
 message EnrollmentLink {
-    Enrollment enrollment = 2; // must have course and user/group preloaded
+    Enrollment enrollment               = 2;  // must have course and user/group preloaded
     repeated SubmissionLink submissions = 3;
 }
 
 message CourseSubmissions {
-    Course course = 1; // preloaded assignments
+    Course course                 = 1;  // preloaded assignments
     repeated EnrollmentLink links = 2;
 }
 
 //   LABS    //
 
 message Assignment {
-    uint64 ID = 1;
-    uint64 CourseID = 2; // foreign key
-    string name = 3;
-    string scriptFile = 4;
-    string deadline = 5; 
-    bool autoApprove = 6;
-    uint32 order = 7;
-    bool isGroupLab = 8;
-    uint32 scoreLimit = 9;                            // minimal score limit for auto approval
-    uint32 reviewers = 10;                            // number of reviewers that will review submissions for this assignment 
-    repeated Submission submissions = 11;             // submissions produced for this assignment
-    repeated GradingBenchmark gradingBenchmarks = 12; // grading benchmarks for this assignment
-    uint32 containerTimeout = 13; // TODO(meling) Do we need this?
+    uint64 ID                       = 1;
+    uint64 CourseID                 = 2;  // foreign key
+    string name                     = 3;
+    string scriptFile               = 4;
+    string deadline                 = 5;
+    bool autoApprove                = 6;
+    uint32 order                    = 7;
+    bool isGroupLab                 = 8;
+    uint32 scoreLimit               = 9;   // minimal score limit for auto approval
+    uint32 reviewers                = 10;  // number of reviewers that will review submissions for this assignment
+    repeated Submission submissions = 11;  // submissions produced for this assignment
+    repeated GradingBenchmark gradingBenchmarks = 12;  // grading benchmarks for this assignment
+    uint32 containerTimeout                     = 13;  // TODO(meling) Do we need this?
 }
 
 message Assignments {
@@ -187,23 +186,23 @@
 
 message Submission {
     enum Status {
-        NONE = 0;
+        NONE     = 0;
         APPROVED = 1;
         REJECTED = 2;
         REVISION = 3;
     }
-    uint64 ID = 1;
-    uint64 AssignmentID = 2; // foreign key
-    uint64 userID = 3;
-    uint64 groupID = 4;
-    uint32 score = 5;
-    string commitHash = 6;
-    bool released = 7;       // true => feedback is visible to the student or group members
-    Status status = 8;
-    string approvedDate = 9;
-    repeated Review reviews = 10;     // reviews produced for this submission
-    score.BuildInfo BuildInfo = 11;   // build info for tests
-    repeated score.Score Scores = 12; // list of scores for different tests
+    uint64 ID                   = 1;
+    uint64 AssignmentID         = 2;  // foreign key
+    uint64 userID               = 3;
+    uint64 groupID              = 4;
+    uint32 score                = 5;
+    string commitHash           = 6;
+    bool released               = 7;  // true => feedback is visible to the student or group members
+    Status status               = 8;
+    string approvedDate         = 9;
+    repeated Review reviews     = 10;  // reviews produced for this submission
+    score.BuildInfo BuildInfo   = 11;  // build info for tests
+    repeated score.Score Scores = 12;  // list of scores for different tests
 }
 
 message Submissions {
@@ -213,12 +212,12 @@
 //   MANUAL GRADING   //
 
 message GradingBenchmark {
-    uint64 ID = 1;
-    uint64 AssignmentID = 2; // foreign key
-    uint64 ReviewID = 3; // foreign key
-    string heading = 4;
-    string comment = 5;
-    repeated GradingCriterion criteria = 6 [(go.field) = {tags: 'gorm:"foreignKey:BenchmarkID"'}];
+    uint64 ID                          = 1;
+    uint64 AssignmentID                = 2;  // foreign key
+    uint64 ReviewID                    = 3;  // foreign key
+    string heading                     = 4;
+    string comment                     = 5;
+    repeated GradingCriterion criteria = 6 [(go.field) = { tags: 'gorm:"foreignKey:BenchmarkID"' }];
 }
 
 message Benchmarks {
@@ -227,27 +226,27 @@
 
 message GradingCriterion {
     enum Grade {
-        NONE = 0;
+        NONE   = 0;
         FAILED = 1;
         PASSED = 2;
     }
-    uint64 ID = 1;
-    uint64 BenchmarkID = 2; // foreign key
-    uint64 points = 3;
+    uint64 ID          = 1;
+    uint64 BenchmarkID = 2;  // foreign key
+    uint64 points      = 3;
     string description = 4;
-    Grade grade = 5;
-    string comment = 6;
+    Grade grade        = 5;
+    string comment     = 6;
 }
 
 message Review {
-    uint64 ID = 1;
-    uint64 SubmissionID = 2; // foreign key
-    uint64 ReviewerID = 3;   // UserID of the reviewer
-    string feedback = 4;
-    bool ready = 5;
-    uint32 score = 6;
-    repeated GradingBenchmark gradingBenchmarks = 7 [(go.field) = {tags: 'gorm:"foreignKey:ReviewID"'}];
-    string edited = 8;
+    uint64 ID                                   = 1;
+    uint64 SubmissionID                         = 2;  // foreign key
+    uint64 ReviewerID                           = 3;  // UserID of the reviewer
+    string feedback                             = 4;
+    bool ready                                  = 5;
+    uint32 score                                = 6;
+    repeated GradingBenchmark gradingBenchmarks = 7 [(go.field) = { tags: 'gorm:"foreignKey:ReviewID"' }];
+    string edited                               = 8;
 }
 
 message Reviewers {
@@ -258,7 +257,7 @@
 
 message ReviewRequest {
     uint64 courseID = 1;
-    Review review = 2;
+    Review review   = 2;
 }
 
 message CourseRequest {
@@ -274,8 +273,8 @@
 }
 
 message GroupRequest {
-    uint64 userID = 1;
-    uint64 groupID = 2;
+    uint64 userID   = 1;
+    uint64 groupID  = 2;
     uint64 courseID = 3;
 }
 
@@ -288,9 +287,9 @@
 }
 
 message Organization {
-    uint64 ID = 1;
-    string path = 2;
-    string avatar = 3;
+    uint64 ID          = 1;
+    string path        = 2;
+    string avatar      = 3;
     string paymentPlan = 4;
 }
 
@@ -299,46 +298,46 @@
 }
 
 // EnrollmentRequest is a request for enrolled users of a given course,
-// whose enrollment status match those provided in the request. To ignore group members 
+// whose enrollment status match those provided in the request. To ignore group members
 // that otherwise match the enrollment request, set ignoreGroupMembers to true.
 message EnrollmentRequest {
-    uint64 courseID = 1;
-    bool ignoreGroupMembers = 2;
-    bool withActivity = 3;
+    uint64 courseID                         = 1;
+    bool ignoreGroupMembers                 = 2;
+    bool withActivity                       = 3;
     repeated Enrollment.UserStatus statuses = 4;
 }
 
 // EnrollmentStatusRequest is a request for a given user, with a specific enrollment status.
 message EnrollmentStatusRequest {
-    uint64 userID = 1;
+    uint64 userID                           = 1;
     repeated Enrollment.UserStatus statuses = 2;
 }
 
 message SubmissionRequest {
-    uint64 userID = 1;
-    uint64 groupID = 2;
+    uint64 userID   = 1;
+    uint64 groupID  = 2;
     uint64 courseID = 3;
 }
 
 message UpdateSubmissionRequest {
-    uint64 submissionID = 1;
-    uint64 courseID = 2;
-    uint32 score = 3;
-    bool released = 4;
+    uint64 submissionID      = 1;
+    uint64 courseID          = 2;
+    uint32 score             = 3;
+    bool released            = 4;
     Submission.Status status = 5;
 }
 
 message UpdateSubmissionsRequest {
-    uint64 courseID = 1;
+    uint64 courseID     = 1;
     uint64 assignmentID = 2;
-    uint32 scoreLimit = 3;
-    bool release = 4;
-    bool approve = 5;
+    uint32 scoreLimit   = 3;
+    bool release        = 4;
+    bool approve        = 5;
 }
 
 message SubmissionReviewersRequest {
     uint64 submissionID = 1;
-    uint64 courseID = 2;
+    uint64 courseID     = 2;
 }
 
 message Providers {
@@ -346,14 +345,14 @@
 }
 
 message URLRequest {
-    uint64 courseID = 1;
+    uint64 courseID                    = 1;
     repeated Repository.Type repoTypes = 2;
 }
 
 // used to check whether student/group submission repo is empty
 message RepositoryRequest {
-    uint64 userID = 1;
-    uint64 groupID = 2;
+    uint64 userID   = 1;
+    uint64 groupID  = 2;
     uint64 courseID = 3;
 }
 
@@ -366,25 +365,25 @@
 }
 
 message Status {
-    uint64 Code = 1;
+    uint64 Code  = 1;
     string Error = 2;
 }
 
 message SubmissionsForCourseRequest {
     enum Type {
-        ALL = 0;
+        ALL        = 0;
         INDIVIDUAL = 1;
-        GROUP = 2;
-    }
-    uint64 courseID = 1;
-    Type type = 2;
+        GROUP      = 2;
+    }
+    uint64 courseID    = 1;
+    Type type          = 2;
     bool withBuildInfo = 3;
 }
 
 message RebuildRequest {
     oneof rebuildType {
         uint64 submissionID = 1;
-        uint64 courseID = 2;
+        uint64 courseID     = 2;
     }
     uint64 assignmentID = 3;
 }
@@ -392,57 +391,49 @@
 message CourseUserRequest {
     string courseCode = 1;
     uint32 courseYear = 2;
-    string userLogin = 3;
-}
-
-<<<<<<< HEAD
-message AssignmentRequest {
-    uint64 courseID = 1;
-    uint64 assignmentID = 2;
+    string userLogin  = 3;
 }
 
 message UpdateEnrollmentsRequest {
-    uint64 courseID = 1;
+    uint64 courseID       = 1;
     Enrollment Enrollment = 2;
 }
 
-=======
->>>>>>> cabd01a2
 // Void contains no fields. A server response with a Void still contains a gRPC status code,
 // which can be checked for success or failure. Status code 0 indicates that the requested action was successful,
-// whereas any other status code indicates some failure. As such, the status code can be used as a boolean result from the server.
+// whereas any other status code indicates some failure. As such, the status code can be used as a boolean result from
+// the server.
 message Void {}
 
 service AutograderService {
-
     // users //
 
     rpc GetUser(Void) returns (User) {}
     rpc GetUsers(Void) returns (Users) {}
     rpc GetUserByCourse(CourseUserRequest) returns (User) {}
     rpc UpdateUser(User) returns (Void) {}
-    rpc IsAuthorizedTeacher(Void) returns (AuthorizationResponse) {}  
+    rpc IsAuthorizedTeacher(Void) returns (AuthorizationResponse) {}
 
     // groups //
 
     rpc GetGroup(GetGroupRequest) returns (Group) {}
-    rpc GetGroupByUserAndCourse(GroupRequest) returns (Group) {} 
-    rpc GetGroupsByCourse(CourseRequest) returns (Groups) {} 
-    rpc CreateGroup(Group) returns (Group) {} 
+    rpc GetGroupByUserAndCourse(GroupRequest) returns (Group) {}
+    rpc GetGroupsByCourse(CourseRequest) returns (Groups) {}
+    rpc CreateGroup(Group) returns (Group) {}
     rpc UpdateGroup(Group) returns (Void) {}
     rpc DeleteGroup(GroupRequest) returns (Void) {}
 
     // courses //
 
-    rpc GetCourse(CourseRequest) returns (Course) {} 
-    rpc GetCourses(Void) returns (Courses) {} 
+    rpc GetCourse(CourseRequest) returns (Course) {}
+    rpc GetCourses(Void) returns (Courses) {}
     rpc GetCoursesByUser(EnrollmentStatusRequest) returns (Courses) {}
     rpc CreateCourse(Course) returns (Course) {}
     rpc UpdateCourse(Course) returns (Void) {}
     rpc UpdateCourseVisibility(Enrollment) returns (Void) {}
- 
+
     // assignments //
-    
+
     rpc GetAssignments(CourseRequest) returns (Assignments) {}
     rpc UpdateAssignments(CourseRequest) returns (Void) {}
 
@@ -464,7 +455,7 @@
     rpc RebuildSubmissions(RebuildRequest) returns (Void) {}
 
     // manual grading //
-    
+
     rpc CreateBenchmark(GradingBenchmark) returns (GradingBenchmark) {}
     rpc UpdateBenchmark(GradingBenchmark) returns (Void) {}
     rpc DeleteBenchmark(GradingBenchmark) returns (Void) {}
@@ -478,7 +469,7 @@
     rpc GetReviewers(SubmissionReviewersRequest) returns (Reviewers) {}
 
     // misc //
-    
+
     rpc GetProviders(Void) returns (Providers) {}
     rpc GetOrganization(OrgRequest) returns (Organization) {}
     rpc GetRepositories(URLRequest) returns (Repositories) {}
