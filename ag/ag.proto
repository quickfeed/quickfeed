--- conflicted
+++ resolved
@@ -199,13 +199,9 @@
     string commitHash = 8;
     bool released = 9; // defines whether the feedback is visible for the student or group members
     Status status = 10;
-<<<<<<< HEAD
-    repeated Review reviews = 11;
+    string approvedDate = 11;
     repeated Comment comments = 12;
-=======
-    string approvedDate = 11;
-    repeated Review reviews = 12;
->>>>>>> efa07802
+    repeated Review reviews = 13;
 }
 
 message Submissions {
