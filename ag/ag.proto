syntax = "proto3";
package ag;
option go_package   = "github.com/autograde/quickfeed/ag";
option swift_prefix = "";

import "kit/score/score.proto";
import "patch/go.proto";

// Note on use of protopatch's go.field to translate to a database schema via GORM
//
// To define fields that should be ignored by the database, use this tag:
//   [(go.field) = {tags: 'gorm:"-"'}];
//
// To define multiple database attributes (fields) that combine to form a unique identifier,
// use the following tag, replacing the <id_name> with the specific unique database identifier;
// this will set the SQL UNIQUE constraint for the database:
//   [(go.field) = {tags: 'gorm:"uniqueIndex:<id_name>"'}];

// USERS AND USERGROUPS //

message User {
    uint64 ID        = 1;
    bool isAdmin     = 2;
    string name      = 3;
    string studentID = 4;
    string email     = 5;
    string avatarURL = 6;
    string login     = 7;

    repeated RemoteIdentity remoteIdentities = 8;
    repeated Enrollment enrollments          = 9;
}

message Users {
    repeated User users = 1;
}

message RemoteIdentity {
    uint64 ID          = 1;
    string provider    = 2 [(go.field) = { tags: 'gorm:"uniqueIndex:uid_provider_remote_id"' }];
    uint64 remoteID    = 3 [(go.field) = { tags: 'gorm:"uniqueIndex:uid_provider_remote_id"' }];
    string accessToken = 4;
    uint64 userID      = 5;
}

message Group {
    enum GroupStatus {
        PENDING  = 0;
        APPROVED = 1;
    }
    uint64 ID          = 1;
    string name        = 2 [(go.field) = { tags: 'gorm:"uniqueIndex:idx_unique_group_name"' }];
    uint64 courseID    = 3 [(go.field) = { tags: 'gorm:"uniqueIndex:idx_unique_group_name"' }];
    uint64 teamID      = 4;
    GroupStatus status = 5;

    repeated User users             = 6 [(go.field) = { tags: 'gorm:"many2many:group_users;"' }];
    repeated Enrollment enrollments = 7;
}

message Groups {
    repeated Group groups = 1;
}

//   COURSES   //

message Course {
    uint64 ID                      = 1;
    uint64 courseCreatorID         = 2;
    string name                    = 3;
    string code                    = 4 [(go.field) = { tags: 'gorm:"uniqueIndex:idx_unique_course"' }];
    uint32 year                    = 5 [(go.field) = { tags: 'gorm:"uniqueIndex:idx_unique_course"' }];
    string tag                     = 6;
    string provider                = 7;
    uint64 organizationID          = 8;
    string organizationPath        = 9;  // The organization's SCM name, e.g. uis-dat520-2020.
    uint32 slipDays                = 10;
    string dockerfile              = 11;
    Enrollment.UserStatus enrolled = 12 [(go.field) = { tags: 'gorm:"-"' }];

    repeated Enrollment enrollments = 13;
    repeated Assignment assignments = 14;
    repeated Group groups           = 15;
}

message Courses {
    repeated Course courses = 1;
}

message Repository {
    enum Type {
        NONE        = 0;
        COURSEINFO  = 1;
        ASSIGNMENTS = 2;
        TESTS       = 3;
        USER        = 4;
        GROUP       = 5;
    }
    uint64 ID             = 1;
    uint64 organizationID = 2 [(go.field) = { tags: 'gorm:"uniqueIndex:uid_gid_org_type"' }];
    uint64 repositoryID   = 3;  // ID of a github repository
    uint64 userID         = 4 [(go.field) = { tags: 'gorm:"uniqueIndex:uid_gid_org_type"' }];
    uint64 groupID        = 5 [(go.field) = { tags: 'gorm:"uniqueIndex:uid_gid_org_type"' }];
    string HTMLURL        = 6;
    Type repoType         = 7 [(go.field) = { tags: 'gorm:"uniqueIndex:uid_gid_org_type"' }];
<<<<<<< HEAD
    repeated Issue issues = 8;  // Issues associated with this repository
=======
>>>>>>> 1905ed4f
}

message Enrollment {
    enum UserStatus {
        NONE    = 0;
        PENDING = 1;
        STUDENT = 2;
        TEACHER = 3;
    }
    enum DisplayState {
        UNSET    = 0;
        HIDDEN   = 1;
        VISIBLE  = 2;
        FAVORITE = 3;
    }
    uint64 ID                          = 1;
    uint64 courseID                    = 2 [(go.field) = { tags: 'gorm:"uniqueIndex:idx_unique_enrollment"' }];
    uint64 userID                      = 3 [(go.field) = { tags: 'gorm:"uniqueIndex:idx_unique_enrollment"' }];
    uint64 groupID                     = 4;
    bool hasTeacherScopes              = 5;
    User user                          = 6;
    Course course                      = 7;
    Group group                        = 8;
    UserStatus status                  = 9;
    DisplayState state                 = 10;
    uint32 slipDaysRemaining           = 11 [(go.field) = { tags: 'gorm:"-"' }];
    string lastActivityDate            = 12;
    uint64 totalApproved               = 13;
    repeated UsedSlipDays usedSlipDays = 14;
}

message UsedSlipDays {
    uint64 ID           = 1;
    uint64 enrollmentID = 2;
    uint64 assignmentID = 3;
    uint32 usedSlipDays = 4;
}

message Enrollments {
    repeated Enrollment enrollments = 1;
}

//   UI structures, never saved in the database   //

message SubmissionLink {
    Assignment assignment = 1;
    Submission submission = 2;
}

message EnrollmentLink {
    Enrollment enrollment               = 2;  // must have course and user/group preloaded
    repeated SubmissionLink submissions = 3;
}

message CourseSubmissions {
    Course course                 = 1;  // preloaded assignments
    repeated EnrollmentLink links = 2;
}

//   LABS    //

message Assignment {
    uint64 ID                       = 1;
    uint64 CourseID                 = 2;  // foreign key
    string name                     = 3;
    string scriptFile               = 4;
    string deadline                 = 5;
    bool autoApprove                = 6;
    uint32 order                    = 7;
    bool isGroupLab                 = 8;
    uint32 scoreLimit               = 9;   // minimal score limit for auto approval
    uint32 reviewers                = 10;  // number of reviewers that will review submissions for this assignment
<<<<<<< HEAD
    uint32 containerTimeout         = 11;  // container timeout for this assignment
    repeated Submission submissions = 12;  // submissions produced for this assignment
    repeated Task tasks             = 13;  // tasks associated with this assignment
    repeated GradingBenchmark gradingBenchmarks = 14;  // grading benchmarks for this assignment
}

message Task {
    uint64 ID              = 1;
    uint64 assignmentID    = 2;  // foreign key
    uint32 assignmentOrder = 3;
    string title           = 4;
    string body            = 5;
    string name            = 6;
    repeated Issue issues  = 7;  // Issues that use this task as a benchmark
}

message Issue {
    uint64 ID           = 1;
    uint64 repositoryID = 2;  // Represents the internal ID of a repository
    uint64 taskID       = 3;  // Task that this issue draws its content from
    uint64 issueNumber  = 4;  // Issue number on scm. Needed for associating db issue with scm issue
=======
    repeated Submission submissions = 11;  // submissions produced for this assignment
    repeated GradingBenchmark gradingBenchmarks = 12;  // grading benchmarks for this assignment
    uint32 containerTimeout                     = 13;  // TODO(meling) Do we need this?
>>>>>>> 1905ed4f
}

message Assignments {
    repeated Assignment assignments = 1;
}

message Submission {
    enum Status {
        NONE     = 0;
        APPROVED = 1;
        REJECTED = 2;
        REVISION = 3;
    }
    uint64 ID                   = 1;
    uint64 AssignmentID         = 2;  // foreign key
    uint64 userID               = 3;
    uint64 groupID              = 4;
    uint32 score                = 5;
    string commitHash           = 6;
    bool released               = 7;  // true => feedback is visible to the student or group members
    Status status               = 8;
    string approvedDate         = 9;
    repeated Review reviews     = 10;  // reviews produced for this submission
    score.BuildInfo BuildInfo   = 11;  // build info for tests
    repeated score.Score Scores = 12;  // list of scores for different tests
}

message Submissions {
    repeated Submission submissions = 1;
}

//   MANUAL GRADING   //

message GradingBenchmark {
    uint64 ID                          = 1;
    uint64 AssignmentID                = 2;  // foreign key
    uint64 ReviewID                    = 3;  // foreign key
    string heading                     = 4;
    string comment                     = 5;
    repeated GradingCriterion criteria = 6 [(go.field) = { tags: 'gorm:"foreignKey:BenchmarkID"' }];
}

message Benchmarks {
    repeated GradingBenchmark benchmarks = 1;
}

message GradingCriterion {
    enum Grade {
        NONE   = 0;
        FAILED = 1;
        PASSED = 2;
    }
    uint64 ID          = 1;
    uint64 BenchmarkID = 2;  // foreign key
    uint64 points      = 3;
    string description = 4;
    Grade grade        = 5;
    string comment     = 6;
}

message Review {
    uint64 ID                                   = 1;
    uint64 SubmissionID                         = 2;  // foreign key
    uint64 ReviewerID                           = 3;  // UserID of the reviewer
    string feedback                             = 4;
    bool ready                                  = 5;
    uint32 score                                = 6;
    repeated GradingBenchmark gradingBenchmarks = 7 [(go.field) = { tags: 'gorm:"foreignKey:ReviewID"' }];
    string edited                               = 8;
}

message Reviewers {
    repeated User reviewers = 1;
}

////    REQUESTS AND RESPONSES      \\\\

message ReviewRequest {
    uint64 courseID = 1;
    Review review   = 2;
}

message CourseRequest {
    uint64 courseID = 1;
}

message UserRequest {
    uint64 userID = 1;
}

message GetGroupRequest {
    uint64 groupID = 1;
}

message GroupRequest {
    uint64 userID   = 1;
    uint64 groupID  = 2;
    uint64 courseID = 3;
}

message Provider {
    string provider = 1;
}

message OrgRequest {
    string orgName = 1;
}

message Organization {
    uint64 ID          = 1;
    string path        = 2;
    string avatar      = 3;
    string paymentPlan = 4;
}

message Organizations {
    repeated Organization organizations = 1;
}

// EnrollmentRequest is a request for enrolled users of a given course,
// whose enrollment status match those provided in the request. To ignore group members
// that otherwise match the enrollment request, set ignoreGroupMembers to true.
message EnrollmentRequest {
    uint64 courseID                         = 1;
    bool ignoreGroupMembers                 = 2;
    bool withActivity                       = 3;
    repeated Enrollment.UserStatus statuses = 4;
}

// EnrollmentStatusRequest is a request for a given user, with a specific enrollment status.
message EnrollmentStatusRequest {
    uint64 userID                           = 1;
    repeated Enrollment.UserStatus statuses = 2;
}

message SubmissionRequest {
    uint64 userID   = 1;
    uint64 groupID  = 2;
    uint64 courseID = 3;
}

message UpdateSubmissionRequest {
    uint64 submissionID      = 1;
    uint64 courseID          = 2;
    uint32 score             = 3;
    bool released            = 4;
    Submission.Status status = 5;
}

message UpdateSubmissionsRequest {
    uint64 courseID     = 1;
    uint64 assignmentID = 2;
    uint32 scoreLimit   = 3;
    bool release        = 4;
    bool approve        = 5;
}

message SubmissionReviewersRequest {
    uint64 submissionID = 1;
    uint64 courseID     = 2;
}

message Providers {
    repeated string providers = 1;
}

message URLRequest {
    uint64 courseID                    = 1;
    repeated Repository.Type repoTypes = 2;
}

// used to check whether student/group submission repo is empty
message RepositoryRequest {
    uint64 userID   = 1;
    uint64 groupID  = 2;
    uint64 courseID = 3;
}

message Repositories {
    map<string, string> URLs = 1;
}

message AuthorizationResponse {
    bool IsAuthorized = 1;
}

message Status {
    uint64 Code  = 1;
    string Error = 2;
}

message SubmissionsForCourseRequest {
    enum Type {
        ALL        = 0;
        INDIVIDUAL = 1;
        GROUP      = 2;
    }
    uint64 courseID    = 1;
    Type type          = 2;
    bool withBuildInfo = 3;
}

message RebuildRequest {
    oneof rebuildType {
        uint64 submissionID = 1;
        uint64 courseID     = 2;
    }
    uint64 assignmentID = 3;
}

message CourseUserRequest {
    string courseCode = 1;
    uint32 courseYear = 2;
    string userLogin  = 3;
}

// Void contains no fields. A server response with a Void still contains a gRPC status code,
// which can be checked for success or failure. Status code 0 indicates that the requested action was successful,
// whereas any other status code indicates some failure. As such, the status code can be used as a boolean result from
// the server.
message Void {}

service AutograderService {
    // users //

    rpc GetUser(Void) returns (User) {}
    rpc GetUsers(Void) returns (Users) {}
    rpc GetUserByCourse(CourseUserRequest) returns (User) {}
    rpc UpdateUser(User) returns (Void) {}
    rpc IsAuthorizedTeacher(Void) returns (AuthorizationResponse) {}

    // groups //

    rpc GetGroup(GetGroupRequest) returns (Group) {}
    rpc GetGroupByUserAndCourse(GroupRequest) returns (Group) {}
    rpc GetGroupsByCourse(CourseRequest) returns (Groups) {}
    rpc CreateGroup(Group) returns (Group) {}
    rpc UpdateGroup(Group) returns (Void) {}
    rpc DeleteGroup(GroupRequest) returns (Void) {}

    // courses //

    rpc GetCourse(CourseRequest) returns (Course) {}
    rpc GetCourses(Void) returns (Courses) {}
    rpc GetCoursesByUser(EnrollmentStatusRequest) returns (Courses) {}
    rpc CreateCourse(Course) returns (Course) {}
    rpc UpdateCourse(Course) returns (Void) {}
    rpc UpdateCourseVisibility(Enrollment) returns (Void) {}

    // assignments //

    rpc GetAssignments(CourseRequest) returns (Assignments) {}
    rpc UpdateAssignments(CourseRequest) returns (Void) {}

    // enrollments //

    rpc GetEnrollmentsByUser(EnrollmentStatusRequest) returns (Enrollments) {}
    rpc GetEnrollmentsByCourse(EnrollmentRequest) returns (Enrollments) {}
    rpc CreateEnrollment(Enrollment) returns (Void) {}
<<<<<<< HEAD
    rpc UpdateEnrollment(Enrollment) returns (Void) {}
    rpc UpdateEnrollments(CourseRequest) returns (Void) {}
=======
    rpc UpdateEnrollments(Enrollments) returns (Void) {}
>>>>>>> 1905ed4f

    // submissions //

    // Get latest submissions for all course assignments for a user or a group.
    rpc GetSubmissions(SubmissionRequest) returns (Submissions) {}
    // Get lab submissions for every course user or every course group
    rpc GetSubmissionsByCourse(SubmissionsForCourseRequest) returns (CourseSubmissions) {}
    rpc UpdateSubmission(UpdateSubmissionRequest) returns (Void) {}
    rpc UpdateSubmissions(UpdateSubmissionsRequest) returns (Void) {}
    rpc RebuildSubmissions(RebuildRequest) returns (Void) {}

    // manual grading //

    rpc CreateBenchmark(GradingBenchmark) returns (GradingBenchmark) {}
    rpc UpdateBenchmark(GradingBenchmark) returns (Void) {}
    rpc DeleteBenchmark(GradingBenchmark) returns (Void) {}

    rpc CreateCriterion(GradingCriterion) returns (GradingCriterion) {}
    rpc UpdateCriterion(GradingCriterion) returns (Void) {}
    rpc DeleteCriterion(GradingCriterion) returns (Void) {}

    rpc CreateReview(ReviewRequest) returns (Review) {}
    rpc UpdateReview(ReviewRequest) returns (Review) {}
    rpc GetReviewers(SubmissionReviewersRequest) returns (Reviewers) {}

    // misc //

    rpc GetProviders(Void) returns (Providers) {}
    rpc GetOrganization(OrgRequest) returns (Organization) {}
    rpc GetRepositories(URLRequest) returns (Repositories) {}
    rpc IsEmptyRepo(RepositoryRequest) returns (Void) {}
}<|MERGE_RESOLUTION|>--- conflicted
+++ resolved
@@ -103,10 +103,7 @@
     uint64 groupID        = 5 [(go.field) = { tags: 'gorm:"uniqueIndex:uid_gid_org_type"' }];
     string HTMLURL        = 6;
     Type repoType         = 7 [(go.field) = { tags: 'gorm:"uniqueIndex:uid_gid_org_type"' }];
-<<<<<<< HEAD
     repeated Issue issues = 8;  // Issues associated with this repository
-=======
->>>>>>> 1905ed4f
 }
 
 message Enrollment {
@@ -179,7 +176,6 @@
     bool isGroupLab                 = 8;
     uint32 scoreLimit               = 9;   // minimal score limit for auto approval
     uint32 reviewers                = 10;  // number of reviewers that will review submissions for this assignment
-<<<<<<< HEAD
     uint32 containerTimeout         = 11;  // container timeout for this assignment
     repeated Submission submissions = 12;  // submissions produced for this assignment
     repeated Task tasks             = 13;  // tasks associated with this assignment
@@ -201,11 +197,6 @@
     uint64 repositoryID = 2;  // Represents the internal ID of a repository
     uint64 taskID       = 3;  // Task that this issue draws its content from
     uint64 issueNumber  = 4;  // Issue number on scm. Needed for associating db issue with scm issue
-=======
-    repeated Submission submissions = 11;  // submissions produced for this assignment
-    repeated GradingBenchmark gradingBenchmarks = 12;  // grading benchmarks for this assignment
-    uint32 containerTimeout                     = 13;  // TODO(meling) Do we need this?
->>>>>>> 1905ed4f
 }
 
 message Assignments {
@@ -465,12 +456,7 @@
     rpc GetEnrollmentsByUser(EnrollmentStatusRequest) returns (Enrollments) {}
     rpc GetEnrollmentsByCourse(EnrollmentRequest) returns (Enrollments) {}
     rpc CreateEnrollment(Enrollment) returns (Void) {}
-<<<<<<< HEAD
-    rpc UpdateEnrollment(Enrollment) returns (Void) {}
-    rpc UpdateEnrollments(CourseRequest) returns (Void) {}
-=======
     rpc UpdateEnrollments(Enrollments) returns (Void) {}
->>>>>>> 1905ed4f
 
     // submissions //
 
