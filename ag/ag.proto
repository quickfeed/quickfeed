--- conflicted
+++ resolved
@@ -65,20 +65,6 @@
 //   COURSES   //
 
 message Course {
-<<<<<<< HEAD
-    uint64 ID = 1;
-    uint64 courseCreatorID = 2;
-    string name = 3;
-    string code = 4 [(go.field) = {tags: 'gorm:"uniqueIndex:idx_unique_course"'}];
-    uint32 year = 5 [(go.field) = {tags: 'gorm:"uniqueIndex:idx_unique_course"'}];
-    string tag = 6;
-    string provider = 7;
-    uint64 organizationID = 8;
-    string organizationPath = 9; // The organization's SCM name, e.g. uis-dat520-2020.
-    uint32 slipDays = 10;
-    string dockerfile = 11;
-    Enrollment.UserStatus enrolled = 12 [(go.field) = {tags: 'gorm:"-"'}];
-=======
     uint64 ID                      = 1;
     uint64 courseCreatorID         = 2;
     string name                    = 3;
@@ -91,7 +77,6 @@
     uint32 slipDays                = 10;
     string dockerfile              = 11;
     Enrollment.UserStatus enrolled = 12 [(go.field) = { tags: 'gorm:"-"' }];
->>>>>>> 0968bb93
 
     repeated Enrollment enrollments = 13;
     repeated Assignment assignments = 14;
