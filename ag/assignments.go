--- conflicted
+++ resolved
@@ -12,13 +12,8 @@
 // SinceDeadline returns the duration since the deadline.
 // A positive duration means the deadline has passed, whereas
 // a negative duration means the deadline has not yet passed.
-<<<<<<< HEAD
 func (m *Assignment) SinceDeadline(now time.Time) (time.Duration, error) {
-	deadline, err := time.ParseInLocation(layout, m.GetDeadline(), now.Location())
-=======
-func (m Assignment) SinceDeadline(now time.Time) (time.Duration, error) {
 	deadline, err := time.ParseInLocation(TimeLayout, m.GetDeadline(), now.Location())
->>>>>>> 5e827ec9
 	if err != nil {
 		// this should not happen if deadlines are parsed and recorded correctly
 		return zero, err
